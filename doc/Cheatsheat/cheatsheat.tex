\documentclass[a4paper,landscape,8pt]{article}
\usepackage[landscape]{geometry}
\usepackage[utf8]{inputenc}

%opening
\title{Switching over to SimpleCV.}
\author{Copyright \copyright 2012 SimpleCV.\\}

\begin{document}

\maketitle

SimpleCV\footnote{References : O'Reilly Publication, Practical Computer Vision with SimpleCV by Nathan Oostendorp, Anthony Oliver, and Katherine Scott.}, which stands for Simple Computer Vision, is an easy-to-use Python frame-work that bundles together open source computer vision libraries and algorithms for solving problems. The idea of this document is to provide a quick reference for switching from Matlab and OpenCV to SimpleCV. 
\begin{flushleft}
\begin{tabular}{llll}
  \hline
  Description & Matlab & OpenCV & SimpleCV \\ \hline \\[.1cm] 
  Reading an image & imread('lenna.png')  & cvLoadImage('lenna.png') & Image('lenna.png')\\ [0.3cm]
  Converting the image \\ to RGB colorspace & hsv2rgb(hsv\_image) or ind2rgb(X, map) & CvtColor(bitmap, retVal, CV\_BGR2RGB) & img.toRGB() \\ [0.4cm]
  Converting the image \\ to BGR colorspace & - & CvtColor(bitmap, retVal, CV\_RGB2BGR) & img.toBGR()\\ [0.4cm] 
  Converting the image \\ to HLS colorspace & - & CvtColor(bitmap, retVal, CV\_RGB2HLS) & img.toHLS()\\ [0.4cm]
  Converting the image \\ to HSV colorspace & rgb2hsv(rgb\_image) & CvtColor(bitmap, retVal, CV\_RGB2HSV) & img.toHSV()\\ [0.4cm]
  Converting the image \\ to XYZ colorspace & cform = makecform('srgb2xyz'); applycform(rgb,cform);  & CvtColor(bitmap, retVal, CV\_RGB2XYZ) & img.toXYZ()\\ [0.4cm] 
  \end{tabular}
\begin{tabular}{llll}
  \hline
  Description & Matlab & OpenCV & SimpleCV \\ \hline \\[.1cm] 
  
  Converting the image \\ to GRAY colorspace & rgb2gray(rgb\_image) & CvtColor(bitmap, retVal, CV\_RGB2GRAY) & img.toGray()\\ [0.6cm]
  
  Create a new, empty \\ OpenCV bitmap & zeros(H, W, C) & SetZero(bitmap) & img.getEmpty(channels)\\ [0.8cm]
  
  Full copy of the image & newimg = img & Copy(bitmap, newimg) & img.copy()\\ [.4cm]
  
  Resize the image & imresize(img, scale) & Resize(bitmap, scaled\_bitmap) & img.resize(x,y) \\ [.4cm]
  
  Smooth the image & H = fspecial(\textit{type}); imfilter(I,H) & Smooth(r, ro, algorithm, win\_x, win\_y, &img.smooth(algorithm\_name, aperature,\\
  & & sigma, spatial\_sigma) &sigma, spatial\_sigma, grayscale) \\[.4cm]
  
  Invert image & imcomplement(img) & & img.invert() \\[.3cm]
  
  Horizontally mirror \\ an image & flipdim(img,2) &Flip(bitmap, newimg\_bitmap, 1) & img.flipHorizontal() \\[.3cm]
  
  Vertically mirror \\ an image & flipdim(img,1) &Flip(bitmap, newimg\_bitmap, 0) & img.flipVertical() \\[.3cm] 
  
  Stretch filter on  & img(img$<$th\_l) = 0; & Threshold(grayscale\_bitmap, \\
  a greyscale image&  img(img$>$th\_h) = 255 & newimg, thresh\_low, 255,CV\_THRESH\_TOZERO) &img.stretch(thresh\_low, thresh\_high) \\[0.3cm]
  
  Binary threshold & & Threshold(bitmap, bitmap,\\
  of the image& step(vision.Autothresholder,img) & thresh, maxv, CV\_THRESH\_BINARY\_INV) &img.binarize(thresh, maxv, blocksize, p)\\[.3cm]
  
  Mean color of the image& mean(reshape(im, size(im,1)*size(im,2), & &\\
  & size(im,3))) & cv.Avg(bitmap)[0:3] & img.meanColor()\\[0.3cm]
  
  Finds the FeatureSet  & & GoodFeaturesToTrack(GrayscaleBitmap, eig\_image, &img.findCorners(maxnum, minquality,\\ 
  strongest corners first &  corner(img) & temp\_image, maxnum, minquality, mindistance, None) &mindistance)\\[.4cm]
  
  Blobs are continuous & & &img.findBlobs(threshval, minsize, \\
  light regions&  step(vision.BlobAnalysis, fg\_img)  & &maxsize, threshblocksize, threshconstant) \\[0.3cm]
  
  Finding the location& & HaarDetectObjects(EqualizedGrayscaleBitmap(),  &findHaarFeatures(self, cascade, scale\_factor,\\
  of a known object& - & cascade.getCascade(), storage, scale\_factor, use\_canny) &  min\_neighbors, use\_canny) \\[0.3cm]
 
  Uploading the Image & & & \\
  to Imgur or Flickr & - & & img.upload(dest,api\_key,api\_secret,verbose) \\[0.3cm]   

 \hline
\end{tabular}
\begin{tabular}{llll}
  \hline
  Description & Matlab & OpenCV & SimpleCV \\ \hline \\[.1cm] 
  Draw a circle \\ on the Image & step(vision.MarkerInserter, img, pts) & & img.drawCircle(ctr, rad, color, thickness)\\ [0.3cm]
  Draw a line & plot(X\_vector, Y\_vector) & & img.drawLine(pt1, pt2, color, thickness) \\[0.3cm]
  Size of image & [size(img,1) size(img,2)] & GetSize(bitmap)&img.size()\\[0.3cm]
  Split the image into a & - & & img.split(cols, rows)\\
  series of image chunks \\[0.3cm]
  Split the channels & r=img(:,:,1); g=img(:,:,2); b=img(:,:,3) & Split(bitmap, b, g, r, None) &img.splitChannels(grayscale) \\
  of an image into RGB \\[0.3cm]
  Images of R,G,B channels \\
  are recombined into a & cat(3, r, g, b) &Merge(b,g,r,None,retVal) & img.mergeChannels(r,b,g) \\
  single image\\[0.3cm]
  Apply a color correction\\
  curve in HSL space& - & &img.applyHLSCurve(hCurve, lCurve, sCurve)\\[0.3cm]
  Apply a color correction\\ 
  curve in RGB space& - & &img.applyRGBCurve(rCurve, gCurve, bCurve)\\[0.3cm]
  Applies Intensity to \\
  all three color channels & - & & img.applyIntensityCurve(curve)\\[0.3cm]
  Returns image representing \\
  the distance of each pixel & - & &img.colorDistance(color) \\ 
  from a given color tuple \\ [0.3cm]
  Apply morphological\\ 
  erosion to a image& imerode(img,SE) & Erode(bitmap, retVal, kern, iterations) &img.erode(iterations) \\[0.3cm]
  Apply morphological\\ 
  dilation to a image& imdilate(img,SE) &Dilate(bitmap, retVal, kern, iterations) & img.dilate(iterations) \\[0.3cm]
\end{tabular}

\begin{tabular}{llll}
  \hline
  Description & Matlab & OpenCV & SimpleCV \\ \hline \\[.1cm] 
  Histogram equalization & histeq(img, hgram) & cv.EqualizeHist(GrayscaleBitmap, & img.equalize() \\
  on the image& &  Equalizedgraybitmap )  \\[0.3cm]
  Returns Image of\\ the string& - &  &img.toString() \\[0.3cm]
  Applies erosion operation &  & MorphologyEx(bitmap, retVal, & img.morphOpen()\\
  followed by a & imerode(img, SE) &  temp, kern, CV\_MOP\_OPEN, 1)  \\
  morphological dilation \\ [0.3cm]
  The difference between the\\
  morphological dilation and& & MorphologyEx(Bitmap, retVal, & img.morphGradient() \\
  the morphological gradient & - & temp, kern, CV\_MOP\_GRADIENT, 1) \\[0.3cm]
  1D histogram(numpy array) \\ 
  of intensity for pixels & step(vision.Histogram,img) & &img.histogram(numbins)\\
  in the image \\[0.3cm]
  The histogram of the hue \\
  channel for the image& - & &img.hueHistogram(bins)\\[0.3cm]
  Returns the peak hue \\
<<<<<<< HEAD
  values histogram of hues& - & &img.huePeaks(bins)\\[0.3cm]
  Add two images& imadd(img1,img2) &Add(imgBitmap, otherBitmap, newBitmap) &img.\_\_add\_\_(other) \\[0.3cm]
  Subtract two images& imsubtract(img1,img2) &Sub(imgBitmap, otherBitmap, newBitmap) &img.\_\_sub\_\_(other)\\[0.3cm]
  Or two images& - &Or(imgBitmap, otherBitmap, newBitmap) &img.\_\_or\_\_(other)\\[0.3cm]
  Image division operation\\
  taking two images as input & imdivide(img1,img2) &Div(imgBitmap, otherBitmap, newBitmap) &img.\_\_div\_\_(other)\\[0.3cm]
=======
  values histogram of hues& & &img.huePeaks(bins)\\[0.3cm]
  
  Add two images& &Add(imgBitmap, otherBitmap, newBitmap) &img.\_\_add\_\_(other) \\[0.3cm]
  
  Subtract two images& &Sub(imgBitmap, otherBitmap, newBitmap) &img.\_\_sub\_\_(other)\\[0.3cm]
  
  Or two images& &Or(imgBitmap, otherBitmap, newBitmap) &img.\_\_or\_\_(other)\\[0.3cm]
  
  Image division operation\\
  taking two images as input & &Div(imgBitmap, otherBitmap, newBitmap) &img.\_\_div\_\_(other)\\[0.3cm]
  
  Raises every array element\\
  in image array to a power& & Pow(imgBitmap, otherBitmap, other) & img.\_\_pow\_\_(other)\\[0.3cm]
  
>>>>>>> 3464674e
  \end{tabular}

\begin{tabular}{llll}
  \hline
  Description & Matlab & OpenCV & SimpleCV \\ \hline \\[.1cm] 
  
 Finds 2d and 1d \\
 barcodes in the image & & & img.findBarcode(zxing\_path)\\[0.3cm]

 Finds line segments  & & HoughLines2(em, CreateMemStorage(),  &img.findLines(threshold, minlinelength, \\
 in the image & & CV\_HOUGH\_PROBABILISTIC, 1.0, CV\_PI/180.0, &maxlinegap, cannyth1, cannyth2)\\
 & & threshold, minlinelength, maxlinegap)\\[0.3cm]
 
 Finds a chessboard & & FindChessboardCorners(EqualizedGrayscaleBitmap, & img.findChessboard(dimensions, subpixel)\\
 within that image & & dimensions, CV\_CALIB\_CB\_ADAPTIVE\_THRESH \\
 & & + CV\_CALIB\_CB\_NORMALIZE\_IMAGE )\\[0.3cm]
 
 Canny edge detection method& &Canny(GrayscaleBitmap, edgeMap, t1, t2) & img.edges(t1, t2)\\[0.3cm]
 
 function rotates an image \\
 around a specific point & & GetRotationMatrix2D(point , angle, & img.rotate(angle, fixed, point, scale)\\ 
 by the given angle & & scale, rotMat)\\ [0.3cm]
 
 return a shear-ed image\\ 
 from the cornerpoints& & GetAffineTransform(src, cornerpoints, aWarp) &img.shear(cornerpoints) \\[0.3cm]
 
 Function for warp \\
 performs an affine rotation & & cv.WarpPerspective(imgBitmap, retVal, rotMatrix) & img.transformPerspective(rotMatrix) \\[0.3cm]
  
 Returns the RGB value for\\
 a particular image pixel & & Get2D(Bitmap, y, x) &img.getPixel(x, y)\\[0.3cm] 
 
 Returns the gray value for \\ 
 a particular image pixel & & Get2D(GrayscaleBitmap(), y, x) & img.getGrayPixel( x, y) \\[0.3cm]
 Returns a single column of \\
 RGB values from the image& & GetCol(imgBitmap, column) & img.getVertScanline(column) \\[0.3cm]
 Returns a single row of \\
 RGB values from the image& & GetRow(imgBitmap, row) & img.getHorzScanline(row)\\[0.3cm]
 \end{tabular}

\begin{tabular}{llll}
  \hline
  Description & Matlab & OpenCV & SimpleCV \\ \hline \\[.1cm] 

 Returns a single column of \\
 gray values from the image& & GetCol(imgGrayscaleBitmap, column) & getVertScanlineGray(column)\\[0.3cm]
 
 Returns a single row of \\
 gray values from the image& & GetRow(imgGrayscaleBitmap, row) & getHorzScanlineGray(row)\\[0.3cm]
 
 Crops the image \\ 
 based on parameters& & & img.crop(x , y, w, h, centered)\\[0.3cm]
 
 Returns the selected region.&&&img.regionSelect(x1, y1, x2, y2 )\\[0.3cm]
 
 Clears out the entire image & & SetZero(Bitmap) & img.clear()\\[0.3cm]
 
 Draws the string on the image \\
 at the specified coordinates.&&&img.drawText(text , x , y , color, fontsize)\\[0.3cm]
 
 Draw a rectangle on the image & & & img.drawRectangle(x,y,w,h,color,width,alpha)\\[0.3cm]
 
 Shows the current image& & ShowImage("Image", image)& img.show(type)\\[0.3cm]
 
 Push a new drawing layer onto\\
 the back of the layer stack& & & img.addDrawingLayer(layer)\\[0.3cm]
 Insert a new layer into the \\
 layer stack at the specified index & & & img.insertDrawingLayer(layer, index)\\[0.3cm]
 Remove a layer from the layer \\
 stack based on the layer's index& & &img.removeDrawingLayer(index)\\[0.3cm]
 Return a drawing layer\\ 
 based on the index& & & img.getDrawingLayer(index)\\[0.3cm]
 Remove all of the drawing layers& & &img.clearLayers()\\[0.3cm]
 Return the array of \\
 DrawingLayer objects & & & img.layers()\\[0.3cm]
 Return all DrawingLayer \\
 objects as a single &&&img.mergedLayers()\\
 DrawingLayer.\\[0.3cm]
 & & & img.applyLayers(indicies)\\[0.3cm]
 \end{tabular}

\end{flushleft}
\end{document}<|MERGE_RESOLUTION|>--- conflicted
+++ resolved
@@ -112,29 +112,16 @@
   The histogram of the hue \\
   channel for the image& - & &img.hueHistogram(bins)\\[0.3cm]
   Returns the peak hue \\
-<<<<<<< HEAD
   values histogram of hues& - & &img.huePeaks(bins)\\[0.3cm]
   Add two images& imadd(img1,img2) &Add(imgBitmap, otherBitmap, newBitmap) &img.\_\_add\_\_(other) \\[0.3cm]
   Subtract two images& imsubtract(img1,img2) &Sub(imgBitmap, otherBitmap, newBitmap) &img.\_\_sub\_\_(other)\\[0.3cm]
   Or two images& - &Or(imgBitmap, otherBitmap, newBitmap) &img.\_\_or\_\_(other)\\[0.3cm]
   Image division operation\\
   taking two images as input & imdivide(img1,img2) &Div(imgBitmap, otherBitmap, newBitmap) &img.\_\_div\_\_(other)\\[0.3cm]
-=======
-  values histogram of hues& & &img.huePeaks(bins)\\[0.3cm]
-  
-  Add two images& &Add(imgBitmap, otherBitmap, newBitmap) &img.\_\_add\_\_(other) \\[0.3cm]
-  
-  Subtract two images& &Sub(imgBitmap, otherBitmap, newBitmap) &img.\_\_sub\_\_(other)\\[0.3cm]
-  
-  Or two images& &Or(imgBitmap, otherBitmap, newBitmap) &img.\_\_or\_\_(other)\\[0.3cm]
-  
-  Image division operation\\
-  taking two images as input & &Div(imgBitmap, otherBitmap, newBitmap) &img.\_\_div\_\_(other)\\[0.3cm]
   
   Raises every array element\\
   in image array to a power& & Pow(imgBitmap, otherBitmap, other) & img.\_\_pow\_\_(other)\\[0.3cm]
   
->>>>>>> 3464674e
   \end{tabular}
 
 \begin{tabular}{llll}
