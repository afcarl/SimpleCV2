#!/usr/bin/python 

import sys, time, socket
sys.path.append("..")

from SimpleCV import *


#settings for the project
port_original = 8080  #port to view the camera viwe
port_processed = 8081 #port to look at the processed view
<<<<<<< HEAD

=======
output_filename = "/Users/katherinescott/temp/test.jpg"
>>>>>>> 509e1c93


#create JPEG streamers
original_js = JpegStreamer(port_original)
processed_js = JpegStreamer(port_processed)
cam = Camera()


while (1):
  i = cam.getImage()
  i.save(original_js.filename)
  i.save(processed_js.filename)
  time.sleep(0) #yield to the webserver<|MERGE_RESOLUTION|>--- conflicted
+++ resolved
@@ -9,12 +9,6 @@
 #settings for the project
 port_original = 8080  #port to view the camera viwe
 port_processed = 8081 #port to look at the processed view
-<<<<<<< HEAD
-
-=======
-output_filename = "/Users/katherinescott/temp/test.jpg"
->>>>>>> 509e1c93
-
 
 #create JPEG streamers
 original_js = JpegStreamer(port_original)
