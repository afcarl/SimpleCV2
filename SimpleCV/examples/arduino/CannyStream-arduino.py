--- conflicted
+++ resolved
@@ -1,10 +1,6 @@
-<<<<<<< HEAD
 #!/usr/bin/env python
 # 
 # Released under the BSD license. See LICENSE file for details.
-=======
-#!/usr/bin/python
->>>>>>> 6840085b
 """
 This is a simple demo that interfaces with the Arduino. To use it you have to
 have the standard Firmata firmware running on the Arduino itself.
@@ -39,7 +35,6 @@
 cam = Camera()  # Initalize the camera
 
 while True:
-<<<<<<< HEAD
     t1 = analog_pin_1.read()  # Read the value from pin 1
     t2 = analog_pin_2.read()  # Read the value from pin 2
     b13 = button_13.read()  # Read if the button has been pressed.
@@ -51,29 +46,9 @@
 
     if not t2:  # Set a default if no value read
         t2 = 100 
-=======
-    t1 = analog_pin_1.read() # read the value from pin 1
-    t2 = analog_pin_2.read() # read the value from pin 2
-    b13 = button_13.read() # read if the button has been pressed.
-
-    if not t1: #Set a default if no value read
-        t1 = 50
-    else:
-        t1 *= multiplier
-
-    if not t2: # set a default if no value read
-        t2 = 100
->>>>>>> 6840085b
-    else:
-        t2 *= multiplier
 
     print "t1 " + str(t1) + ", t2 " + str(t2) + ", b13 " + str(b13)
-<<<<<<< HEAD
     img = cam.getImage().flipHorizontal()
     imgEdged = img.edges(int(t1), int(t2)).invert().smooth()
     imgEdged.show()
-    time.sleep(0.1)
-=======
-    cam.getImage().flipHorizontal().edges(int(t1), int(t2)).invert().smooth().show()
-    time.sleep(0.01)
->>>>>>> 6840085b
+    time.sleep(0.1)