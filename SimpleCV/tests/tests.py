# /usr/bin/python
# To run this test you need python nose tools installed
# Run test just use:
#   nosetest tests.py
#
# *Note: If you add additional test, please prefix the function name
# to the type of operation being performed.  For instance modifying an
# image, test_image_erode().  If you are looking for lines, then
# test_detection_lines().  This makes it easier to verify visually
# that all the correct test per operation exist

import os, sys, pickle
from SimpleCV import * 
from nose.tools import with_setup

VISUAL_TEST = True
SHOW_WARNING_TESTS = False  # show that warnings are working - tests will pass but warnings are generated. 

#colors
black = Color.BLACK
white = Color.WHITE
red = Color.RED
green = Color.GREEN
blue = Color.BLUE


#images
barcode = "../sampleimages/barcode.png"
testimage = "../sampleimages/9dots4lines.png"
testimage2 = "../sampleimages/aerospace.jpg"
whiteimage = "../sampleimages/white.png"
blackimage = "../sampleimages/black.png"
testimageclr = "../sampleimages/statue_liberty.jpg"
testbarcode = "../sampleimages/barcode.png"
testoutput = "../sampleimages/9d4l.jpg"
tmpimg = "../sampleimages/tmpimg.jpg"
greyscaleimage = "../sampleimages/greyscale.jpg"
logo = "../sampleimages/logo.png"
logo_inverted = "../sampleimages/logo_inverted.png"
ocrimage = "../sampleimages/ocr-test.png"
circles = "../sampleimages/circles.png"
webp = "../sampleimages/simplecv.webp"

#alpha masking images
topImg = "../sampleimages/RatTop.png"
bottomImg = "../sampleimages/RatBottom.png"
maskImg = "../sampleimages/RatMask.png"
alphaMaskImg = "../sampleimages/RatAlphaMask.png"
alphaSrcImg = "../sampleimages/GreenMaskSource.png"


#These function names are required by nose test, please leave them as is
def setup_context():
  img = Image(testimage)
  
def destroy_context():
  img = ""

@with_setup(setup_context, destroy_context)
def test_image_loadsave():
  img = Image(testimage)
  img.save(testoutput)  
  if (os.path.isfile(testoutput)):
    os.remove(testoutput)
    pass
  else: 
    assert False
  
def test_image_numpy_constructor():
  img = Image(testimage)
  grayimg = img.grayscale()

  chan3_array = np.array(img.getMatrix())
  chan1_array = np.array(img.getGrayscaleMatrix())

  img2 = Image(chan3_array)
  grayimg2 = Image(chan1_array)

  if (img2[0,0] == img[0,0] and grayimg2[0,0] == grayimg[0,0]):
    pass
  else:
    assert False 


def test_image_bitmap():
  img = Image(testimage)
  bmp = img.getBitmap();
  if bmp.width > 0:
    pass
  else:
    assert False


# Image Class Test

def test_image_stretch():
  img = Image(greyscaleimage)
  stretched = img.stretch(100,200)
  if(stretched == None):
      assert False

  
def test_image_scale():
  img = Image(testimage)
  thumb = img.scale(30,30)
  if(thumb == None):
      assert False

def test_image_copy():
  img = Image(testimage2)
  copy = img.copy()

  if (img[1,1] != copy[1,1] or img.size() != copy.size()):
    assert False 
  pass
  

def test_image_getitem():
  img = Image(testimage)
  colors = img[1,1]
  if (colors[0] == 255 and colors[1] == 255 and colors[2] == 255):
    pass
  else: 
    assert False

def test_image_getslice():
  img = Image(testimage)
  section = img[1:10,1:10]
  if(section == None):
      assert False



def test_image_setitem():
  img = Image(testimage)
  img[1,1] = (0, 0, 0)
  newimg = Image(img.getBitmap())
  colors = newimg[1,1]
  if (colors[0] == 0 and colors[1] == 0 and colors[2] == 0):
    pass
  else:
    assert False

def test_image_setslice():
  img = Image(testimage)
  img[1:10,1:10] = (0,0,0) #make a black box
  newimg = Image(img.getBitmap())
  section = newimg[1:10,1:10]
  for i in range(5):
    colors = section[i,0]
    if (colors[0] != 0 or colors[1] != 0 or colors[2] != 0):
      assert False  
  pass

def test_detection_findCorners():
  img = Image(testimage2)
  corners = img.findCorners(25)
  if (len(corners) == 0):
    assert False 

  
def test_color_meancolor():
  img = Image(testimage2)
  roi = img[1:50,1:50]
  
  r, g, b = roi.meanColor()

  if (r >= 0 and r <= 255 and g >= 0 and g <= 255 and b >= 0 and b <= 255):
    pass 

def test_image_smooth():
  img = Image(testimage2)
  img.smooth()
  img.smooth('bilateral', (3,3), 4, 1)
  img.smooth('blur', (3, 3))
  img.smooth('median', (3, 3))
  img.smooth('gaussian', (5,5), 0) 
  img.smooth('bilateral', (3,3), 4, 1,grayscale=False)
  img.smooth('blur', (3, 3),grayscale=True)
  img.smooth('median', (3, 3),grayscale=True)
  img.smooth('gaussian', (5,5), 0,grayscale=True) 

  pass

def test_image_binarize():
  img =  Image(testimage2)
  binary = img.binarize()
  binary2 = img.binarize((60, 100, 200))
  hist = binary.histogram(20)
  hist2 = binary2.histogram(20)
  if (hist[0] + hist[-1] == np.sum(hist) and hist2[0] + hist2[-1] == np.sum(hist2)):
    pass
  else:
    assert False

def test_image_binarize_adaptive():
  img =  Image(testimage2)
  binary = img.binarize(-1)
  hist = binary.histogram(20)  
  if (hist[0] + hist[-1] == np.sum(hist)):
    pass
  else:
    assert False

def test_image_invert():
  img = Image(testimage2)
  clr = img[1,1]
  img = img.invert()

  if (clr[0] == (255 - img[1,1][0])):
    pass
  else:
    assert False


def test_image_size():
  img = Image(testimage2)
  (width, height) = img.size()
  if type(width) == int and type(height) == int and width > 0 and height > 0:
    pass
  else:
    assert False

def test_image_drawing():
  img = Image(testimageclr)
  img.drawCircle((5, 5), 3)
  img.drawLine((5, 5), (5, 8))
  
def test_image_splitchannels():  
  img = Image(testimageclr)
  (r, g, b) = img.splitChannels(True)
  (red, green, blue) = img.splitChannels()
  pass

def test_image_histogram():
  img = Image(testimage2)
  h = img.histogram(25)

  for i in h:
    if type(i) != int:
      assert False

  pass

def test_detection_lines():
    img = Image(testimage2)
    lines = img.findLines()

    if(lines == 0 or lines == None):
        assert False

def test_detection_feature_measures():
    img = Image(testimage2)
  
    fs = FeatureSet()
    fs.append(Corner(img, 5, 5))
    fs.append(Line(img, ((2, 2), (3,3))))
    print(fs)
    bm = BlobMaker()
    result = bm.extract(img)
    fs.extend(result)
    print(fs)
    #fs.append(img.findBlobs()[0])

    #if ZXING_ENABLED:
    # fake_barcode = Barcode(img, zxing.BarCode("""
    #file:default.png (format: FAKE_DATA, type: TEXT):
    #Raw result:
    #foo-bar|the bar of foo
    #Parsed result:
    #foo-bar 
    #the bar of foo
    #Also, there were 4 result points:
    #  Point 0: (24.0,18.0)
    #  Point 1: (21.0,196.0)
    #  Point 2: (201.0,198.0)
    #  Point 3: (205.23952,21.0)
    #"""))
    #fs.append(fake_barcode) 

    for f in fs:
        a = f.area()
        l = f.length()
        c = f.meanColor()
        d = f.colorDistance()
        th = f.angle()
        pts = f.coordinates()
        dist = f.distanceFrom() #distance from center of image 

    
    fs2 = fs.sortAngle()
    fs3 = fs.sortLength()
    fs4 = fs.sortColorDistance()
    fs5 = fs.sortArea()
    fs1 = fs.sortDistance() 

def test_detection_blobs():
    img = Image(testbarcode)
    blobs = img.findBlobs()
    if blobs == None:
        assert False
        

def test_detection_blobs_adaptive():
    img = Image(testimage)
    blobs = img.findBlobs(-1, threshblocksize=99)
    if blobs == None:
        assert False


def test_detection_barcode():
  if not ZXING_ENABLED:
    return None

  if( SHOW_WARNING_TESTS ):
    nocode = Image(testimage).findBarcode()
    if nocode: #we should find no barcode in our test image 
      assert False
    code = Image(testbarcode).findBarcode() 
    if code.points:
      pass
  else:
    pass
    
def test_detection_x():
  tmpX = Image(testimage).findLines().x()[0]

  if (tmpX > 0 and Image(testimage).size()[0]):
    pass
  else:
    assert False

def test_detection_y():
  tmpY = Image(testimage).findLines().y()[0]

  if (tmpY > 0 and Image(testimage).size()[0]):
    pass
  else:
    assert False

def test_detection_area():
    img = Image(testimage2)
    bm = BlobMaker()
    result = bm.extract(img)
    area_val = result[0].area()
  
    if(area_val > 0):
        pass
    else:
        assert False

def test_detection_angle():
  angle_val = Image(testimage).findLines().angle()[0]

def test_image():
  img = Image(testimage)
  if(isinstance(img, Image)):
    pass
  else:
    assert False

def test_color_colordistance():
  img = Image(blackimage)
  (r,g,b) = img.splitChannels()
  avg = img.meanColor()
  
  c1 = Corner(img, 1, 1)
  c2 = Corner(img, 1, 2)
  if (c1.colorDistance(c2.meanColor()) != 0):
    assert False
  
  if (c1.colorDistance((0,0,0)) != 0):
    assert False

  if (c1.colorDistance((0,0,255)) != 255):
    assert False

  if (c1.colorDistance((255,255,255)) != sqrt(255**2 * 3)):
    assert False
    
  pass
  
def test_detection_length():
  img = Image(testimage)
  val = img.findLines().length()

  if (val == None):
    assert False
  if (not isinstance(val, np.ndarray)):
    assert False
  if (len(val) < 0):
    assert False

  pass


  
  
def test_detection_sortangle():
  img = Image(testimage)
  val = img.findLines().sortAngle()

  if(val[0].x < val[1].x):
    pass
  else:
    assert False
    
def test_detection_sortarea():
    img = Image(testimage)
    bm = BlobMaker()
    result = bm.extract(img)
    val = result.sortArea()
  #FIXME: Find blobs may appear to be broken. Returning type none

def test_detection_sortLength():
  img = Image(testimage)
  val = img.findLines().sortLength()
  #FIXME: Length is being returned as euclidean type, believe we need a universal type, either Int or scvINT or something.
 
#def test_distanceFrom():
#def test_sortColorDistance():
#def test_sortDistance():

def test_image_add():
  imgA = Image(blackimage)
  imgB = Image(whiteimage)

  imgC = imgA + imgB

def test_color_curve_HSL():
  y = np.array([[0,0],[64,128],[192,128],[255,255]])  #These are the weights 
  curve = ColorCurve(y)
  img = Image(testimage)
  img2 = img.applyHLSCurve(curve,curve,curve)
  img3 = img-img2
  c = img3.meanColor()
  print(c)
  if( c[0] > 2.0 or c[1] > 2.0 or c[2] > 2.0 ): #there may be a bit of roundoff error 
    assert False

def test_color_curve_RGB():
  y = np.array([[0,0],[64,128],[192,128],[255,255]])  #These are the weights 
  curve = ColorCurve(y)
  img = Image(testimage)
  img2 = img.applyRGBCurve(curve,curve,curve)
  img3 = img-img2
  c = img3.meanColor()
  if( c[0] > 1.0 or c[1] > 1.0 or c[2] > 1.0 ): #there may be a bit of roundoff error 
    assert False

def test_color_curve_GRAY():
  y = np.array([[0,0],[64,128],[192,128],[255,255]])  #These are the weights 
  curve = ColorCurve(y)
  img = Image(testimage)
  gray = img.grayscale()
  img2 = img.applyIntensityCurve(curve)
  print(gray.meanColor())
  print(img2.meanColor())
  g=gray.meanColor()
  i2=img2.meanColor()
  if( g[0]-i2[0] > 1 ): #there may be a bit of roundoff error 
    assert False

def test_image_dilate():
  img=Image(barcode)
  img2 = img.dilate(20)
  c=img2.meanColor()
  print(c)
  if( c[0] < 254 or c[1] < 254 or c[2] < 254 ):
    assert False;

def test_image_erode():
  img=Image(barcode)
  img2 = img.erode(100)
  c=img2.meanColor()
  print(c)
  if( c[0] > 0 or c[1] > 0 or c[2] > 0 ):
    assert False;
  
def test_image_morph_open():
  img = Image(barcode);
  erode= img.erode()
  dilate = erode.dilate()
  result = img.morphOpen()
  test = result-dilate
  c=test.meanColor()
  print(c)
  if( c[0] > 1 or c[1] > 1 or c[2] > 1 ):
    assert False;

def test_image_morph_close():
  img = Image(barcode)
  dilate = img.dilate()
  erode = dilate.erode()
  result = img.morphClose()
  test = result-erode
  c=test.meanColor()
  print(c)
  if( c[0] > 1 or c[1] > 1 or c[2] > 1 ):
    assert False;
00 
def test_image_morph_grad():
  img = Image(barcode)
  dilate = img.dilate()
  erode = img.erode()
  dif = dilate-erode
  result = img.morphGradient()
  test = result-dif
  c=test.meanColor()
  if( c[0] > 1 or c[1] > 1 or c[2] > 1 ):
    assert False

def test_image_rotate_fixed():
  img = Image(testimage2)
  img2=img.rotate(180, scale = 1)
  img3=img.flipVertical()
  img4=img3.flipHorizontal()
  test = img4-img2
  c=test.meanColor()
  print(c)
  if( c[0] > 5 or c[1] > 5 or c[2] > 5 ):
    assert False


def test_image_rotate_full():
  img = Image(testimage2)
  img2=img.rotate(180,"full",scale = 1)
  c1=img.meanColor()
  c2=img2.meanColor()
  if( abs(c1[0]-c2[0]) > 5 or abs(c1[1]-c2[1]) > 5 or abs(c1[2]-c2[2]) > 5 ):
    assert False

def test_image_shear_warp():
  img = Image(testimage2)
  dst =  ((img.width/2,0),(img.width-1,img.height/2),(img.width/2,img.height-1))
  s = img.shear(dst)
  color = s[0,0] 
  if (color != (0,0,0)):
    assert False

  dst = ((img.width*0.05,img.height*0.03),(img.width*0.9,img.height*0.1),(img.width*0.8,img.height*0.7),(img.width*0.2,img.height*0.9))
  w = img.warp(dst)
  color = s[0,0] 
  if (color != (0,0,0)):
    assert False

  pass

def test_image_affine():
  img = Image(testimage2)
  src =  ((0,0),(img.width-1,0),(img.width-1,img.height-1))
  dst =  ((img.width/2,0),(img.width-1,img.height/2),(img.width/2,img.height-1))
  aWarp = cv.CreateMat(2,3,cv.CV_32FC1)
  cv.GetAffineTransform(src,dst,aWarp)
  atrans = img.transformAffine(aWarp)

  aWarp2 = np.array(aWarp)
  atrans2 = img.transformAffine(aWarp2)
  test = atrans-atrans2
  c=test.meanColor()
  if( c[0] > 1 or c[1] > 1 or c[2] > 1 ):
    assert False

def test_image_perspective():
  img = Image(testimage2)
  src = ((0,0),(img.width-1,0),(img.width-1,img.height-1),(0,img.height-1))
  dst = ((img.width*0.05,img.height*0.03),(img.width*0.9,img.height*0.1),(img.width*0.8,img.height*0.7),(img.width*0.2,img.height*0.9))
  pWarp = cv.CreateMat(3,3,cv.CV_32FC1)
  cv.GetPerspectiveTransform(src,dst,pWarp)
  ptrans = img.transformPerspective(pWarp)

  pWarp2 = np.array(pWarp)
  ptrans2 = img.transformPerspective(pWarp2)

  
  test = ptrans-ptrans2
  c=test.meanColor()

  if( c[0] > 1 or c[1] > 1 or c[2] > 1 ):
    assert False
    
def test_image_horz_scanline():
  img = Image(logo)
  sl = img.getHorzScanline(10)
  if( sl.shape[0]!=img.width or sl.shape[1]!=3 ):
    assert False

def test_image_vert_scanline():
  img = Image(logo)
  sl = img.getVertScanline(10)
  if( sl.shape[0]!=img.height or sl.shape[1]!=3 ):
    assert False
    
def test_image_horz_scanline_gray():
  img = Image(logo)
  sl = img.getHorzScanlineGray(10)
  if( sl.shape[0]!=img.width or sl.shape[1]!=1 ):
    assert False

def test_image_vert_scanline_gray():
  img = Image(logo)
  sl = img.getVertScanlineGray(10)
  if( sl.shape[0]!=img.height or sl.shape[1]!=1 ):
    assert False

def test_image_get_pixel():
    img = Image(logo)
    px = img.getPixel(0,0)
    print(px)
    if(px[0] != 0 or px[1] != 0 or px[2] != 0 ):
      assert False
      
def test_image_get_gray_pixel():
    img = Image(logo)
    px = img.getGrayPixel(0,0)
    if(px != 0):
      assert False

      
def test_camera_calibration():
  fakeCamera = FrameSource()
  path = "../sampleimages/CalibImage"
  ext = ".png"
  imgs = []
  for i in range(0,10):
    fname = path+str(i)+ext
    img = Image(fname)
    imgs.append(img)

  fakeCamera.calibrate(imgs)
  #we're just going to check that the function doesn't puke
  mat = fakeCamera.getCameraMatrix()
  if( type(mat) != cv.cvmat ):
    assert False
  #we're also going to test load in save in the same pass 
  matname = "TestCalibration"
  if( False == fakeCamera.saveCalibration(matname)):
    assert False
  if( False == fakeCamera.loadCalibration(matname)):
    assert False

def test_camera_undistort():
  fakeCamera = FrameSource()
  fakeCamera.loadCalibration("Default")
  img = Image("../sampleimages/CalibImage0.png") 
  img2 = fakeCamera.undistort(img)
  if( not img2 ): #right now just wait for this to return 
    assert False
    
def test_image_crop():
  img = Image(logo)
  x = 5
  y = 6
  w = 10
  h = 20
  crop = img.crop(x,y,w,h)
  crop2 = img[x:(x+w),y:(y+h)]
  crop6 = img.crop(0,0,10,10)
  if( SHOW_WARNING_TESTS ):
    crop7 = img.crop(0,0,-10,10)
    crop8 = img.crop(-50,-50,10,10)
    crop3 = img.crop(-3,-3,10,20)
    crop4 = img.crop(-10,10,20,20,centered=True)
    crop5 = img.crop(-10,-10,20,20)
 
  diff = crop-crop2;
  c=diff.meanColor()
  if( c[0] > 0 or c[1] > 0 or c[2] > 0 ):
    assert False

def test_image_region_select():
  img = Image(logo)
  x1 = 0
  y1 = 0
  x2 = img.width
  y2 = img.height
  crop = img.regionSelect(x1,y1,x2,y2)
  diff = crop-img;
  c=diff.meanColor()
  if( c[0] > 0 or c[1] > 0 or c[2] > 0 ):
    assert False

def test_image_subtract():
  imgA = Image(logo)
  imgB = Image(logo_inverted)

  imgC = imgA - imgB

def test_image_negative():
  imgA = Image(logo)

  imgB = -imgA
 
def test_image_divide():
  imgA = Image(logo)
  imgB = Image(logo_inverted)

  imgC = imgA / imgB
  
def test_image_and():
  imgA = Image(logo)
  imgB = Image(logo_inverted)

  imgC = imgA and imgB
  
  
def test_image_or():
  imgA = Image(logo)
  imgB = Image(logo_inverted)

  imgC = imgA or imgB

def test_image_edgemap():
  imgA = Image(logo)
  imgB = imgA._getEdgeMap()


def test_color_colormap_build():
  cm = ColorModel()
  cm.add(Image(testimage))
  cm.add((127,127,127))
  if(cm.contains((127,127,127))):
    cm.remove((127,127,127))
  else:
    assert False
  img = cm.threshold(Image(testimage))
  c=img.meanColor()
  if( c[0] > 1 or c[1] > 1 or c[2] > 1 ):
    assert False
  cm.save("temp.txt")
  cm2 = ColorModel()
  cm2.load("temp.txt")
  img = cm2.threshold(Image(testimage))
  c=img.meanColor()
  if( c[0] > 1 or c[1] > 1 or c[2] > 1 ):
    assert False


def test_feature_height():
  imgA = Image(logo)
  lines = imgA.findLines(1)
  heights = lines.height()

  if(len(heights) <= 0 ):
    assert False
  else:
    pass

def test_feature_width():
  imgA = Image(logo)
  lines = imgA.findLines(1)
  widths = lines.width()

  if(len(widths) <= 0):
    assert False
  else:
    pass

def test_feature_crop():
  imgA = Image(logo)
  lines = imgA.findLines(1)
  croppedImages = lines.crop()

  if(len(croppedImages) <= 0):
    assert False
  else:
    pass

    
def test_color_conversion_func_BGR():
  #we'll just go through the space to make sure nothing blows up
  img = Image(testimage)
  bgr = img.toBGR()
  rgb = img.toRGB()
  hls = img.toHLS()
  hsv = img.toHSV()
  xyz = img.toXYZ()
  
  foo = bgr.toBGR()
  foo = bgr.toRGB()
  foo = bgr.toHLS()
  foo = bgr.toHSV()
  foo = bgr.toXYZ()
  
  
def test_color_conversion_func_RGB():
  img = Image(testimage)
  if( not img.isBGR() ):
    assert False
  rgb = img.toRGB()
  
  foo = rgb.toBGR()
  if( not foo.isBGR() ):
    assert False   
  
  foo = rgb.toRGB()
  if( not foo.isRGB() ):
    assert False   
  
  foo = rgb.toHLS()
  if( not foo.isHLS() ):
    assert False     
  
  foo = rgb.toHSV()
  if( not foo.isHSV() ):
    assert False 
  
  foo = rgb.toXYZ()
  if( not foo.isXYZ() ):
    assert False 

def test_color_conversion_func_HSV():
  img = Image(testimage)
  hsv = img.toHSV()
  foo = hsv.toBGR()
  foo = hsv.toRGB()
  foo = hsv.toHLS()
  foo = hsv.toHSV()
  foo = hsv.toXYZ()
  
def test_color_conversion_func_HLS():
  img = Image(testimage)
  hls = img.toHLS()
  foo = hls.toBGR()
  foo = hls.toRGB()
  foo = hls.toHLS()
  foo = hls.toHSV()
  foo = hls.toXYZ()   

def test_color_conversion_func_XYZ():
  img = Image(testimage)
  xyz = img.toXYZ()  
  foo = xyz.toBGR()
  foo = xyz.toRGB()
  foo = xyz.toHLS()
  foo = xyz.toHSV()
  foo = xyz.toXYZ()  

def test_blob_maker():
    img = Image("../sampleimages/blockhead.png")
    blobber = BlobMaker()
    results = blobber.extract(img)
    print(len(results))
    if( len(results) != 7 ):
        assert False
        
def test_blob_holes():
    img = Image("../sampleimages/blockhead.png")
    blobber = BlobMaker()
    blobs = blobber.extract(img)
    count = 0
    for b in blobs:
        if( b.mHoleContour is not None ):
            count = count + len(b.mHoleContour)
    if( count != 7 ):
        assert False
        
def test_blob_hull():
    img = Image("../sampleimages/blockhead.png")
    blobber = BlobMaker()
    blobs = blobber.extract(img)
    for b in blobs:
        if( len(b.mConvexHull) < 3 ):
            assert False

def test_blob_data():
    img = Image("../sampleimages/blockhead.png")
    blobber = BlobMaker()
    blobs = blobber.extract(img)
    for b in blobs:
        if(b.mArea > 0):
            pass
        if(b.mPerimeter > 0):
            pass
        if(sum(b.mAvgColor) > 0 ):
            pass
        if(sum(b.mBoundingBox) > 0 ):
            pass
        if(b.m00 is not 0 and
           b.m01 is not 0 and
           b.m10 is not 0 and
           b.m11 is not 0 and
           b.m20 is not 0 and
           b.m02 is not 0 and
           b.m21 is not 0 and
           b.m12 is not 0 ):
            pass
        if(sum(b.mHu) > 0):
            pass
        
def test_blob_render():
    img = Image("../sampleimages/blockhead.png")
    blobber = BlobMaker()
    blobs = blobber.extract(img)
    dl = DrawingLayer((img.width,img.height))
    reimg = DrawingLayer((img.width,img.height))
    for b in blobs:        
        b.draw(color=Color.RED, alpha=128)
        b.drawHoles(width=2,color=Color.BLUE)
        b.drawHull(color=Color.ORANGE,width=2)
        b.draw(color=Color.RED, alpha=128,layer=dl)
        b.drawHoles(width=2,color=Color.BLUE,layer=dl)
        b.drawHull(color=Color.ORANGE,width=2,layer=dl)
        b.drawMaskToLayer(reimg,offset=b.topLeftCorner())
    pass

def test_blob_methods():
    img = Image("../sampleimages/blockhead.png")
    blobber = BlobMaker()
    blobs = blobber.extract(img)
    BL = (img.width,img.height)
    first = blobs[0]
    for b in blobs:
        b.width()
        b.height()
        b.area()
        b.maxX()
        b.minX()
        b.maxY()
        b.minY()
        b.minRectWidth()
        b.minRectHeight()
        b.minRectX()
        b.minRectY()
        b.aspectRatio() 
        b.getBlobImage()
        b.getBlobMask()
        b.getHullImage()
        b.getHullMask()
        b.rectifyMajorAxis()
        b.getBlobImage()
        b.getBlobMask()
        b.getHullImage()
        b.getHullMask()
        b.angle()
        b.overlaps(first)
        b.above(first)
        b.below(first)
        b.left(first)
        b.right(first)
        b.contains(first)
        b.overlaps(first)

def test_image_convolve():
    img = Image(testimageclr)
    kernel = np.array([[0,0,0],[0,1,0],[0,0,0]])
    img2 = img.convolve(kernel,center=(2,2))
    c=img.meanColor()
    d=img2.meanColor()
    e0 = abs(c[0]-d[0])
    e1 = abs(c[1]-d[1])
    e2 = abs(c[2]-d[2])
    if( e0 > 1 or e1 > 1 or e2 > 1 ):
        assert False


def test_detection_ocr():
    img = Image(ocrimage)
    print "TESTING OCR"
    foundtext = img.readText()
    print foundtext
    if(len(foundtext) <= 1):
        assert False
    else:
        pass
        
def test_template_match():
    source = Image("../sampleimages/templatetest.png")
    template = Image("../sampleimages/template.png")
    t = 4
    fs = source.findTemplate(template,threshold=t)
    pass


def test_image_intergralimage():
    img = Image(logo)
    ii = img.integralImage()
    if len(ii) == 0:
        assert False


def test_segmentation_diff():
    segmentor = DiffSegmentation()
    i1 = Image("logo")
    i2 = Image("logo_inverted")
    segmentor.addImage(i1)
    segmentor.addImage(i2)
    blobs = segmentor.getSegmentedBlobs()
    if(blobs == None):
        assert False
    else:
        pass

def test_segmentation_running():
    segmentor = RunningSegmentation()
    i1 = Image("logo")
    i2 = Image("logo_inverted")
    segmentor.addImage(i1)
    segmentor.addImage(i2)
    blobs = segmentor.getSegmentedBlobs()
    if(blobs == None):
        assert False
    else:
        pass

def test_segmentation_color():
    segmentor = ColorSegmentation()
    i1 = Image("logo")
    i2 = Image("logo_inverted")
    segmentor.addImage(i1)
    segmentor.addImage(i2)
    blobs = segmentor.getSegmentedBlobs()
    if(blobs == None):
        assert False
    else:
        pass

def test_embiggen():
  img = Image(logo)
  if VISUAL_TEST:
    img.embiggen(size=(100,100),color=Color.RED).save("embiggen_centered.png")
    img.embiggen(size=(100,100),color=Color.RED,pos=(30,30)).save("embiggen_centered2.png")
    #~ img.embiggen(size=(100,100),color=Color.RED,pos=(150,150)) #should warn

    img.embiggen(size=(100,100),color=Color.RED,pos=(-20,-20)).save("embiggen_tlcorner.png")
    img.embiggen(size=(100,100),color=Color.RED,pos=(30,-20)).save("embiggen_tcenter.png")
    img.embiggen(size=(100,100),color=Color.RED,pos=(60,-20)).save("embiggen_trcorner.png")
    img.embiggen(size=(100,100),color=Color.RED,pos=(60,30)).save("embiggen_right.png")

    img.embiggen(size=(100,100),color=Color.RED,pos=(80,80)).save("embiggen_brcorner.png")
    img.embiggen(size=(100,100),color=Color.RED,pos=(30,80)).save("embiggen_bottom.png")
    img.embiggen(size=(100,100),color=Color.RED,pos=(-20,80)).save("embiggen_blcorner.png")
    img.embiggen(size=(100,100),color=Color.RED,pos=(-20,30)).save("embiggen_left.png")
  else:
    img.embiggen(size=(100,100),color=Color.RED)
    img.embiggen(size=(100,100),color=Color.RED,pos=(30,30))
    #~ img.embiggen(size=(100,100),color=Color.RED,pos=(150,150)) #should warn

    img.embiggen(size=(100,100),color=Color.RED,pos=(-20,-20))
    img.embiggen(size=(100,100),color=Color.RED,pos=(30,-20))
    img.embiggen(size=(100,100),color=Color.RED,pos=(60,-20))
    img.embiggen(size=(100,100),color=Color.RED,pos=(60,30))

    img.embiggen(size=(100,100),color=Color.RED,pos=(80,80))
    img.embiggen(size=(100,100),color=Color.RED,pos=(30,80))
    img.embiggen(size=(100,100),color=Color.RED,pos=(-20,80))
    img.embiggen(size=(100,100),color=Color.RED,pos=(-20,30))
    
  pass

def test_createBinaryMask():
  img2 = Image(logo)
  if VISUAL_TEST:
    img2.createBinaryMask(color1=(0,100,100),color2=(255,200,200)).save("BinaryMask1.png")
    img2.createBinaryMask(color1=(0,0,0),color2=(128,128,128)).save('BinaryMask2.png')
    img2.createBinaryMask(color1=(0,0,128),color2=(255,255,255)).save('BinaryMask3.png')
  
  else:
    img2.createBinaryMask(color1=(0,100,100),color2=(255,200,200))
    img2.createBinaryMask(color1=(0,0,0),color2=(128,128,128))
    img2.createBinaryMask(color1=(0,0,128),color2=(255,255,255))
        
  pass

def test_applyBinaryMask():
  img = Image(logo)
  mask = img.createBinaryMask(color1=(0,128,128),color2=(255,255,255))
  if VISUAL_TEST:
    img.applyBinaryMask(mask).save("appliedMask1.png")
    img.applyBinaryMask(mask,bg_color=Color.RED).save("appliedMask2.png")

  else:
    img.applyBinaryMask(mask)
    img.applyBinaryMask(mask,bg_color=Color.RED)
    
  pass

def test_applyPixelFunc():
  img = Image(logo)
  def myFunc((r,g,b)):
    return( (b,g,r) )

  if VISUAL_TEST:
    img.applyPixelFunction(myFunc).save("pixelfunc.png")
  else:
    img.applyPixelFunction(myFunc)
    
  pass

def test_applySideBySide():
  img = Image(logo)
  img3 = Image(testimage2)

  #LB = little image big image
  #BL = big image little image  -> this is important to test all the possible cases.
  if VISUAL_TEST:
    img3.sideBySide(img,side='right',scale=False).save('SideBySideRightBL.png')
    img3.sideBySide(img,side='left',scale=False).save('SideBySideLeftBL.png')
    img3.sideBySide(img,side='top',scale=False).save('SideBySideTopBL.png')
    img3.sideBySide(img,side='bottom',scale=False).save('SideBySideBottomBL.png')

    img.sideBySide(img3,side='right',scale=False).save('SideBySideRightLB.png')
    img.sideBySide(img3,side='left',scale=False).save('SideBySideLeftLB.png')
    img.sideBySide(img3,side='top',scale=False).save('SideBySideTopLB.png')
    img.sideBySide(img3,side='bottom',scale=False).save('SideBySideBottomLB.png')

    img3.sideBySide(img,side='right',scale=True).save('SideBySideRightScaledBL.png')
    img3.sideBySide(img,side='left',scale=True).save('SideBySideLeftScaledBL.png')
    img3.sideBySide(img,side='top',scale=True).save('SideBySideTopScaledBL.png')
    img3.sideBySide(img,side='bottom',scale=True).save('SideBySideBottomScaledBL.png')

    img.sideBySide(img3,side='right',scale=True).save('SideBySideRightScaledLB.png')
    img.sideBySide(img3,side='left',scale=True).save('SideBySideLeftScaledLB.png')
    img.sideBySide(img3,side='top',scale=True).save('SideBySideTopScaledLB.png')
    img.sideBySide(img3,side='bottom',scale=True).save('SideBySideBottomScaledLB.png')
  else:
    img3.sideBySide(img,side='right',scale=False)
    img3.sideBySide(img,side='left',scale=False)
    img3.sideBySide(img,side='top',scale=False)
    img3.sideBySide(img,side='bottom',scale=False)

    img.sideBySide(img3,side='right',scale=False)
    img.sideBySide(img3,side='left',scale=False)
    img.sideBySide(img3,side='top',scale=False)
    img.sideBySide(img3,side='bottom',scale=False)

    img3.sideBySide(img,side='right',scale=True)
    img3.sideBySide(img,side='left',scale=True)
    img3.sideBySide(img,side='top',scale=True)
    img3.sideBySide(img,side='bottom',scale=True)

    img.sideBySide(img3,side='right',scale=True)
    img.sideBySide(img3,side='left',scale=True)
    img.sideBySide(img3,side='top',scale=True)
    img.sideBySide(img3,side='bottom',scale=True)
  pass

def test_resize():
  img = Image(logo)
  w = img.width
  h = img.height
  img2 = img.resize(w*2,None)
  if( img2.width != w*2 or img2.height != h*2):
    assert False
    
  img3 = img.resize(h=h*2)
  
  if( img3.width != w*2 or img3.height != h*2):
    assert False
    
  img4 = img.resize(h=h*2,w=w*2)
  
  if( img4.width != w*2 or img4.height != h*2):
    assert False
    
    pass

def test_createAlphaMask():
  alphaMask = Image(alphaSrcImg)
  mask = alphaMask.createAlphaMask(hue=60)
  if VISUAL_TEST: mask.save("AlphaMask.png")

  mask = alphaMask.createAlphaMask(hue_lb=59,hue_ub=61)
  if VISUAL_TEST: mask.save("AlphaMask2.png")

  top = Image(topImg)
  bottom = Image(bottomImg)
  if VISUAL_TEST:
    bottom.blit(top,alphaMask=mask).save("AlphaMask3.png")

  else:
    bottom.blit(top,alphaMask=mask)
  pass

def test_blit_regular(): 
  top = Image(topImg)
  bottom = Image(bottomImg)

  if VISUAL_TEST:
    bottom.blit(top).save("BlitNormal.png")
    bottom.blit(top,pos=(-10,-10)).save("BlitTL.png")
    bottom.blit(top,pos=(-10,10)).save("BlitBL.png")
    bottom.blit(top,pos=(10,-10)).save("BlitTR.png")
    bottom.blit(top,pos=(10,10)).save("BlitBR.png")
  else:
    bottom.blit(top)
    bottom.blit(top,pos=(-10,-10))
    bottom.blit(top,pos=(-10,10))
    bottom.blit(top,pos=(10,-10))
    bottom.blit(top,pos=(10,10))
    
  pass

def test_blit_mask():
  top = Image(topImg)
  bottom = Image(bottomImg)
  mask = Image(maskImg)
  if VISUAL_TEST:
    bottom.blit(top,mask=mask).save("BlitMaskNormal.png")
    bottom.blit(top,mask=mask,pos=(-50,-50)).save("BlitMaskTL.png")
    bottom.blit(top,mask=mask,pos=(-50,50)).save("BlitMaskBL.png")
    bottom.blit(top,mask=mask,pos=(50,-50)).save("BlitMaskTR.png")
    bottom.blit(top,mask=mask,pos=(50,50)).save("BlitMaskBR.png")
  else:
    bottom.blit(top,mask=mask)
    bottom.blit(top,mask=mask,pos=(-50,-50))
    bottom.blit(top,mask=mask,pos=(-50,50))
    bottom.blit(top,mask=mask,pos=(50,-50))
    bottom.blit(top,mask=mask,pos=(50,50))
  pass


def test_blit_alpha():
  top = Image(topImg)
  bottom = Image(bottomImg)
  a = 0.5
  if VISUAL_TEST:
    bottom.blit(top,alpha=a).save("BlitAlphaNormal.png")
    bottom.blit(top,alpha=a,pos=(-50,-50)).save("BlitAlphaTL.png")
    bottom.blit(top,alpha=a,pos=(-50,50)).save("BlitAlphaBL.png")
    bottom.blit(top,alpha=a,pos=(50,-50)).save("BlitAlphaTR.png")
    bottom.blit(top,alpha=a,pos=(50,50)).save("BlitAlphaBR.png")
  else:
    bottom.blit(top,alpha=a)
    bottom.blit(top,alpha=a,pos=(-50,-50))
    bottom.blit(top,alpha=a,pos=(-50,50))
    bottom.blit(top,alpha=a,pos=(50,-50))
    bottom.blit(top,alpha=a,pos=(50,50))

  pass


def test_blit_alpha_mask():
  top = Image(topImg)
  bottom = Image(bottomImg)
  aMask = Image(alphaMaskImg)
  if VISUAL_TEST:
    bottom.blit(top,alphaMask=aMask).save("BlitAlphaMaskNormal.png")
    bottom.blit(top,alphaMask=aMask,pos=(-10,-10)).save("BlitAlphaMaskTL.png")
    bottom.blit(top,alphaMask=aMask,pos=(-10,10)).save("BlitAlphaMaskBL.png")
    bottom.blit(top,alphaMask=aMask,pos=(10,-10)).save("BlitAlphaMaskTR.png")
    bottom.blit(top,alphaMask=aMask,pos=(10,10)).save("BlitAlphaMaskBR.png")
  else:
    bottom.blit(top,alphaMask=aMask)
    bottom.blit(top,alphaMask=aMask,pos=(-10,-10))
    bottom.blit(top,alphaMask=aMask,pos=(-10,10))
    bottom.blit(top,alphaMask=aMask,pos=(10,-10))
    bottom.blit(top,alphaMask=aMask,pos=(10,10))
  pass


def test_imageset():
    imgs = ImageSet()

    if(isinstance(imgs, ImageSet)):
      pass
    else:
      assert False

def test_hsv_conversion():
    px = Image((1,1))
    px[0,0] = Color.GREEN
    if (Color.hsv(Color.GREEN) == px.toHSV()[0,0]):
      pass
    else:
      assert False


def test_whiteBalance():
  img = Image("../sampleimages/BadWB2.jpg")
  output = img.whiteBalance()
  output2 = img.whiteBalance(method="GrayWorld")
  if VISUAL_TEST:
    output.save("white_balanced_simple.png")
    output2.save("white_balanced_grayworld.png")


def test_hough_circles():
  img = Image(circles)
  circs = img.findCircle(thresh=100)
  if( circs[0] < 1 ):
    assert False
  circs[0].coordinates()
  circs[0].width()
  circs[0].area()
  circs[0].perimeter()
  circs[0].height()
  circs[0].radius()
  circs[0].diameter()
  circs[0].colorDistance()
  circs[0].meanColor()
  circs[0].distanceFrom(point=(0,0))
  circs[0].draw()
  img2 = circs[0].crop()
  img3 = circs[0].crop(noMask=True)
  if( img2 is not None and img3 is not None ):
    pass
  else:
    assert False

def test_drawRectangle():
  img = Image(testimage2)
  img.drawRectangle(0,0,100,100,color=Color.BLUE,width=0,alpha=0)
  img.drawRectangle(1,1,100,100,color=Color.BLUE,width=2,alpha=128)
  img.drawRectangle(1,1,100,100,color=Color.BLUE,width=1,alpha=128)
  img.drawRectangle(2,2,100,100,color=Color.BLUE,width=1,alpha=255)
  img.drawRectangle(3,3,100,100,color=Color.BLUE)
  img.drawRectangle(4,4,100,100,color=Color.BLUE,width=12)
  img.drawRectangle(5,5,100,100,color=Color.BLUE,width=-1)
  pass


def test_BlobMinRect():
  img = Image(testimageclr)
  blobs = img.findBlobs()
  for b in blobs:
    b.drawMinRect(color=Color.BLUE,width=3,alpha=123)
  if VISUAL_TEST:
    img.save("blobMinRect.png")
   
  pass

def test_BlobRect():
  img = Image(testimageclr)
  blobs = img.findBlobs()
  for b in blobs:
    b.drawRect(color=Color.BLUE,width=3,alpha=123)
  if VISUAL_TEST:
    img.save("blobRect.png")
   
  pass

def test_blob_spatial_relationships():
  img = Image("../sampleimages/blockhead.png")
  #please see the image
  blobs = img.findBlobs()
  blobs = blobs.sortArea()
  print blobs[-1].extents()
  print blobs[-2].extents()
  print blobs[-3].extents()

  if( not blobs[-2].above(blobs[-1]) ):
    assert False
  if( blobs[-1].above(blobs[-2]) ): 
    assert False

  if(  blobs[-1].below(blobs[-2]) ):
    assert False
  if( not blobs[-2].below(blobs[-1]) ):
    assert False
  if( not blobs[-2].contains(blobs[-3]) ):
    assert False
  if( blobs[-3].contains(blobs[-2]) ):
    assert False
  if( not blobs[-2].overlaps(blobs[-3]) ):
    assert False
#   t5 = True #blobs[-3].overlaps(blobs[-2])
#   f4 = blobs[-3].overlaps(blobs[-1])
#   f5 = blobs[-1].overlaps(blobs[-3])
#   #-4 right -5 left
#   f6 = blobs[-4].right(blobs[-5])
#   t6 = blobs[-5].right(blobs[-4])  
#   f7 = blobs[-5].left(blobs[-4]) 
#   t7 = blobs[-4].left(blobs[-5])
  
#   myTuple = (0,0)
#   t8 = blobs[-1].above(myTuple)
#   f8 = blobs[-1].below(myTuple)
#   t9 = blobs[-1].left(myTuple)
#   f9 = blobs[-1].right(myTuple)
#   f10 = blobs[-1].contains(myTuple)
#   f11 = blobs[-1].contains(myTuple)

#   myNPA = np.array([0,0])
#   t10 = blobs[-1].above(myNPA)
#   f12 = blobs[-1].below(myNPA)
#   t11 = blobs[-1].left(myNPA)
#   f13 = blobs[-1].right(myNPA)
#   f14 = blobs[-1].contains(myNPA)

#   derp = ( t1 , t2 , t3 , t4 , t5 , t6 , t7 , t8 , t9 , t10 , t11 )
#   derp2 = (f1 , f2 , f3 , f4 , f5 , f6 , f7 , f8 , f9 , f10 , f11 , f12 , f13 , f14)
#   print derp
#   print derp2

#   myTrue = ( t1 and t2 and t3 and t4 and t5 and t6 and t7 and t8 and t9 and t10 and t11 )
#   myFalse = (f1 or f2 or f3 or f4 or f5 or f6 or f7 or f8 or f9 or f10 or f11 or f12 or f13 or f14)

#   if( myTrue and not myFalse ):
#     pass
#   else:
#     assert False
  
def test_BlobPickle():
  img = Image(testimageclr)
  blobs = img.findBlobs()
  for b in blobs:
    p = pickle.dumps(b)
    ub = pickle.loads(p)
    if (ub.mMask - b.mMask).meanColor() != Color.BLACK:
      assert False 
   
  pass

def test_blob_isa_methods():
  img1 = Image(circles)
  img2 = Image("../sampleimages/blockhead.png")
  blobs = img1.findBlobs().sortArea()
  t1 = blobs[-1].isCircle()
  f1 = blobs[-1].isRectangle()
  blobs = img2.findBlobs().sortArea()
  f2 = blobs[-1].isCircle()
  t2 = blobs[-1].isRectangle()
  if( t1 and t2 and not f1 and not f2):
    pass
  else:
    assert False

def test_findKeypoints():
  try:
    import cv2
  except:
    pass
    return 
  img = Image(testimage2)
  kp = img.findKeypoints()
  for k in kp:
    k.getObject()
    k.descriptor()
    k.quality()
    k.octave()
    k.flavor()
    k.angle()
    k.coordinates()
    k.draw()
    k.distanceFrom()
    k.meanColor()
    k.area()
    k.perimeter()
    k.width()
    k.height()
    k.radius()
    k.crop()
  pass

def test_movement_feature():
  #~ current = Image("../sampleimages/flow1.png")
  #~ prev = Image("../sampleimages/flow2.png")
  current = Image("../sampleimages/flow_simple1.png")
  prev = Image("../sampleimages/flow_simple2.png")
  
  fs = current.findMotion(prev, window=7)  
  if( len(fs) > 0 ):
    fs.draw(color=Color.RED)
    if VISUAL_TEST:
      current.save("flowOutBM.png")
    img = fs[0].crop()
    color = fs[1].meanColor()
    wndw = fs[1].windowSz()
    for f in fs:
      f.vector()
      f.magnitude()
  else:
    assert False
  
  fs = current.findMotion(prev, window=7,method='HS')  
  if( len(fs) > 0 ):
    fs.draw(color=Color.RED)
    if VISUAL_TEST:
      current.save("flowOutHS.png")
    img = fs[0].crop()
    color = fs[1].meanColor()
    wndw = fs[1].windowSz()
    for f in fs:
      f.vector()
      f.magnitude()
  else:
    assert False
  
  fs = current.findMotion(prev, window=7,method='LK',aggregate=False)  
  if( len(fs) > 0 ):
    fs.draw(color=Color.RED)
    if VISUAL_TEST:
      current.save("flowOutLK.png")
    img = fs[0].crop()
    color = fs[1].meanColor()
    wndw = fs[1].windowSz()
    for f in fs:
      f.vector()
      f.magnitude()
  else:
    assert False

  pass 

def test_keypoint_extraction():
  try:
    import cv2
  except:
    pass
    return 

  img = Image("../sampleimages/KeypointTemplate2.png")
  kp1 = img.findKeypoints()
  kp2 = img.findKeypoints(highQuality=True)
  kp3 = img.findKeypoints(flavor="STAR")
  #TODO: Fix FAST binding
  #~ kp4 = img.findKeypoints(flavor="FAST",min_quality=10)
  if( len(kp1)==190 and 
      len(kp2)==190 and
      len(kp3)==37
      #~ and len(kp4)==521
    ):
    pass
  else:
    assert False


def test_keypoint_match():
  try:
    import cv2
  except:
    pass
    return 

  template = Image("../sampleimages/KeypointTemplate2.png")
  match0 = Image("../sampleimages/kptest0.png")
  match1 = Image("../sampleimages/kptest1.png")
  match2 = Image("../sampleimages/aerospace.jpg")

  fs0 = match0.findKeypointMatch(template)
  fs1 = match1.findKeypointMatch(template,quality=400.00,minDist=0.15,minMatch=0.2)
  fs2 = match2.findKeypointMatch(template,quality=500.00,minDist=0.1,minMatch=0.4)
  if( fs0 is not None and fs1 is not None and fs2 is None):
    if VISUAL_TEST:
      fs0.draw()
      match0.save("KPAffineMatch0.png")
    if VISUAL_TEST:
      fs1.draw()
      match1.save("KPAffineMatch1.png")
    f = fs0[0] 
    f.drawRect()
    f.draw()
    f.getHomography()
    f.getMinRect()
    f.meanColor()
    f.crop()
    f.x
    f.y
    f.coordinates()
    pass
  else:
    assert False

def test_draw_keypoint_matches():
  try:
    import cv2
  except:
    pass
    return
  template = Image("../sampleimages/KeypointTemplate2.png")
  match0 = Image("../sampleimages/kptest0.png")
  result = match0.drawKeypointMatches(template,thresh=500.00,minDist=0.15,width=1)
  if VISUAL_TEST:
    result.save("KPMatch.png")
  pass


def test_basic_palette():
  img = Image(testimageclr)
  img._generatePalette(10,False)
  if( img._mPalette is not None and
      img._mPaletteMembers is not None and
      img._mPalettePercentages is not None and
      img._mPaletteBins == 10
      ):
    img._generatePalette(20,True)
    if( img._mPalette is not None and
        img._mPaletteMembers is not None and
        img._mPalettePercentages is not None and
        img._mPaletteBins == 20
        ):
      pass

def test_palettize():
  img = Image(testimageclr)
  img2 = img.palettize(bins=20,hue=False)
  img3 = img.palettize(bins=3,hue=True)
  pass

def test_repalette():
  img = Image(testimageclr)
  img2 = Image(bottomImg)
  p = img.getPalette()
  img3 = img2.rePalette(p)
  p = img.getPalette(hue=True)
  img4 = img2.rePalette(p,hue=True)
  pass

def test_drawPalette():
  img = Image(testimageclr)
  img1 = img.drawPaletteColors()
  img2 = img.drawPaletteColors(horizontal=False)
  img3 = img.drawPaletteColors(size=(69,420) )
  img4 = img.drawPaletteColors(size=(69,420),horizontal=False)
  img5 = img.drawPaletteColors(hue=True)
  img6 = img.drawPaletteColors(horizontal=False,hue=True)
  img7 = img.drawPaletteColors(size=(69,420),hue=True )
  img8 = img.drawPaletteColors(size=(69,420),horizontal=False,hue=True)

def test_palette_binarize():
  img = Image(testimageclr)
  p = img.getPalette()
  img2 = img.binarizeFromPalette(p[0:5])
  if VISUAL_TEST:
    img2.save("binary_palette_1.png")
  p = img.getPalette(hue=True)
  img2 = img.binarizeFromPalette(p[0:5])
  if VISUAL_TEST:
    img2.save("binary_palette_2.png")
  pass

def test_palette_blobs():
  img = Image(testimageclr)
  p = img.getPalette()
  b1 = img.findBlobsFromPalette(p[0:5])
  b1.draw()
  if VISUAL_TEST:
    img.save("blobs_palette_1.png")

  p = img.getPalette(hue=True)
  b2 = img.findBlobsFromPalette(p[0:5])
  b2.draw()
  if VISUAL_TEST:
    img.save("blobs_palette_2.png")

  if( len(b1) > 0 and len(b2) > 0 ):
    pass
  else:
    assert False

    

def test_skeletonize():
  img = Image(logo)
  s = img.skeletonize()
  s2 = img.skeletonize(10)

  pass


def test_threshold():
  img = Image(logo)
  for t in range(0,255):
    img.threshold(t)
  pass

def test_smartThreshold():
  img = Image("../sampleimages/RatTop.png")
  mask = Image((img.width,img.height))
  mask.dl().circle((100,100),80,color=Color.MAYBE_BACKGROUND,filled=True)
  mask.dl().circle((100,100),60,color=Color.MAYBE_FOREGROUND,filled=True)
  mask.dl().circle((100,100),40,color=Color.FOREGROUND,filled=True)
  mask = mask.applyLayers()
  new_mask = img.smartThreshold(mask=mask)
  if VISUAL_TEST:
    new_mask.save("SMART_THRESHOLD_MASK.png")
  
  new_mask = img.smartThreshold(rect=(30,30,150,185))
  if VISUAL_TEST:
    new_mask.save("SMART_THRESHOLD_RECT.png")

  pass

def test_smartFindBlobs():
  img = Image("../sampleimages/RatTop.png")
  mask = Image((img.width,img.height))
  mask.dl().circle((100,100),80,color=Color.MAYBE_BACKGROUND,filled=True)
  mask.dl().circle((100,100),60,color=Color.MAYBE_FOREGROUND,filled=True)
  mask.dl().circle((100,100),40,color=Color.FOREGROUND,filled=True)
  mask = mask.applyLayers()
  blobs = img.smartFindBlobs(mask=mask)
  blobs.draw()
  if VISUAL_TEST:
    img.save("SMART_BLOB_MASK.png")
  if( len(blobs) < 1 ):
    assert False

  for t in range(2,3):
    blobs2 = img.smartFindBlobs(rect=(30,30,150,185),thresh_level=t)
    if(blobs2 is not None):
      blobs2.draw()
      if VISUAL_TEST:
        fname = "SMART_BLOB_RECT" + str(t) + ".png"
        img.save(fname)
        
  pass


def test_image_webp_load():
  #only run if webm suppport exist on system
  try:
    import webm
  except:
    if( SHOW_WARNING_TESTS ):
      warnings.warn("Couldn't run the webp test as optional webm library required")
    pass

  else:
    img = Image(webp)

    if len(img.toString()) <= 1:
      assert False

    else:
      pass
    
def test_image_webp_save():
  #only run if webm suppport exist on system
  try:
    import webm
  except:
    if( SHOW_WARNING_TESTS ):
      warnings.warn("Couldn't run the webp test as optional webm library required")
    pass

  else:
    img = Image('simplecv')
    tf = tempfile.NamedTemporaryFile(suffix=".webp")
    if img.save(tf.name):
      pass
    else:
      assert False

def test_detection_spatial_relationships():
  img = Image(testimageclr)
  template = img.crop(200,200,50,50)
  motion = img.embiggen((img.width+10,img.height+10),pos=(10,10))
  motion = motion.crop(0,0,img.width,img.height)
  blobFS = img.findBlobs()
  lineFS = img.findLines()
  circFS = img.findCircle(thresh=100)
  cornFS = img.findCorners()
  moveFS = img.findMotion(motion)
  moveFS = FeatureSet(moveFS[42:52]) # l337 s5p33d h4ck - okay not really
  tempFS = img.findTemplate(template,threshold=1)
  aCirc = (img.width/2,img.height/2,np.min([img.width/2,img.height/2]))
  aRect = (50,50,200,200),
  aPoint = (img.width/2,img.height/2)
  aPoly =  [(0,0),(img.width/2,0),(img.height/2,0)] # a triangle

<<<<<<< HEAD
  
  feats  = [blobFS,lineFS,circFS,cornFS,tempFS,moveFS]

  for f in feats:
    print str(len(f))

  for f in feats:
    for g in feats:
      sample = f[0]
      sample2 = f[1]
      print(type(g))
      print(type(f))
      g.above(sample)
      g.below(sample)
      g.left(sample)
      g.right(sample)
      g.overlaps(sample)
      g.inside(sample)
      g.outside(sample)

      g.overlaps(aRect)
      g.inside(aRect)
      g.outside(aRect)

      g.overlaps(aCirc)
      g.inside(aCirc)
      g.outside(aCirc)

      g.overlaps(aPoly)
      g.inside(aPoly)
      g.outside(aPoly)

      g.above(aPoint)
      g.below(aPoint)
      g.left(aPoint)
      g.right(aPoint)


  pass
=======
def test_getEXIFData():
  img = Image("../sampleimages/OWS.jpg")
  img2 = Image(testimage)
  d1 = img.getEXIFData()
  d2 = img2.getEXIFData()
  if( len(d1) > 0 and len(d2) == 0 ):
    pass
  else:
    assert False

def test_get_raw_dft():
  img = Image("../sampleimages/RedDog2.jpg")
  raw3 = img.rawDFTImage()
  raw1 = img.rawDFTImage(grayscale=True)
  if( len(raw3) != 3 or
      len(raw1) != 1 or
      raw1[0].width != img.width or
      raw1[0].height != img.height or
      raw3[0].height != img.height or
      raw3[0].width != img.width or
      raw1[0].depth != 64L or
      raw3[0].depth != 64L or
      raw3[0].channels != 2 or
      raw3[0].channels != 2 ):
    assert False
  else:
    pass

def test_getDFTLogMagnitude():
  img = Image("../sampleimages/RedDog2.jpg")  
  lm3 = img.getDFTLogMagnitude()
  lm1 = img.getDFTLogMagnitude(grayscale=True)
  pass


def test_applyDFTFilter():
  img = Image("../sampleimages/RedDog2.jpg")
  flt = Image("../sampleimages/RedDogFlt.png")
  f1 = img.applyDFTFilter(flt)
  f2 = img.applyDFTFilter(flt,grayscale=True)
  if VISUAL_TEST:
    f1.save("DFTFilt.png")
    f2.save("DFTFiltGray.png")
  pass

def test_highPassFilter():
  img = Image("../sampleimages/RedDog2.jpg")
  a = img.highPassFilter(0.5)
  b = img.highPassFilter(0.5,grayscale=True)
  c = img.highPassFilter(0.5,yCutoff=0.4)
  d = img.highPassFilter(0.5,yCutoff=0.4,grayscale=True)
  e = img.highPassFilter([0.5,0.4,0.3])
  f = img.highPassFilter([0.5,0.4,0.3],yCutoff=[0.5,0.4,0.3])
  if VISUAL_TEST:
    a.save("DFT-hpf-A.png")
    b.save("DFT-hpf-B.png")
    c.save("DFT-hpf-C.png")
    d.save("DFT-hpf-D.png")
    e.save("DFT-hpf-E.png")
    f.save("DFT-hpf-F.png")
    
  pass

def test_lowPassFilter():
  img = Image("../sampleimages/RedDog2.jpg")
  a = img.lowPassFilter(0.5)
  b = img.lowPassFilter(0.5,grayscale=True)
  c = img.lowPassFilter(0.5,yCutoff=0.4)
  d = img.lowPassFilter(0.5,yCutoff=0.4,grayscale=True)
  e = img.lowPassFilter([0.5,0.4,0.3])
  f = img.lowPassFilter([0.5,0.4,0.3],yCutoff=[0.5,0.4,0.3])
  if VISUAL_TEST:
    a.save("DFT-lpf-A.png")
    b.save("DFT-lpf-B.png")
    c.save("DFT-lpf-C.png")
    d.save("DFT-lpf-D.png")
    e.save("DFT-lpf-E.png")
    f.save("DFT-lpf-F.png")
  pass

def test_findHaarFeatures():
  img = Image("../sampleimages/orson_welles.jpg")
  face = HaarCascade("../Features/HaarCascades/face.xml")
  f = img.findHaarFeatures(face)
  f2 = img.findHaarFeatures("../Features/HaarCascades/face.xml")
  if( len(f) > 0 and len(f2) > 0 ):
    f[0].width()
    f[0].height()
    f[0].draw()
    f[0].x
    f[0].y
    f[0].length()
    f[0].area()
    pass
  else:
    assert False


def test_biblical_flood_fill():
  img = Image(testimage2)
  b = img.findBlobs()
  img.floodFill(b.coordinates(),tolerance=3,color=Color.RED)
  img.floodFill(b.coordinates(),tolerance=(3,3,3),color=Color.BLUE)
  img.floodFill(b.coordinates(),tolerance=(3,3,3),color=Color.GREEN,fixed_range=False)
  img.floodFill((30,30),lower=3,upper=5,color=Color.ORANGE)
  img.floodFill((30,30),lower=3,upper=(5,5,5),color=Color.ORANGE)
  img.floodFill((30,30),lower=(3,3,3),upper=5,color=Color.ORANGE)
  img.floodFill((30,30),lower=(3,3,3),upper=(5,5,5))
  if VISUAL_TEST:
    img.save("biblical.png")
  pass
  
def test_flood_fill_to_mask():
  img = Image(testimage2)
  b = img.findBlobs()
  imask = img.edges()
  omask = img.floodFillToMask(b.coordinates(),tolerance=10)
  omask2 = img.floodFillToMask(b.coordinates(),tolerance=(3,3,3),mask=imask)
  omask3 = img.floodFillToMask(b.coordinates(),tolerance=(3,3,3),mask=imask,fixed_range=False)
  if VISUAL_TEST:
    omask.save("flood_fill_to_mask1.png")
    omask2.save("flood_fill_to_mask2.png")
    omask3.save("flood_fill_to_mask3.png")
  pass

def test_findBlobsFromMask():
  img = Image(testimage2)
  mask = img.binarize().invert()
  b1 = img.findBlobsFromMask(mask)
  b2 = img.findBlobs()
  if(len(b1) == len(b2) ):
    pass
  else:
    assert False


def test_bandPassFilter():
  img = Image("../sampleimages/RedDog2.jpg")
  a = img.bandPassFilter(0.1,0.3)
  b = img.bandPassFilter(0.1,0.3,grayscale=True)
  c = img.bandPassFilter(0.1,0.3,yCutoffLow=0.1,yCutoffHigh=0.3)
  d = img.bandPassFilter(0.1,0.3,yCutoffLow=0.1,yCutoffHigh=0.3,grayscale=True)
  e = img.bandPassFilter([0.1,0.2,0.3],[0.5,0.5,0.5])
  f = img.bandPassFilter([0.1,0.2,0.3],[0.5,0.5,0.5],yCutoffLow=[0.1,0.2,0.3],yCutoffHigh=[0.6,0.6,0.6])
  if VISUAL_TEST:
    a.save("DFT-bpf-A.png")
    b.save("DFT-bpf-B.png")
    c.save("DFT-bpf-C.png")
    d.save("DFT-bpf-D.png")
    e.save("DFT-bpf-E.png")
    f.save("DFT-bpf-F.png")

>>>>>>> 9dadc5d3
<|MERGE_RESOLUTION|>--- conflicted
+++ resolved
@@ -1749,7 +1749,6 @@
   aPoint = (img.width/2,img.height/2)
   aPoly =  [(0,0),(img.width/2,0),(img.height/2,0)] # a triangle
 
-<<<<<<< HEAD
   
   feats  = [blobFS,lineFS,circFS,cornFS,tempFS,moveFS]
 
@@ -1789,7 +1788,7 @@
 
 
   pass
-=======
+
 def test_getEXIFData():
   img = Image("../sampleimages/OWS.jpg")
   img2 = Image(testimage)
@@ -1942,4 +1941,3 @@
     e.save("DFT-bpf-E.png")
     f.save("DFT-bpf-F.png")
 
->>>>>>> 9dadc5d3
