--- conflicted
+++ resolved
@@ -1655,7 +1655,7 @@
     else:
       assert False
 
-<<<<<<< HEAD
+
 def test_getEXIFData():
   img = Image("../sampleimages/OWS.jpg")
   img2 = Image(testimage)
@@ -1665,7 +1665,7 @@
     pass
   else:
     assert False
-=======
+
 def test_get_raw_dft():
   img = Image("../sampleimages/RedDog2.jpg")
   raw3 = img.rawDFTImage()
@@ -1689,7 +1689,7 @@
   lm3 = img.getDFTLogMagnitude()
   lm1 = img.getDFTLogMagnitude(grayscale=True)
   pass
->>>>>>> d5b1e7f1
+
 
 def test_applyDFTFilter():
   img = Image("../sampleimages/RedDog2.jpg")
