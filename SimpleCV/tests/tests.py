--- conflicted
+++ resolved
@@ -453,11 +453,7 @@
 
 def test_rotate_fixed():
   img = Image(testimage2)
-<<<<<<< HEAD
   img2=img.rotate(180, scale = 1)
-=======
-  img2=img.rotate_fixed(180, scale = 1)
->>>>>>> ad541b99
   img3=img.flipVertical()
   img4=img3.flipHorizontal()
   test = img4-img2
@@ -469,17 +465,12 @@
 
 def test_rotate_full():
   img = Image(testimage2)
-<<<<<<< HEAD
   img2=img.rotate(180,"full",scale = 1)
-=======
-  img2=img.rotate_full(180,scale = 1)
->>>>>>> ad541b99
   c1=img.meanColor()
   c2=img2.meanColor()
   if( abs(c1[0]-c2[0]) > 5 or abs(c1[1]-c2[1]) > 5 or abs(c1[2]-c2[2]) > 5 ):
     assert False
 
-<<<<<<< HEAD
 def test_shear_warp():
   img = Image(testimage2)
   dst =  ((img.width/2,0),(img.width-1,img.height/2),(img.width/2,img.height-1))
@@ -495,8 +486,6 @@
     assert False
 
   pass
-=======
->>>>>>> ad541b99
 
 def test_affine():
   img = Image(testimage2)
@@ -504,22 +493,14 @@
   dst =  ((img.width/2,0),(img.width-1,img.height/2),(img.width/2,img.height-1))
   aWarp = cv.CreateMat(2,3,cv.CV_32FC1)
   cv.GetAffineTransform(src,dst,aWarp)
-<<<<<<< HEAD
   atrans = img.transformAffine(aWarp)
 
   aWarp2 = np.array(aWarp)
   atrans2 = img.transformAffine(aWarp2)
-=======
-  atrans = img.transform_affine(aWarp)
-
-  aWarp2 = np.array(aWarp)
-  atrans2 = img.transform_affine(aWarp2)
->>>>>>> ad541b99
   test = atrans-atrans2
   c=test.meanColor()
   if( c[0] > 1 or c[1] > 1 or c[2] > 1 ):
     assert False
-<<<<<<< HEAD
 
 def test_perspective():
   img = Image(testimage2)
@@ -531,26 +512,7 @@
 
   pWarp2 = np.array(pWarp)
   ptrans2 = img.transformPerspective(pWarp2)
-  
-  test = ptrans-ptrans2
-  c=test.meanColor()
-
-  if( c[0] > 1 or c[1] > 1 or c[2] > 1 ):
-    assert False
-
-=======
->>>>>>> ad541b99
-
-def test_perspective():
-  img = Image(testimage2)
-  src = ((0,0),(img.width-1,0),(img.width-1,img.height-1),(0,img.height-1))
-  dst = ((img.width*0.05,img.height*0.03),(img.width*0.9,img.height*0.1),(img.width*0.8,img.height*0.7),(img.width*0.2,img.height*0.9))
-  pWarp = cv.CreateMat(3,3,cv.CV_32FC1)
-  cv.GetPerspectiveTransform(src,dst,pWarp)
-  ptrans = img.transform_perspective(pWarp)
-
-  pWarp2 = np.array(pWarp)
-  ptrans2 = img.transform_perspective(pWarp2)
+
   
   test = ptrans-ptrans2
   c=test.meanColor()
