#!/usr/bin/python
# To run this test you need python nose tools installed
# Run test just use:
#   nosetest tests.py
#
# *Note: If you add additional test, please prefix the function name
# to the type of operation being performed.  For instance modifying an
# image, test_image_erode().  If you are looking for lines, then
# test_detection_lines().  This makes it easier to verify visually
# that all the correct test per operation exist

import os, sys
from SimpleCV import * 
from nose.tools import with_setup

#colors
black = Color.BLACK
white = Color.WHITE
red = Color.RED
green = Color.GREEN
blue = Color.BLUE


#images
barcode = "../sampleimages/barcode.png"
testimage = "../sampleimages/9dots4lines.png"
testimage2 = "../sampleimages/aerospace.jpg"
whiteimage = "../sampleimages/white.png"
blackimage = "../sampleimages/black.png"
testimageclr = "../sampleimages/statue_liberty.jpg"
testbarcode = "../sampleimages/barcode.png"
testoutput = "../sampleimages/9d4l.jpg"
tmpimg = "../sampleimages/tmpimg.jpg"
greyscaleimage = "../sampleimages/greyscale.jpg"
logo = "../sampleimages/logo.png"
logo_inverted = "../sampleimages/logo_inverted.png"
ocrimage = "../sampleimages/ocr-test.png"

#These function names are required by nose test, please leave them as is
def setup_context():
  img = Image(testimage)
  
def destroy_context():
  img = ""

@with_setup(setup_context, destroy_context)
def test_image_loadsave():
  img = Image(testimage)
  img.save(testoutput)  
  if (os.path.isfile(testoutput)):
    os.remove(testoutput)
    pass
  else: 
    assert False
  
def test_image_numpy_constructor():
  img = Image(testimage)
  grayimg = img.grayscale()

  chan3_array = np.array(img.getMatrix())
  chan1_array = np.array(img.getGrayscaleMatrix())

  img2 = Image(chan3_array)
  grayimg2 = Image(chan1_array)

  if (img2[0,0] == img[0,0] and grayimg2[0,0] == grayimg[0,0]):
    pass
  else:
    assert False 


def test_image_bitmap():
  img = Image(testimage)
  bmp = img.getBitmap();
  if bmp.width > 0:
    pass
  else:
    assert False


# Image Class Test

def test_image_stretch():
  img = Image(greyscaleimage)
  stretched = img.stretch(100,200)
  img.save(tmpimg)

  
def test_image_scale():
  img = Image(testimage)
  thumb = img.scale(30,30)
  thumb.save(testoutput)

def test_image_copy():
  img = Image(testimage2)
  copy = img.copy()

  if (img[1,1] != copy[1,1] or img.size() != copy.size()):
    assert False 
  pass
  

def test_image_getitem():
  img = Image(testimage)
  colors = img[1,1]
  if (colors[0] == 255 and colors[1] == 255 and colors[2] == 255):
    pass
  else: 
    assert False

def test_image_getslice():
  img = Image(testimage)
  section = img[1:10,1:10]
  section.save(testoutput)
  pass


def test_image_setitem():
  img = Image(testimage)
  img[1,1] = (0, 0, 0)
  newimg = Image(img.getBitmap())
  colors = newimg[1,1]
  if (colors[0] == 0 and colors[1] == 0 and colors[2] == 0):
    pass
  else:
    assert False

def test_image_setslice():
  img = Image(testimage)
  img[1:10,1:10] = (0,0,0) #make a black box
  newimg = Image(img.getBitmap())
  section = newimg[1:10,1:10]
  for i in range(5):
    colors = section[i,0]
    if (colors[0] != 0 or colors[1] != 0 or colors[2] != 0):
      assert False  
  pass

def test_detection_findCorners():
  img = Image(testimage2)
  corners = img.findCorners(25)
  if (len(corners) == 0):
    assert False 
  corners.draw()
  img.save(testoutput)
  
def test_color_meancolor():
  img = Image(testimage2)
  roi = img[1:50,1:50]
  
  r, g, b = roi.meanColor()

  if (r >= 0 and r <= 255 and g >= 0 and g <= 255 and b >= 0 and b <= 255):
    pass 

def test_image_smooth():
  img = Image(testimage2)
  img.smooth()
  img.smooth('bilateral', (3,3), 4, 1)
  img.smooth('blur', (3, 3))
  img.smooth('median', (3, 3))
  img.smooth('gaussian', (5,5), 0) 
  pass

def test_image_binarize():
  img =  Image(testimage2)
  binary = img.binarize()
  binary2 = img.binarize((60, 100, 200))
  hist = binary.histogram(20)
  hist2 = binary2.histogram(20)
  if (hist[0] + hist[-1] == np.sum(hist) and hist2[0] + hist2[-1] == np.sum(hist2)):
    pass
  else:
    assert False

def test_image_binarize_adaptive():
  img =  Image(testimage2)
  binary = img.binarize(-1)
  hist = binary.histogram(20)  
  if (hist[0] + hist[-1] == np.sum(hist)):
    pass
  else:
    assert False

def test_image_invert():
  img = Image(testimage2)
  clr = img[1,1]
  img = img.invert()

  if (clr[0] == (255 - img[1,1][0])):
    pass
  else:
    assert False


def test_image_size():
  img = Image(testimage2)
  (width, height) = img.size()
  if type(width) == int and type(height) == int and width > 0 and height > 0:
    pass
  else:
    assert False

def test_image_drawing():
  img = Image(testimageclr)
  img.drawCircle((5, 5), 3)
  img.drawLine((5, 5), (5, 8))
  
def test_image_splitchannels():  
  img = Image(testimageclr)
  (r, g, b) = img.splitChannels(True)
  (red, green, blue) = img.splitChannels()
  pass

def test_image_histogram():
  img = Image(testimage2)
  h = img.histogram(25)

  for i in h:
    if type(i) != int:
      assert False

  pass

def test_detection_lines():
  img = Image(testimage2)
  lines = img.findLines()

  lines.draw()
  img.save(testoutput)

def test_detection_feature_measures():
    img = Image(testimage2)
  
    fs = FeatureSet()
    fs.append(Corner(img, 5, 5))
    fs.append(Line(img, ((2, 2), (3,3))))
    print(fs)
    #if BLOBS_ENABLED:
    bm = BlobMaker()
    result = bm.extract(img)
    fs.extend(result)
    print(fs)
    #fs.append(img.findBlobs()[0])

    #if ZXING_ENABLED:
    # fake_barcode = Barcode(img, zxing.BarCode("""
    #file:default.png (format: FAKE_DATA, type: TEXT):
    #Raw result:
    #foo-bar|the bar of foo
    #Parsed result:
    #foo-bar 
    #the bar of foo
    #Also, there were 4 result points:
    #  Point 0: (24.0,18.0)
    #  Point 1: (21.0,196.0)
    #  Point 2: (201.0,198.0)
    #  Point 3: (205.23952,21.0)
    #"""))
    #fs.append(fake_barcode) 

    for f in fs:
        a = f.area()
        l = f.length()
        c = f.meanColor()
        d = f.colorDistance()
        th = f.angle()
        pts = f.coordinates()
        dist = f.distanceFrom() #distance from center of image 

    
    fs2 = fs.sortAngle()
    fs3 = fs.sortLength()
    fs4 = fs.sortColorDistance()
    fs5 = fs.sortArea()
    fs1 = fs.sortDistance() 

def test_detection_blobs():
    if not BLOBS_ENABLED:
      return None 
    img = Image(testbarcode)
  
    bm = BlobMaker()
    blobs = bm.extract(img)

    blobs[0].draw()
    img.save(testoutput)  

    pass

def test_detection_blobs_adaptive():
    if not BLOBS_ENABLED:
        return None
    img = Image(testimage)
    bm = BlobMaker()
    result = bm.extract(img, threshval=-1)
    result[0].draw()
    img.save(testoutput)  
    pass


def test_detection_barcode():
  if not ZXING_ENABLED:
    return None

  nocode = Image(testimage).findBarcode()
  if nocode: #we should find no barcode in our test image 
    assert False
  code = Image(testbarcode).findBarcode() 
  
  if code.points:
    pass
    
def test_detection_x():
  tmpX = Image(testimage).findLines().x()[0]

  if (tmpX > 0 and Image(testimage).size()[0]):
    pass
  else:
    assert False

def test_detection_y():
  tmpY = Image(testimage).findLines().y()[0]

  if (tmpY > 0 and Image(testimage).size()[0]):
    pass
  else:
    assert False

def test_detection_area():
    img = Image(testimage2)
    bm = BlobMaker()
    result = bm.extract(img)
    area_val = result[0].area()
  
    if(area_val > 0):
        pass
    else:
        assert False

def test_detection_angle():
  angle_val = Image(testimage).findLines().angle()[0]

def test_image():
  img = Image(testimage)
  if(isinstance(img, Image)):
    pass
  else:
    assert False

def test_color_colordistance():
  img = Image(blackimage)
  (r,g,b) = img.splitChannels()
  avg = img.meanColor()
  
  c1 = Corner(img, 1, 1)
  c2 = Corner(img, 1, 2)
  if (c1.colorDistance(c2.meanColor()) != 0):
    assert False
  
  if (c1.colorDistance((0,0,0)) != 0):
    assert False

  if (c1.colorDistance((0,0,255)) != 255):
    assert False

  if (c1.colorDistance((255,255,255)) != sqrt(255**2 * 3)):
    assert False
    
  pass
  
def test_detection_length():
  img = Image(testimage)
  val = img.findLines().length()

  if (val == None):
    assert False
  if (not isinstance(val, np.ndarray)):
    assert False
  if (len(val) < 0):
    assert False

  pass


  
  
def test_detection_sortangle():
  img = Image(testimage)
  val = img.findLines().sortAngle()

  if(val[0].x < val[1].x):
    pass
  else:
    assert False
    
def test_detection_sortarea():
    img = Image(testimage)
    bm = BlobMaker()
    result = bm.extract(img)
    val = result.sortArea()
  #FIXME: Find blobs may appear to be broken. Returning type none

def test_detection_sortLength():
  img = Image(testimage)
  val = img.findLines().sortLength()
  #FIXME: Length is being returned as euclidean type, believe we need a universal type, either Int or scvINT or something.
 
#def test_distanceFrom():
#def test_sortColorDistance():
#def test_sortDistance():

def test_image_add():
  imgA = Image(blackimage)
  imgB = Image(whiteimage)

  imgC = imgA + imgB

def test_color_curve_HSL():
  y = np.array([[0,0],[64,128],[192,128],[255,255]])  #These are the weights 
  curve = ColorCurve(y)
  img = Image(testimage)
  img2 = img.applyHLSCurve(curve,curve,curve)
  img3 = img-img2
  c = img3.meanColor()
  print(c)
  if( c[0] > 2.0 or c[1] > 2.0 or c[2] > 2.0 ): #there may be a bit of roundoff error 
    assert False

def test_color_curve_RGB():
  y = np.array([[0,0],[64,128],[192,128],[255,255]])  #These are the weights 
  curve = ColorCurve(y)
  img = Image(testimage)
  img2 = img.applyRGBCurve(curve,curve,curve)
  img3 = img-img2
  c = img3.meanColor()
  if( c[0] > 1.0 or c[1] > 1.0 or c[2] > 1.0 ): #there may be a bit of roundoff error 
    assert False

def test_color_curve_GRAY():
  y = np.array([[0,0],[64,128],[192,128],[255,255]])  #These are the weights 
  curve = ColorCurve(y)
  img = Image(testimage)
  gray = img.grayscale()
  img2 = img.applyIntensityCurve(curve)
  print(gray.meanColor())
  print(img2.meanColor())
  g=gray.meanColor()
  i2=img2.meanColor()
  if( g[0]-i2[0] > 1 ): #there may be a bit of roundoff error 
    assert False

def test_image_dilate():
  img=Image(barcode)
  img2 = img.dilate(20)
  c=img2.meanColor()
  print(c)
  if( c[0] < 254 or c[1] < 254 or c[2] < 254 ):
    assert False;

def test_image_erode():
  img=Image(barcode)
  img2 = img.erode(100)
  c=img2.meanColor()
  print(c)
  if( c[0] > 0 or c[1] > 0 or c[2] > 0 ):
    assert False;
  
def test_image_morph_open():
  img = Image(barcode);
  erode= img.erode()
  dilate = erode.dilate()
  result = img.morphOpen()
  test = result-dilate
  c=test.meanColor()
  print(c)
  if( c[0] > 1 or c[1] > 1 or c[2] > 1 ):
    assert False;

def test_image_morph_close():
  img = Image(barcode)
  dilate = img.dilate()
  erode = dilate.erode()
  result = img.morphClose()
  test = result-erode
  c=test.meanColor()
  print(c)
  if( c[0] > 1 or c[1] > 1 or c[2] > 1 ):
    assert False;

def test_image_morph_grad():
  img = Image(barcode)
  dilate = img.dilate()
  erode = img.erode()
  dif = dilate-erode
  result = img.morphGradient()
  test = result-dif
  c=test.meanColor()
  if( c[0] > 1 or c[1] > 1 or c[2] > 1 ):
    assert False

def test_image_rotate_fixed():
  img = Image(testimage2)
  img2=img.rotate(180, scale = 1)
  img3=img.flipVertical()
  img4=img3.flipHorizontal()
  test = img4-img2
  c=test.meanColor()
  print(c)
  if( c[0] > 5 or c[1] > 5 or c[2] > 5 ):
    assert False


def test_image_rotate_full():
  img = Image(testimage2)
  img2=img.rotate(180,"full",scale = 1)
  c1=img.meanColor()
  c2=img2.meanColor()
  if( abs(c1[0]-c2[0]) > 5 or abs(c1[1]-c2[1]) > 5 or abs(c1[2]-c2[2]) > 5 ):
    assert False

def test_image_shear_warp():
  img = Image(testimage2)
  dst =  ((img.width/2,0),(img.width-1,img.height/2),(img.width/2,img.height-1))
  s = img.shear(dst)
  color = s[0,0] 
  if (color != (0,0,0)):
    assert False

  dst = ((img.width*0.05,img.height*0.03),(img.width*0.9,img.height*0.1),(img.width*0.8,img.height*0.7),(img.width*0.2,img.height*0.9))
  w = img.warp(dst)
  color = s[0,0] 
  if (color != (0,0,0)):
    assert False

  pass

def test_image_affine():
  img = Image(testimage2)
  src =  ((0,0),(img.width-1,0),(img.width-1,img.height-1))
  dst =  ((img.width/2,0),(img.width-1,img.height/2),(img.width/2,img.height-1))
  aWarp = cv.CreateMat(2,3,cv.CV_32FC1)
  cv.GetAffineTransform(src,dst,aWarp)
  atrans = img.transformAffine(aWarp)

  aWarp2 = np.array(aWarp)
  atrans2 = img.transformAffine(aWarp2)
  test = atrans-atrans2
  c=test.meanColor()
  if( c[0] > 1 or c[1] > 1 or c[2] > 1 ):
    assert False

def test_image_perspective():
  img = Image(testimage2)
  src = ((0,0),(img.width-1,0),(img.width-1,img.height-1),(0,img.height-1))
  dst = ((img.width*0.05,img.height*0.03),(img.width*0.9,img.height*0.1),(img.width*0.8,img.height*0.7),(img.width*0.2,img.height*0.9))
  pWarp = cv.CreateMat(3,3,cv.CV_32FC1)
  cv.GetPerspectiveTransform(src,dst,pWarp)
  ptrans = img.transformPerspective(pWarp)

  pWarp2 = np.array(pWarp)
  ptrans2 = img.transformPerspective(pWarp2)

  
  test = ptrans-ptrans2
  c=test.meanColor()

  if( c[0] > 1 or c[1] > 1 or c[2] > 1 ):
    assert False
    
def test_image_horz_scanline():
  img = Image(logo)
  sl = img.getHorzScanline(10)
  if( sl.shape[0]!=img.width or sl.shape[1]!=3 ):
    assert False

def test_image_vert_scanline():
  img = Image(logo)
  sl = img.getVertScanline(10)
  if( sl.shape[0]!=img.height or sl.shape[1]!=3 ):
    assert False
    
def test_image_horz_scanline_gray():
  img = Image(logo)
  sl = img.getHorzScanlineGray(10)
  if( sl.shape[0]!=img.width or sl.shape[1]!=1 ):
    assert False

def test_image_vert_scanline_gray():
  img = Image(logo)
  sl = img.getVertScanlineGray(10)
  if( sl.shape[0]!=img.height or sl.shape[1]!=1 ):
    assert False

def test_image_get_pixel():
    img = Image(logo)
    px = img.getPixel(0,0)
    if(px[0] != 0 or px[1] != 0 or px[2] != 0 ):
      assert False
      
def test_image_get_gray_pixel():
    img = Image(logo)
    px = img.getGrayPixel(0,0)
    if(px != 0):
      assert False

      
def test_camera_calibration():
  fakeCamera = FrameSource()
  path = "../sampleimages/CalibImage"
  ext = ".png"
  imgs = []
  for i in range(0,10):
    fname = path+str(i)+ext
    img = Image(fname)
    imgs.append(img)

  fakeCamera.calibrate(imgs)
  #we're just going to check that the function doesn't puke
  mat = fakeCamera.getCameraMatrix()
  if( type(mat) != cv.cvmat ):
    assert False
  #we're also going to test load in save in the same pass 
  matname = "TestCalibration"
  if( False == fakeCamera.saveCalibration(matname)):
    assert False
  if( False == fakeCamera.loadCalibration(matname)):
    assert False

def test_camera_undistort():
  fakeCamera = FrameSource()
  fakeCamera.loadCalibration("Default")
  img = Image("../sampleimages/CalibImage0.png") 
  img2 = fakeCamera.undistort(img)
  if( not img2 ): #right now just wait for this to return 
    assert False
    
def test_image_crop():
  img = Image(logo)
  x = 5
  y = 6
  w = 10
  h = 20
  crop = img.crop(x,y,w,h)
  crop2 = img[x:(x+w),y:(y+h)]
  diff = crop-crop2;
  c=diff.meanColor()
  if( c[0] > 0 or c[1] > 0 or c[2] > 0 ):
    assert False

def test_image_region_select():
  img = Image(logo)
  x1 = 0
  y1 = 0
  x2 = img.width
  y2 = img.height
  crop = img.regionSelect(x1,y1,x2,y2)
  diff = crop-img;
  c=diff.meanColor()
  if( c[0] > 0 or c[1] > 0 or c[2] > 0 ):
    assert False

def test_image_subtract():
  imgA = Image(logo)
  imgB = Image(logo_inverted)

  imgC = imgA - imgB

def test_image_negative():
  imgA = Image(logo)

  imgB = -imgA
 
def test_image_divide():
  imgA = Image(logo)
  imgB = Image(logo_inverted)

  imgC = imgA / imgB
  
def test_image_and():
  imgA = Image(logo)
  imgB = Image(logo_inverted)

  imgC = imgA and imgB
  
  
def test_image_or():
  imgA = Image(logo)
  imgB = Image(logo_inverted)

  imgC = imgA or imgB

def test_image_edgemap():
  imgA = Image(logo)
  imgB = imgA._getEdgeMap()


def test_color_colormap_build():
  cm = ColorModel()
  cm.add(Image(testimage))
  cm.add((127,127,127))
  if(cm.contains((127,127,127))):
    cm.remove((127,127,127))
  else:
    assert False
  img = cm.threshold(Image(testimage))
  c=img.meanColor()
  if( c[0] > 1 or c[1] > 1 or c[2] > 1 ):
    assert False
  cm.save("temp.txt")
  cm2 = ColorModel()
  cm2.load("temp.txt")
  img = cm2.threshold(Image(testimage))
  c=img.meanColor()
  if( c[0] > 1 or c[1] > 1 or c[2] > 1 ):
    assert False


def test_feature_height():
  imgA = Image(logo)
  lines = imgA.findLines(1)
  heights = lines.height()

  if(len(heights) <= 0 ):
    assert False
  else:
    pass

def test_feature_width():
  imgA = Image(logo)
  lines = imgA.findLines(1)
  widths = lines.width()

  if(len(widths) <= 0):
    assert False
  else:
    pass

def test_feature_crop():
  imgA = Image(logo)
  lines = imgA.findLines(1)
  croppedImages = lines.crop()

  if(len(croppedImages) <= 0):
    assert False
  else:
    pass

    
def test_color_conversion_func_BGR():
  #we'll just go through the space to make sure nothing blows up
  img = Image(testimage)
  bgr = img.toBGR()
  rgb = img.toRGB()
  hls = img.toHLS()
  hsv = img.toHSV()
  xyz = img.toXYZ()
  
  foo = bgr.toBGR()
  foo = bgr.toRGB()
  foo = bgr.toHLS()
  foo = bgr.toHSV()
  foo = bgr.toXYZ()
  
  
def test_color_conversion_func_RGB():
  img = Image(testimage)
  if( not img.isBGR() ):
    assert False
  rgb = img.toRGB()
  
  foo = rgb.toBGR()
  if( not foo.isBGR() ):
    assert False   
  
  foo = rgb.toRGB()
  if( not foo.isRGB() ):
    assert False   
  
  foo = rgb.toHLS()
  if( not foo.isHLS() ):
    assert False     
  
  foo = rgb.toHSV()
  if( not foo.isHSV() ):
    assert False 
  
  foo = rgb.toXYZ()
  if( not foo.isXYZ() ):
    assert False 

def test_color_conversion_func_HSV():
  img = Image(testimage)
  hsv = img.toHSV()
  foo = hsv.toBGR()
  foo = hsv.toRGB()
  foo = hsv.toHLS()
  foo = hsv.toHSV()
  foo = hsv.toXYZ()
  
def test_color_conversion_func_HLS():
  img = Image(testimage)
  hls = img.toHLS()
  foo = hls.toBGR()
  foo = hls.toRGB()
  foo = hls.toHLS()
  foo = hls.toHSV()
  foo = hls.toXYZ()   

def test_color_conversion_func_XYZ():
  img = Image(testimage)
  xyz = img.toXYZ()  
  foo = xyz.toBGR()
  foo = xyz.toRGB()
  foo = xyz.toHLS()
  foo = xyz.toHSV()
  foo = xyz.toXYZ()  

def test_blob_maker():
    img = Image("../sampleimages/blockhead.png")
    blobber = BlobMaker()
    results = blobber.extract(img)
    print(len(results))
    if( len(results) != 7 ):
        assert False
        
def test_blob_holes():
    img = Image("../sampleimages/blockhead.png")
    blobber = BlobMaker()
    blobs = blobber.extract(img)
    count = 0
    for b in blobs:
        if( b.mHoleContour is not None ):
            count = count + len(b.mHoleContour)
    if( count != 7 ):
        assert False
        
def test_blob_hull():
    img = Image("../sampleimages/blockhead.png")
    blobber = BlobMaker()
    blobs = blobber.extract(img)
    for b in blobs:
        if( len(b.mConvexHull) < 3 ):
            assert False

def test_blob_data():
    img = Image("../sampleimages/blockhead.png")
    blobber = BlobMaker()
    blobs = blobber.extract(img)
    for b in blobs:
        if(b.mArea > 0):
            pass
        if(b.mPerimeter > 0):
            pass
        if(sum(b.mAvgColor) > 0 ):
            pass
        if(sum(b.mBoundingBox) > 0 ):
            pass
        if(b.m00 is not 0 and
           b.m01 is not 0 and
           b.m10 is not 0 and
           b.m11 is not 0 and
           b.m20 is not 0 and
           b.m02 is not 0 and
           b.m21 is not 0 and
           b.m12 is not 0 ):
            pass
        if(sum(b.mHu) > 0):
            pass
        
def test_blob_render():
    img = Image("../sampleimages/blockhead.png")
    blobber = BlobMaker()
    blobs = blobber.extract(img)
    dl = DrawingLayer((img.width,img.height))
    reimg = DrawingLayer((img.width,img.height))
    for b in blobs:        
        b.draw(color=Color.RED, alpha=128)
        b.drawHoles(width=2,color=Color.BLUE)
        b.drawHull(color=Color.ORANGE,width=2)
        b.draw(color=Color.RED, alpha=128,layer=dl)
        b.drawHoles(width=2,color=Color.BLUE,layer=dl)
        b.drawHull(color=Color.ORANGE,width=2,layer=dl)
        b.drawMaskToLayer(reimg,offset=b.topLeftCorner())
    pass

def test_blob_methods():
    img = Image("../sampleimages/blockhead.png")
    blobber = BlobMaker()
    blobs = blobber.extract(img)
    BL = (img.width,img.height)
    first = blobs[0]
    for b in blobs:
        b.width()
        b.height()
        b.area()
        b.maxX()
        b.minX()
        b.maxY()
        b.minY()
        b.minRectWidth()
        b.minRectHeight()
        b.minRectX()
        b.minRectY()
        b.aspectRatio()
        b.angle()
        if(not b.contains((b.x,b.y))):
           assert False
        if(b.below((0,0))):
           assert False
        if(not b.left((0,0))):
            assert False
        if(b.above(BL)):
            assert False
        if( not b.right(BL)):
            assert False
        b.overlaps(first)
        b.above(first)
        b.below(first)
        b.left(first)
        b.right(first)
        b.contains(first)
        b.overlaps(first)
<<<<<<< HEAD
<<<<<<< HEAD
def test_convolve():
=======
        
def test_image_convolve():
>>>>>>> 95b158a07971f3340d5ac3fb70572cb6abca06a6
    img = Image(testimageclr)
    kernel = np.array([[0,0,0],[0,1,0],[0,0,0]])
    img2 = img.convolve(kernel,center=(2,2))
    c=img.meanColor()
    d=img2.meanColor()
    e0 = abs(c[0]-d[0])
    e1 = abs(c[1]-d[1])
    e2 = abs(c[2]-d[2])
    if( e0 > 1 or e1 > 1 or e2 > 1 ):
        assert False
<<<<<<< HEAD
=======


def test_detection_ocr():
    img = Image(ocrimage)
    print "TESTING OCR"
    foundtext = img.readText()
    print foundtext
    if(len(foundtext) <= 1):
        assert False
    else:
        pass
        
def test_image_convolve():
    img = Image(testimageclr)
    kernel = np.array([[0,0,0],[0,1,0],[0,0,0]])
    img2 = img.convolve(kernel,center=(2,2))
    c=img.meanColor()
    d=img2.meanColor()
    e0 = abs(c[0]-d[0])
    e1 = abs(c[1]-d[1])
    e2 = abs(c[2]-d[2])
    if( e0 > 1 or e1 > 1 or e2 > 1 ):
        assert False

def test_image_intergralimage():
    img = Image(logo)
    ii = img.integralImage()
    if len(ii) == 0:
        assert False

        
def test_template_match():
    source = Image("../sampleimages/templatetest.png")
    template = Image("../sampleimages/template.png")
    t = 5
    methods = ["SQR_DIFF","SQR_DIFF_NORM","CCOEFF","CCOEFF_NORM","CCORR","CCORR_NORM"]
    for m in methods:
        fs = source.findTemplate(template,threshold=t,method=m)
    pass

<<<<<<< HEAD

=======
>>>>>>> cd669754cf6fdb481681f6d29d1d34d34da9f45e
=======

def test_image_intergralimage():
    img = Image(logo)
    ii = img.integralImage()
    if len(ii) == 0:
        assert False

        
>>>>>>> 95b158a07971f3340d5ac3fb70572cb6abca06a6
>>>>>>> e0ea7f00
#def test_get_holes()
#def test <|MERGE_RESOLUTION|>--- conflicted
+++ resolved
@@ -921,37 +921,7 @@
         b.right(first)
         b.contains(first)
         b.overlaps(first)
-<<<<<<< HEAD
-<<<<<<< HEAD
-def test_convolve():
-=======
-        
-def test_image_convolve():
->>>>>>> 95b158a07971f3340d5ac3fb70572cb6abca06a6
-    img = Image(testimageclr)
-    kernel = np.array([[0,0,0],[0,1,0],[0,0,0]])
-    img2 = img.convolve(kernel,center=(2,2))
-    c=img.meanColor()
-    d=img2.meanColor()
-    e0 = abs(c[0]-d[0])
-    e1 = abs(c[1]-d[1])
-    e2 = abs(c[2]-d[2])
-    if( e0 > 1 or e1 > 1 or e2 > 1 ):
-        assert False
-<<<<<<< HEAD
-=======
-
-
-def test_detection_ocr():
-    img = Image(ocrimage)
-    print "TESTING OCR"
-    foundtext = img.readText()
-    print foundtext
-    if(len(foundtext) <= 1):
-        assert False
-    else:
-        pass
-        
+
 def test_image_convolve():
     img = Image(testimageclr)
     kernel = np.array([[0,0,0],[0,1,0],[0,0,0]])
@@ -964,12 +934,16 @@
     if( e0 > 1 or e1 > 1 or e2 > 1 ):
         assert False
 
-def test_image_intergralimage():
-    img = Image(logo)
-    ii = img.integralImage()
-    if len(ii) == 0:
+
+def test_detection_ocr():
+    img = Image(ocrimage)
+    print "TESTING OCR"
+    foundtext = img.readText()
+    print foundtext
+    if(len(foundtext) <= 1):
         assert False
-
+    else:
+        pass
         
 def test_template_match():
     source = Image("../sampleimages/templatetest.png")
@@ -980,11 +954,6 @@
         fs = source.findTemplate(template,threshold=t,method=m)
     pass
 
-<<<<<<< HEAD
-
-=======
->>>>>>> cd669754cf6fdb481681f6d29d1d34d34da9f45e
-=======
 
 def test_image_intergralimage():
     img = Image(logo)
@@ -993,7 +962,5 @@
         assert False
 
         
->>>>>>> 95b158a07971f3340d5ac3fb70572cb6abca06a6
->>>>>>> e0ea7f00
 #def test_get_holes()
 #def test 