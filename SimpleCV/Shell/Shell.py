--- conflicted
+++ resolved
@@ -192,22 +192,6 @@
 
 def main(*args):
     log_level = logging.WARNING
-<<<<<<< HEAD
-    if len(args) and len(args[0]) > 1:
-        if "notebook" in args[0] and IPVER > 10:
-            run_notebook()
-        elif "update" in args[0]:
-            self_update()
-
-        for flag in args[0]:
-            if flag in ["--headless","headless"]:
-                init_options_handler.set_headless()
-            elif flag in ['--nowarnings','nowarnings']:
-                log_level = logging.INFO
-            elif flag in ['--debug','debug']:
-                log_level = logging.DEBUG
-=======
-
     if len(sys.argv) > 1 and len(sys.argv[1]) > 1:
       flag = sys.argv[1]
       if flag == "notebook" and IPVER > 10:
@@ -230,7 +214,6 @@
       elif flag in ['--debug','debug']:
         log_level = logging.DEBUG
 
->>>>>>> af29e047
 
     init_logging(log_level)
     shellclear()
