--- conflicted
+++ resolved
@@ -192,13 +192,18 @@
 
 def main(*args):
     log_level = logging.WARNING
-<<<<<<< HEAD
+
     if len(sys.argv) > 1 and len(sys.argv[1]) > 1:
       flag = sys.argv[1]
       if flag == "notebook" and IPVER > 10:
           run_notebook()
           sys.exit()
 
+      elif flag == 'update':
+        print "Updating SimpleCV....."
+        self_update()
+        
+
       if flag in ["--headless","headless"]:
         # set SDL to use the dummy NULL video driver,
         #   so it doesn't need a windowing system.
@@ -209,23 +214,7 @@
 
       elif flag in ['--debug','debug']:
         log_level = logging.DEBUG
-=======
-    if len(args) and len(args[0]) > 1:
-        if "notebook" in args[0] and IPVER > 10:
-            run_notebook()
-        elif "update" in args[0]:
-            self_update()
-
-        for flag in args[0]:
-            if flag in ["--headless","headless"]:
-                # set SDL to use the dummy NULL video driver,
-                #   so it doesn't need a windowing system.
-                os.environ["SDL_VIDEODRIVER"] = "dummy"
-            elif flag in ['--nowarnings','nowarnings']:
-                log_level = logging.INFO
-            elif flag in ['--debug','debug']:
-                log_level = logging.DEBUG
->>>>>>> 50087192
+
 
     init_logging(log_level)
     shellclear()
