# Load required libraries
from SimpleCV.base import *
from SimpleCV.Color import *
from SimpleCV.LineScan import *

from numpy import int32
from numpy import uint8

from EXIF import *

if not init_options_handler.headless:
    import pygame as pg

import scipy.ndimage as ndimage
import scipy.stats.stats as sss  #for auto white balance
import scipy.cluster.vq as scv
import scipy.linalg as nla  # for linear algebra / least squares
import math # math... who does that
import copy # for deep copy
#import scipy.stats.mode as spsmode

class ColorSpace:
    """
    **SUMMARY**

    The colorspace  class is used to encapsulate the color space of a given image.
    This class acts like C/C++ style enumerated type.


    See: http://stackoverflow.com/questions/2122706/detect-color-space-with-opencv
    """
    UNKNOWN = 0
    BGR = 1
    GRAY = 2
    RGB = 3
    HLS = 4
    HSV = 5
    XYZ  = 6
    YCrCb = 7

class ImageSet(list):
    """
    **SUMMARY**

    This is an abstract class for keeping a list of images.  It has a few
    advantages in that you can use it to auto load data sets from a directory
    or the net.

    Keep in mind it inherits from a list too, so all the functionality a
    normal python list has this will too.

    **EXAMPLES**


    >>> imgs = ImageSet()
    >>> imgs.download("ninjas")
    >>> imgs.show(ninjas)


    or you can load a directory path:

    >>> imgs = ImageSet('/path/to/imgs/')
    >>> imgs.show()

    This will download and show a bunch of random ninjas.  If you want to
    save all those images locally then just use:

    >>> imgs.save()

    You can also load up the sample images that come with simplecv as:

    >>> imgs = ImageSet('samples')
    >>> imgs.filelist
    >>> logo = imgs.find('simplecv.png')

    **TO DO**

    Eventually this should allow us to pull image urls / paths from csv files.
    The method also allow us to associate an arbitraty bunch of data with each
    image, and on load/save pickle that data or write it to a CSV file.

    """

    filelist = None
    def __init__(self, directory = None):
        if not directory:
            return
        if isinstance(directory,list):
            super(ImageSet,self).__init__(directory)
        elif directory.lower() == 'samples' or directory.lower() == 'sample':
            pth = __init__file__

            if sys.platform.lower() == 'win32' or sys.platform.lower() == 'win64':
                pth = pth.split('\\')[-2]
            else:
                pth = pth.split('/')[-2]
            pth = os.path.realpath(pth)
            directory = os.path.join(pth, 'sampleimages')
            self.load(directory)
        else:
            self.load(directory)

    def download(self, tag=None, number=10, size='thumb'):
        """
        **SUMMARY**

        This function downloads images from Google Image search based
        on the tag you provide. The number is the number of images you
        want to have in the list. Valid values for size are 'thumb', 'small',
        'medium', 'large' or a tuple of exact dimensions i.e. (640,480).
        Note that 'thumb' is exceptionally faster than others.

        .. Warning::
          This requires the python library Beautiful Soup to be installed
          http://www.crummy.com/software/BeautifulSoup/

        **PARAMETERS**

        * *tag* - A string of tag values you would like to download.
        * *number* - An integer of the number of images to try and download.
        * *size* - the size of the images to download. Valid options a tuple
          of the exact size or a string of the following approximate sizes:

          * thumb ~ less than 128x128
          * small  ~ approximately less than 640x480 but larger than 128x128
          * medium ~  approximately less than 1024x768 but larger than 640x480.
          * large ~ > 1024x768

        **RETURNS**

        Nothing - but caches local copy of images.

        **EXAMPLE**

        >>> imgs = ImageSet()
        >>> imgs.download("ninjas")
        >>> imgs.show(ninjas)


        """

        try:
            from BeautifulSoup import BeautifulSoup

        except:
            print "You need to install Beatutiul Soup to use this function"
            print "to install you can use:"
            print "easy_install beautifulsoup"

            return


        INVALID_SIZE_MSG = """I don't understand what size images you want.
  Valid options: 'thumb', 'small', 'medium', 'large'
   or a tuple of exact dimensions i.e. (640,480)."""

        if isinstance(size, basestring):
            size = size.lower()
            if size == 'thumb':
                size_param = ''
            elif size == 'small':
                size_param = '&tbs=isz:s'
            elif size == 'medium':
                size_param = '&tbs=isz:m'
            elif size == 'large':
                size_param = '&tbs=isz:l'
            else:
                print INVALID_SIZE_MSG
                return None

        elif type(size) == tuple:
            width, height = size
            size_param = '&tbs=isz:ex,iszw:' + str(width) + ',iszh:' + str(height)

        else:
            print INVALID_SIZE_MSG
            return None

        # Used to extract imgurl parameter value from a URL
        imgurl_re = re.compile('(?<=(&|\?)imgurl=)[^&]*((?=&)|$)')

        add_set = ImageSet()
        candidate_count = 0


        while len(add_set) < number:
            opener = urllib2.build_opener()
            opener.addheaders = [('User-agent', 'Mozilla/5.0')]
            url = ("http://www.google.com/search?tbm=isch&q=" + urllib2.quote(tag) +
                   size_param + "&start=" + str(candidate_count))
            page = opener.open(url)
            soup = BeautifulSoup(page)

            img_urls = []

            # Gets URLs of the thumbnail images
            if size == 'thumb':
                imgs = soup.findAll('img')
                for img in imgs:
                    dl_url = str(dict(img.attrs)['src'])
                    img_urls.append(dl_url)

            # Gets the direct image URLs
            else:
                for link_tag in soup.findAll('a', {'href': re.compile('imgurl=')}):
                    dirty_url = link_tag.get('href') # URL to an image as given by Google Images
                    dl_url = str(re.search(imgurl_re, dirty_url).group()) # The direct URL to the image
                    img_urls.append(dl_url)


            for dl_url in img_urls:
                try:
                    add_img = Image(dl_url, verbose=False)

                    # Don't know a better way to check if the image was actually returned
                    if add_img.height <> 0 and add_img.width <> 0:
                        add_set.append(add_img)

                except:
                    #do nothing
                    None

                if len(add_set) >= number:
                    break

        self.extend(add_set)


    def upload(self,dest,api_key=None,api_secret=None, verbose = True):
        """
        **SUMMARY**
        Uploads all the images to imgur or flickr or dropbox. In verbose mode URL values are printed.

        **PARAMETERS**
        * *api_key* - a string of the API key.
        * *api_secret* (required only for flickr and dropbox ) - a string of the API secret.
        * *verbose* - If verbose is true all values are printed to the
          screen

        **RETURNS**
        if uploading is successful,
          - Imgur return the original image URL on success and None if it fails.
          - Flick returns True on success, else returns False.
          - dropbox returns True on success.

        **EXAMPLE**
        TO upload image to imgur
          >>> imgset = ImageSet("/home/user/Desktop")
          >>> result = imgset.upload( 'imgur',"MY_API_KEY1234567890" )
          >>> print "Uploaded To: " + result[0]

        To upload image to flickr
          >>> imgset.upload('flickr','api_key','api_secret')
          >>> imgset.upload('flickr') #Once the api keys and secret keys are cached.

        To upload image to dropbox
          >>> imgset.upload('dropbox','api_key','api_secret')
          >>> imgset.upload('dropbox') #Once the api keys and secret keys are cached.

        **NOTES**
        .. Warning::
          This method requires two packages to be installed
          -PyCurl
          -flickr api.
          -dropbox

        .. Warning::
          You must supply your own API key. See here:
          - http://imgur.com/register/api_anon
          - http://www.flickr.com/services/api/misc.api_keys.html
          - https://www.dropbox.com/developers/start/setup#python
        """
        try :
            for i in self:
                i.upload(dest,api_key,api_secret, verbose)
            return True

        except :
            return False

    def show(self, showtime = 0.25):
        """
        **SUMMARY**

        This is a quick way to show all the items in a ImageSet.
        The time is in seconds. You can also provide a decimal value, so
        showtime can be 1.5, 0.02, etc.
        to show each image.

        **PARAMETERS**

        * *showtime* - the time, in seconds, to show each image in the set.

        **RETURNS**

        Nothing.

        **EXAMPLE**

        >>> imgs = ImageSet()
        >>> imgs.download("ninjas")
        >>> imgs.show()


       """

        for i in self:
            i.show()
            time.sleep(showtime)

    def _get_app_ext(self, loops=0):
        """ Application extention. Part that secifies amount of loops.
        if loops is 0, if goes on infinitely.
        """
        bb = "\x21\xFF\x0B"  # application extension
        bb += "NETSCAPE2.0"
        bb += "\x03\x01"
        if loops == 0:
            loops = 2**16-1
        bb += int_to_bin(loops)
        bb += '\x00'  # end
        return bb

    def _get_graphics_control_ext(self, duration=0.1):
        """ Graphics Control Extension. A sort of header at the start of
        each image. Specifies transparancy and duration. """
        bb = '\x21\xF9\x04'
        bb += '\x08'  # no transparency
        bb += int_to_bin( int(duration*100) ) # in 100th of seconds
        bb += '\x00'  # no transparent color
        bb += '\x00'  # end
        return bb

    def _write_gif(self, filename, duration=0.1, loops=0, dither=1):
        """ Given a set of images writes the bytes to the specified stream.
        """
        frames = 0
        previous = None
        fp = open(filename, 'wb')

        if not PIL_ENABLED:
            logger.warning("Need PIL to write animated gif files.")
            return

        converted = []

        for img in self:
            if not isinstance(img,pil.Image):
                pil_img = img.getPIL()
            else:
                pil_img = img

            converted.append((pil_img.convert('P',dither=dither), img._get_header_anim()))

        try:
            for img, header_anim in converted:
                if not previous:
                    # gather data
                    palette = getheader(img)[1]
                    data = getdata(img)
                    imdes, data = data[0], data[1:]
                    header = header_anim
                    appext = self._get_app_ext(loops)
                    graphext = self._get_graphics_control_ext(duration)

                    # write global header
                    fp.write(header)
                    fp.write(palette)
                    fp.write(appext)

                    # write image
                    fp.write(graphext)
                    fp.write(imdes)
                    for d in data:
                        fp.write(d)

                else:
                    # gather info (compress difference)
                    data = getdata(img)
                    imdes, data = data[0], data[1:]
                    graphext = self._get_graphics_control_ext(duration)

                    # write image
                    fp.write(graphext)
                    fp.write(imdes)
                    for d in data:
                        fp.write(d)

                previous = img.copy()
                frames = frames + 1

            fp.write(";") # end gif

        finally:
            fp.close()
            return frames

    def save(self, destination=None, dt=0.2, verbose = False, displaytype=None):
        """
        **SUMMARY**

        This is a quick way to save all the images in a data set.
        Or to Display in webInterface.

        If you didn't specify a path one will randomly be generated.
        To see the location the files are being saved to then pass
        verbose = True.

        **PARAMETERS**

        * *destination* - path to which images should be saved, or name of gif
        * file. If this ends in .gif, the pictures will be saved accordingly.
        * *dt* - time between frames, for creating gif files.
        * *verbose* - print the path of the saved files to the console.
        * *displaytype* - the method use for saving or displaying images.
        valid values are:

        * 'notebook' - display to the ipython notebook.
        * None - save to a temporary file.

        **RETURNS**

        Nothing.

        **EXAMPLE**

        >>> imgs = ImageSet()
        >>> imgs.download("ninjas")
        >>> imgs.save(destination="ninjas_folder", verbose=True)

        >>> imgs.save(destination="ninjas.gif", verbose=True)

        """
        if displaytype=='notebook':
            try:
                from IPython.core.display import Image as IPImage
            except ImportError:
                print "You need IPython Notebooks to use this display mode"
                return
            from IPython.core import display as Idisplay
            for i in self:
                tf = tempfile.NamedTemporaryFile(suffix=".png")
                loc = tf.name
                tf.close()
                i.save(loc)
                Idisplay.display(IPImage(filename=loc))
                return
        else:
            if destination:
                if destination.endswith(".gif"):
                    return self._write_gif(destination, dt)
                else:
                    for i in self:
                        i.save(path=destination, temp=True, verbose=verbose)
            else:
                for i in self:
                    i.save(verbose=verbose)

    def showPaths(self):
        """
        **SUMMARY**

        This shows the file paths of all the images in the set.

        If they haven't been saved to disk then they will not have a filepath


        **RETURNS**

        Nothing.

        **EXAMPLE**

        >>> imgs = ImageSet()
        >>> imgs.download("ninjas")
        >>> imgs.save(verbose=True)
        >>> imgs.showPaths()


        **TO DO**

        This should return paths as a list too.

        """

        for i in self:
            print i.filename

    def _read_gif(self, filename):
        """ read_gif(filename)

        Reads images from an animated GIF file. Returns the number of images loaded.
        """

        if not PIL_ENABLED:
            return
        elif not os.path.isfile(filename):
            return

        pil_img = pil.open(filename)
        pil_img.seek(0)

        pil_images = []
        try:
            while True:
                pil_images.append(pil_img.copy())
                pil_img.seek(pil_img.tell()+1)

        except EOFError:
            pass

        loaded = 0
        for img in pil_images:
            self.append(Image(img))
            loaded += 1

        return loaded

    def load(self, directory = None, extension = None, sort_by=None):
        """
        **SUMMARY**

        This function loads up files automatically from the directory you pass
        it.  If you give it an extension it will only load that extension
        otherwise it will try to load all know file types in that directory.

        extension should be in the format:
        extension = 'png'

        **PARAMETERS**

        * *directory* - The path or directory from which to load images.
        * *extension* - The extension to use. If none is given png is the default.
        * *sort_by* - Sort the directory based on one of the following parameters passed as strings.
          * *time* - the modification time of the file.
          * *name* - the name of the file.
          * *size* - the size of the file.

          The default behavior is to leave the directory unsorted.

        **RETURNS**

        The number of images in the image set.

        **EXAMPLE**

        >>> imgs = ImageSet()
        >>> imgs.load("images/faces")
        >>> imgs.load("images/eyes", "png")

        """
        if not directory:
            logger.warning("You need to give a directory to load files from.")
            return

        if not os.path.exists(directory):
            logger.warning( "Invalid image path given.")
            return


        if extension:
            extension = "*." + extension
            formats = [os.path.join(directory, extension)]

        else:
            formats = [os.path.join(directory, x) for x in IMAGE_FORMATS]


        file_set = [glob.glob(p) for p in formats]
        full_set = []
        for f in file_set:
            for i in f:
                full_set.append(i)

        file_set = full_set
        if(sort_by is not None):
            if( sort_by.lower() == "time"):
                file_set = sorted(file_set,key=os.path.getmtime)
            if( sort_by.lower() == "name"):
                file_set = sorted(file_set)
            if( sort_by.lower() == "size"):
                file_set = sorted(file_set,key=os.path.getsize)

        self.filelist = dict()

        for i in file_set:
            tmp = None
            try:
                tmp = Image(i)
                if( tmp is not None and tmp.width > 0 and tmp.height > 0):
                    if sys.platform.lower() == 'win32' or sys.platform.lower() == 'win64':
                        self.filelist[tmp.filename.split('\\')[-1]] = tmp
                    else:
                        self.filelist[tmp.filename.split('/')[-1]] = tmp
                    self.append(tmp)
            except:
                continue
        return len(self)

    def standardize(self,width,height):
        """
        **SUMMARY**

        Resize every image in the set to a standard size.

        **PARAMETERS**

        * *width* - the width that we want for every image in the set.
        * *height* - the height that we want for every image in the set.

        **RETURNS**

        A new image set where every image in the set is scaled to the desired size.

        **EXAMPLE**

        >>>> iset = ImageSet("./b/")
        >>>> thumbnails = iset.standardize(64,64)
        >>>> for t in thumbnails:
        >>>>   t.show()

        """
        retVal = ImageSet()
        for i in self:
            retVal.append(i.resize(width,height))
        return retVal

    def dimensions(self):
        """
        **SUMMARY**

        Return an np.array that are the width and height of every image in the image set.

        **PARAMETERS**

        --NONE--

        **RETURNS**
        A 2xN numpy array where N is the number of images in the set. The first column is
        the width, and the second collumn is the height.

        **EXAMPLE**
        >>> iset = ImageSet("./b/")
        >>> sz = iset.dimensions()
        >>> np.max(sz[:,0]) # returns the largest width in the set.

        """
        retVal = []
        for i in self:
            retVal.append((i.width,i.height))
        return np.array(retVal)

    def average(self, mode="first", size=(None,None)):
        """
        **SUMMARY**

        Casts each in the image set into a 32F image, averages them together and returns the results.
        If the images are different sizes the method attempts to standarize them.

        **PARAMETERS**

        * *mode* -
          * "first" - resize everything to the size of the first image.
          * "max" - resize everything to be the max width and max height of the set.
          * "min" - resize everything to be the min width and min height of the set.
          * "average" - resize everything to be the average width and height of the set
          * "fixed" - fixed, use the size tuple provided.

        * *size* - if the mode is set to fixed use this tuple as the size of the resulting image.

        **RETURNS**

        Returns a single image that is the average of all the values.

        **EXAMPLE**

        >>> imgs = ImageSet()
        >>> imgs.load("images/faces")
        >>> result = imgs.average(mode="first")
        >>> result.show()

        **TODO**
        * Allow the user to pass in an offset parameters that blit the images into the resutl.
        """
        fw = 0
        fh = 0
        # figger out how we will handle everything
        if( len(self) <= 0 ):
            return ImageSet()

        vals = self.dimensions()
        if( mode.lower()  == "first" ):
            fw = self[0].width
            fh = self[0].height
        elif( mode.lower()  == "fixed" ):
            fw = size[0]
            fh = size[1]
        elif( mode.lower()  == "max" ):
            fw = np.max(vals[:,0])
            fh = np.max(vals[:,1])
        elif( mode.lower()  == "min" ):
            fw = np.min(vals[:,0])
            fh = np.min(vals[:,1])
        elif( mode.lower()  == "average" ):
            fw = int(np.average(vals[:,0]))
            fh = int(np.average(vals[:,1]))
        #determine if we really need to resize the images
        t1 = np.sum(vals[:,0]-fw)
        t2 = np.sum(vals[:,1]-fh)
        if( t1 != 0 or t2 != 0 ):
            resized = self.standardize(fw,fh)
        else:
            resized = self
        # Now do the average calculation
        accumulator = cv.CreateImage((fw,fh), cv.IPL_DEPTH_8U,3)
        cv.Zero(accumulator)
        alpha = float(1.0/len(resized))
        beta = float((len(resized)-1.0)/len(resized))
        for i in resized:
            cv.AddWeighted(i.getBitmap(),alpha,accumulator,beta,0,accumulator)
        retVal =  Image(accumulator)
        return retVal


    def __getitem__(self,key):
        """
        **SUMMARY**

        Returns a ImageSet when sliced. Previously used to
        return list. Now it is possible to ImageSet member
        functions on sub-lists

        """
        if type(key) is types.SliceType: #Or can use 'try:' for speed
            return ImageSet(list.__getitem__(self, key))
        else:
            return list.__getitem__(self,key)

    def __getslice__(self, i, j):
        """
        Deprecated since python 2.0, now using __getitem__
        """
        return self.__getitem__(slice(i,j))


class Image:
    """
    **SUMMARY**

    The Image class is the heart of SimpleCV and allows you to convert to and
    from a number of source types with ease.  It also has intelligent buffer
    management, so that modified copies of the Image required for algorithms
    such as edge detection, etc can be cached and reused when appropriate.


    Image are converted into 8-bit, 3-channel images in RGB colorspace.  It will
    automatically handle conversion from other representations into this
    standard format.  If dimensions are passed, an empty image is created.

    **EXAMPLE**

    >>> i = Image("/path/to/image.png")
    >>> i = Camera().getImage()


    You can also just load the SimpleCV logo using:

    >>> img = Image("simplecv")
    >>> img = Image("logo")
    >>> img = Image("logo_inverted")
    >>> img = Image("logo_transparent")

    Or you can load an image from a URL:

    >>> img = Image("http://www.simplecv.org/image.png")

    """

    width = 0    #width and height in px
    height = 0
    depth = 0
    filename = "" #source filename
    filehandle = "" #filehandle if used
    camera = ""
    _mLayers = []

    _mDoHuePalette = False
    _mPaletteBins = None
    _mPalette = None
    _mPaletteMembers = None
    _mPalettePercentages = None

    _barcodeReader = "" #property for the ZXing barcode reader


    #these are buffer frames for various operations on the image
    _bitmap = ""  #the bitmap (iplimage)  representation of the image
    _matrix = ""  #the matrix (cvmat) representation
    _grayMatrix = "" #the gray scale (cvmat) representation -KAS
    _graybitmap = ""  #a reusable 8-bit grayscale bitmap
    _equalizedgraybitmap = "" #the above bitmap, normalized
    _blobLabel = ""  #the label image for blobbing
    _edgeMap = "" #holding reference for edge map
    _cannyparam = (0, 0) #parameters that created _edgeMap
    _pil = "" #holds a PIL object in buffer
    _numpy = "" #numpy form buffer
    _grayNumpy = "" # grayscale numpy for keypoint stuff
    _colorSpace = ColorSpace.UNKNOWN #Colorspace Object
    _pgsurface = ""
    _cv2Numpy = None #numpy array for OpenCV >= 2.3
    _cv2GrayNumpy = None #grayscale numpy array for OpenCV >= 2.3
    _gridLayer = [None,[0,0]]#to store grid details | Format -> [gridIndex , gridDimensions]

    #For DFT Caching
    _DFT = [] #an array of 2 channel (real,imaginary) 64F images

    #Keypoint caching values
    _mKeyPoints = None
    _mKPDescriptors = None
    _mKPFlavor = "NONE"

    #temp files
    _tempFiles = []

    #when we empty the buffers, populate with this:
    _initialized_buffers = {
        "_bitmap": "",
        "_matrix": "",
        "_grayMatrix": "",
        "_graybitmap": "",
        "_equalizedgraybitmap": "",
        "_blobLabel": "",
        "_edgeMap": "",
        "_cannyparam": (0, 0),
        "_pil": "",
        "_numpy": "",
        "_grayNumpy":"",
        "_pgsurface": ""}

    #The variables _uncroppedX and _uncroppedY are used to buffer the points when we crop the image.
    _uncroppedX = 0
    _uncroppedY = 0

    def __repr__(self):
        if len(self.filename) == 0:
            fn = "None"
        else:
            fn = self.filename
        return "<SimpleCV.Image Object size:(%d, %d), filename: (%s), at memory location: (%s)>" % (self.width, self.height, fn, hex(id(self)))


    #initialize the frame
    #parameters: source designation (filename)
    #todo: handle camera/capture from file cases (detect on file extension)
    def __init__(self, source = None, camera = None, colorSpace = ColorSpace.UNKNOWN,verbose=True, sample=False, cv2image=False, webp=False):
        """
        **SUMMARY**

        The constructor takes a single polymorphic parameter, which it tests
        to see how it should convert into an RGB image.  Supported types include:

        **PARAMETERS**

        * *source* - The source of the image. This can be just about anything, a numpy arrray, a file name, a width and height
          tuple, a url. Certain strings such as "lenna" or "logo" are loaded automatically for quick testing.

        * *camera* - A camera to pull a live image.

        * *colorspace* - A default camera color space. If none is specified this will usually default to the BGR colorspace.

        * *sample* - This is set to true if you want to load some of the included sample images without having to specify the complete path


        **EXAMPLES**

        >>> img = Image('simplecv')
        >>> img = Image('test.png')
        >>> img = Image('http://www.website.com/my_image.jpg')
        >>> img.show()

        **NOTES**

        OpenCV: iplImage and cvMat types
        Python Image Library: Image type
        Filename: All opencv supported types (jpg, png, bmp, gif, etc)
        URL: The source can be a url, but must include the http://

        """
        self._mLayers = []
        self.camera = camera
        self._colorSpace = colorSpace
        #Keypoint Descriptors
        self._mKeyPoints = []
        self._mKPDescriptors = []
        self._mKPFlavor = "NONE"
        #Pallete Stuff
        self._mDoHuePalette = False
        self._mPaletteBins = None
        self._mPalette = None
        self._mPaletteMembers = None
        self._mPalettePercentages = None
        #Temp files
        self._tempFiles = []


        #Check if need to load from URL
        #(this can be made shorter)if type(source) == str and (source[:7].lower() == "http://" or source[:8].lower() == "https://"):
        if isinstance(source, basestring) and (source.lower().startswith("http://") or source.lower().startswith("https://")):
            #try:
            # added spoofed user agent for images that are blocking bots (like wikipedia)
            req = urllib2.Request(source, headers={'User-Agent' : "Mozilla/5.0 (Macintosh; Intel Mac OS X 10_7_4) AppleWebKit/536.5 (KHTML, like Gecko) Chrome/19.0.1084.54 Safari/536.5"})
            img_file = urllib2.urlopen(req)
            #except:
            #if verbose:
                #print "Couldn't open Image from URL:" + source
            #return None

            im = StringIO(img_file.read())
            source = pil.open(im).convert("RGB")

        #This section loads custom built-in images
        if isinstance(source, basestring):
            tmpname = source.lower()

            if tmpname == "simplecv" or tmpname == "logo":
                imgpth = os.path.join(LAUNCH_PATH, 'sampleimages','simplecv.png')
                source = imgpth
            elif tmpname == "simplecv_inverted" or tmpname == "inverted" or tmpname == "logo_inverted":
                imgpth = os.path.join(LAUNCH_PATH, 'sampleimages','simplecv_inverted.png')
                source = imgpth
            elif tmpname == "lenna":
                imgpth = os.path.join(LAUNCH_PATH, 'sampleimages','lenna.png')
                source = imgpth
            elif tmpname == "lyle":
                imgpth = os.path.join(LAUNCH_PATH, 'sampleimages','LyleJune1973.png')
                source = imgpth
            elif tmpname == "parity":
                choice = random.choice(['LyleJune1973.png','lenna.png'])
                imgpth = os.path.join(LAUNCH_PATH, 'sampleimages',choice)
                source = imgpth
                
            elif sample:
                imgpth = os.path.join(LAUNCH_PATH, 'sampleimages', source)
                source = imgpth

        if (type(source) == tuple):
            w = int(source[0])
            h = int(source[1])
            source = cv.CreateImage((w,h), cv.IPL_DEPTH_8U, 3)
            cv.Zero(source)
        if (type(source) == cv.cvmat):
            self._matrix = source
            if((source.step/source.cols)==3): #this is just a guess
                self._colorSpace = ColorSpace.BGR
            elif((source.step/source.cols)==1):
                self._colorSpace = ColorSpace.BGR
            else:
                self._colorSpace = ColorSpace.UNKNOWN


        elif (type(source) == np.ndarray):  #handle a numpy array conversion
            if (type(source[0, 0]) == np.ndarray): #we have a 3 channel array
                #convert to an iplimage bitmap
                source = source.astype(np.uint8)
                self._numpy = source
                if not cv2image:
                    invertedsource = source[:, :, ::-1].transpose([1, 0, 2])
                else:
                    # If the numpy array is from cv2, then it must not be transposed.
                    invertedsource = source

                #invertedsource = source[:, :, ::-1].transpose([1, 0, 2]) # do not un-comment. breaks cv2 image support
                self._bitmap = cv.CreateImageHeader((invertedsource.shape[1], invertedsource.shape[0]), cv.IPL_DEPTH_8U, 3)
                cv.SetData(self._bitmap, invertedsource.tostring(),
                    invertedsource.dtype.itemsize * 3 * invertedsource.shape[1])
                self._colorSpace = ColorSpace.BGR #this is an educated guess
            else:
                #we have a single channel array, convert to an RGB iplimage

                source = source.astype(np.uint8)
                if not cv2image:
                    source = source.transpose([1,0]) #we expect width/height but use col/row
                self._bitmap = cv.CreateImage((source.shape[1], source.shape[0]), cv.IPL_DEPTH_8U, 3)
                channel = cv.CreateImageHeader((source.shape[1], source.shape[0]), cv.IPL_DEPTH_8U, 1)
                #initialize an empty channel bitmap
                cv.SetData(channel, source.tostring(),
                    source.dtype.itemsize * source.shape[1])
                cv.Merge(channel, channel, channel, None, self._bitmap)
                self._colorSpace = ColorSpace.BGR


        elif (type(source) == cv.iplimage):
            if (source.nChannels == 1):
                self._bitmap = cv.CreateImage(cv.GetSize(source), cv.IPL_DEPTH_8U, 3)
                cv.Merge(source, source, source, None, self._bitmap)
                self._colorSpace = ColorSpace.BGR
            else:
                self._bitmap = source
                self._colorSpace = ColorSpace.BGR
        elif (type(source) == type(str()) or source.__class__.__name__ == 'StringIO'):
            if source == '':
                raise IOError("No filename provided to Image constructor")

        
            elif webp or source.split('.')[-1] == 'webp':
                try:
                    if source.__class__.__name__ == 'StringIO':
                      source.seek(0) # set the stringIO to the begining
                    self._pil = pil.open(source)
                    self._bitmap = cv.CreateImageHeader(self._pil.size, cv.IPL_DEPTH_8U, 3)
                except:
                    try:
                        from webm import decode as webmDecode
                    except ImportError:
                        logger.warning('The webm module or latest PIL / PILLOW module needs to be installed to load webp files: https://github.com/ingenuitas/python-webm')
                        return

                    WEBP_IMAGE_DATA = bytearray(file(source, "rb").read())
                    result = webmDecode.DecodeRGB(WEBP_IMAGE_DATA)
                    webpImage = pil.frombuffer(
                        "RGB", (result.width, result.height), str(result.bitmap),
                        "raw", "RGB", 0, 1
                    )
                    self._pil = webpImage.convert("RGB")
                    self._bitmap = cv.CreateImageHeader(self._pil.size, cv.IPL_DEPTH_8U, 3)
                    self.filename = source
                cv.SetData(self._bitmap, self._pil.tostring())
                cv.CvtColor(self._bitmap, self._bitmap, cv.CV_RGB2BGR)

            else:
                self.filename = source
                try:
                    self._bitmap = cv.LoadImage(self.filename, iscolor=cv.CV_LOAD_IMAGE_COLOR)
                except:
                    self._pil = pil.open(self.filename).convert("RGB")
                    self._bitmap = cv.CreateImageHeader(self._pil.size, cv.IPL_DEPTH_8U, 3)
                    cv.SetData(self._bitmap, self._pil.tostring())
                    cv.CvtColor(self._bitmap, self._bitmap, cv.CV_RGB2BGR)

                #TODO, on IOError fail back to PIL
                self._colorSpace = ColorSpace.BGR


        elif (type(source) == pg.Surface):
            self._pgsurface = source
            self._bitmap = cv.CreateImageHeader(self._pgsurface.get_size(), cv.IPL_DEPTH_8U, 3)
            cv.SetData(self._bitmap, pg.image.tostring(self._pgsurface, "RGB"))
            cv.CvtColor(self._bitmap, self._bitmap, cv.CV_RGB2BGR)
            self._colorSpace = ColorSpace.BGR


        elif (PIL_ENABLED and (
                (len(source.__class__.__bases__) and source.__class__.__bases__[0].__name__ == "ImageFile")
                or source.__class__.__name__ == "JpegImageFile"
                or source.__class__.__name__ == "WebPPImageFile"
                or  source.__class__.__name__ == "Image")):

            if source.mode != 'RGB':
                source = source.convert('RGB')
            self._pil = source
            #from the opencv cookbook
            #http://opencv.willowgarage.com/documentation/python/cookbook.html
            self._bitmap = cv.CreateImageHeader(self._pil.size, cv.IPL_DEPTH_8U, 3)
            cv.SetData(self._bitmap, self._pil.tostring())
            self._colorSpace = ColorSpace.BGR
            cv.CvtColor(self._bitmap, self._bitmap, cv.CV_RGB2BGR)
            #self._bitmap = cv.iplimage(self._bitmap)


        else:
            return None

        #if the caller passes in a colorspace we overide it
        if(colorSpace != ColorSpace.UNKNOWN):
            self._colorSpace = colorSpace


        bm = self.getBitmap()
        self.width = bm.width
        self.height = bm.height
        self.depth = bm.depth


    def __del__(self):
        """
        This is called when the instance is about to be destroyed also called a destructor.
        """
        try :
            for i in self._tempFiles:
                if (i[1]):
                    os.remove(i[0])
        except :
            pass

    def getEXIFData(self):
        """
        **SUMMARY**

        This function extracts the exif data from an image file like JPEG or TIFF. The data is returned as a dict.

        **RETURNS**

        A dictionary of key value pairs. The value pairs are defined in the EXIF.py file.

        **EXAMPLE**

        >>> img = Image("./SimpleCV/sampleimages/OWS.jpg")
        >>> data = img.getEXIFData()
        >>> data['Image GPSInfo'].values

        **NOTES**

        * Compliments of: http://exif-py.sourceforge.net/

        * See also: http://en.wikipedia.org/wiki/Exchangeable_image_file_format

        **See Also**

        :py:class:`EXIF`
        """
        import os, string
        if( len(self.filename) < 5 or self.filename is None ):
            #I am not going to warn, better of img sets
            #logger.warning("ImageClass.getEXIFData: This image did not come from a file, can't get EXIF data.")
            return {}

        fileName, fileExtension = os.path.splitext(self.filename)
        fileExtension = string.lower(fileExtension)
        if( fileExtension != '.jpeg' and fileExtension != '.jpg' and
            fileExtension != 'tiff' and fileExtension != '.tif'):
            #logger.warning("ImageClass.getEXIFData: This image format does not support EXIF")
            return {}

        raw = open(self.filename,'rb')
        data = process_file(raw)
        return data

    def live(self):
        """
        **SUMMARY**

        This shows a live view of the camera.
        * Left click will show mouse coordinates and color.
        * Right click will kill the live image.

        **RETURNS**

        Nothing. In place method.

        **EXAMPLE**

        >>> cam = Camera()
        >>> cam.live()

        """

        start_time = time.time()

        from SimpleCV.Display import Display
        i = self
        d = Display(i.size())
        i.save(d)
        col = Color.RED

        while d.isNotDone():
            i = self
            i.clearLayers()
            elapsed_time = time.time() - start_time


            if d.mouseLeft:
                txt = "coord: (" + str(d.mouseX) + "," + str(d.mouseY) + ")"
                i.dl().text(txt, (10,i.height / 2), color=col)
                txt = "color: " + str(i.getPixel(d.mouseX,d.mouseY))
                i.dl().text(txt, (10,(i.height / 2) + 10), color=col)
                print "coord: (" + str(d.mouseX) + "," + str(d.mouseY) + "), color: " + str(i.getPixel(d.mouseX,d.mouseY))


            if elapsed_time > 0 and elapsed_time < 5:

                i.dl().text("In live mode", (10,10), color=col)
                i.dl().text("Left click will show mouse coordinates and color", (10,20), color=col)
                i.dl().text("Right click will kill the live image", (10,30), color=col)


            i.save(d)
            if d.mouseRight:
                print "Closing Window"
                d.done = True


        pg.quit()

    def getColorSpace(self):
        """
        **SUMMARY**

        Returns the value matched in the color space class

        **RETURNS**

        Integer corresponding to the color space.

        **EXAMPLE**

        >>> if(image.getColorSpace() == ColorSpace.RGB)

        **SEE ALSO**

        :py:class:`ColorSpace`

        """
        return self._colorSpace


    def isRGB(self):
        """
        **SUMMARY**

        Returns true if this image uses the RGB colorspace.

        **RETURNS**

        True if the image uses the RGB colorspace, False otherwise.

        **EXAMPLE**

        >>> if( img.isRGB() ):
        >>>    r,g,b = img.splitChannels()

        **SEE ALSO**

        :py:meth:`toRGB`


        """
        return(self._colorSpace==ColorSpace.RGB)


    def isBGR(self):
        """
        **SUMMARY**

        Returns true if this image uses the BGR colorspace.

        **RETURNS**

        True if the image uses the BGR colorspace, False otherwise.

        **EXAMPLE**

        >>> if( img.isBGR() ):
        >>>    b,g,r = img.splitChannels()

        **SEE ALSO**

        :py:meth:`toBGR`

        """
        return(self._colorSpace==ColorSpace.BGR)


    def isHSV(self):
        """
        **SUMMARY**

        Returns true if this image uses the HSV colorspace.

        **RETURNS**

        True if the image uses the HSV colorspace, False otherwise.

        **EXAMPLE**

        >>> if( img.isHSV() ):
        >>>    h,s,v = img.splitChannels()

        **SEE ALSO**

        :py:meth:`toHSV`

        """
        return(self._colorSpace==ColorSpace.HSV)


    def isHLS(self):
        """
        **SUMMARY**

        Returns true if this image uses the HLS colorspace.

        **RETURNS**

        True if the image uses the HLS colorspace, False otherwise.

        **EXAMPLE**

        >>> if( img.isHLS() ):
        >>>    h,l,s = img.splitChannels()

        **SEE ALSO**

        :py:meth:`toHLS`

        """
        return(self._colorSpace==ColorSpace.HLS)


    def isXYZ(self):
        """
        **SUMMARY**

        Returns true if this image uses the XYZ colorspace.

        **RETURNS**

        True if the image uses the XYZ colorspace, False otherwise.

        **EXAMPLE**

        >>> if( img.isXYZ() ):
        >>>    x,y,z = img.splitChannels()

        **SEE ALSO**

        :py:meth:`toXYZ`

        """
        return(self._colorSpace==ColorSpace.XYZ)


    def isGray(self):
        """
        **SUMMARY**

        Returns true if this image uses the Gray colorspace.

        **RETURNS**

        True if the image uses the Gray colorspace, False otherwise.

        **EXAMPLE**

        >>> if( img.isGray() ):
        >>>    print "The image is in Grayscale."

        **SEE ALSO**

        :py:meth:`toGray`

        """
        return(self._colorSpace==ColorSpace.GRAY)

    def isYCrCb(self):
        """
        **SUMMARY**

        Returns true if this image uses the YCrCb colorspace.

        **RETURNS**

        True if the image uses the YCrCb colorspace, False otherwise.

        **EXAMPLE**

        >>> if( img.isYCrCb() ):
        >>>    Y,Cr,Cb = img.splitChannels()

        **SEE ALSO**

        :py:meth:`toYCrCb`

        """
        return(self._colorSpace==ColorSpace.YCrCb)

    def toRGB(self):
        """
        **SUMMARY**

        This method attemps to convert the image to the RGB colorspace.
        If the color space is unknown we assume it is in the BGR format

        **RETURNS**

        Returns the converted image if the conversion was successful,
        otherwise None is returned.

        **EXAMPLE**

        >>> img = Image("lenna")
        >>> RGBImg = img.toRGB()

        **SEE ALSO**

        :py:meth:`isRGB`

        """

        retVal = self.getEmpty()
        if( self._colorSpace == ColorSpace.BGR or
                self._colorSpace == ColorSpace.UNKNOWN ):
            cv.CvtColor(self.getBitmap(), retVal, cv.CV_BGR2RGB)
        elif( self._colorSpace == ColorSpace.HSV ):
            cv.CvtColor(self.getBitmap(), retVal, cv.CV_HSV2RGB)
        elif( self._colorSpace == ColorSpace.HLS ):
            cv.CvtColor(self.getBitmap(), retVal, cv.CV_HLS2RGB)
        elif( self._colorSpace == ColorSpace.XYZ ):
            cv.CvtColor(self.getBitmap(), retVal, cv.CV_XYZ2RGB)
        elif( self._colorSpace == ColorSpace.YCrCb ):
            cv.CvtColor(self.getBitmap(), retVal, cv.CV_YCrCb2RGB)
        elif( self._colorSpace == ColorSpace.RGB ):
            retVal = self.getBitmap()
        else:
            logger.warning("Image.toRGB: There is no supported conversion to RGB colorspace")
            return None
        return Image(retVal, colorSpace=ColorSpace.RGB )


    def toBGR(self):
        """
        **SUMMARY**

        This method attemps to convert the image to the BGR colorspace.
        If the color space is unknown we assume it is in the BGR format.

        **RETURNS**

        Returns the converted image if the conversion was successful,
        otherwise None is returned.

        **EXAMPLE**

        >>> img = Image("lenna")
        >>> BGRImg = img.toBGR()

        **SEE ALSO**

        :py:meth:`isBGR`

        """
        retVal = self.getEmpty()
        if( self._colorSpace == ColorSpace.RGB or
                self._colorSpace == ColorSpace.UNKNOWN ):
            cv.CvtColor(self.getBitmap(), retVal, cv.CV_RGB2BGR)
        elif( self._colorSpace == ColorSpace.HSV ):
            cv.CvtColor(self.getBitmap(), retVal, cv.CV_HSV2BGR)
        elif( self._colorSpace == ColorSpace.HLS ):
            cv.CvtColor(self.getBitmap(), retVal, cv.CV_HLS2BGR)
        elif( self._colorSpace == ColorSpace.XYZ ):
            cv.CvtColor(self.getBitmap(), retVal, cv.CV_XYZ2BGR)
        elif( self._colorSpace == ColorSpace.YCrCb ):
            cv.CvtColor(self.getBitmap(), retVal, cv.CV_YCrCb2BGR)
        elif( self._colorSpace == ColorSpace.BGR ):
            retVal = self.getBitmap()
        else:
            logger.warning("Image.toBGR: There is no supported conversion to BGR colorspace")
            return None
        return Image(retVal, colorSpace = ColorSpace.BGR )


    def toHLS(self):
        """
        **SUMMARY**

        This method attempts to convert the image to the HLS colorspace.
        If the color space is unknown we assume it is in the BGR format.

        **RETURNS**

        Returns the converted image if the conversion was successful,
        otherwise None is returned.

        **EXAMPLE**

        >>> img = Image("lenna")
        >>> HLSImg = img.toHLS()

        **SEE ALSO**

        :py:meth:`isHLS`

        """

        retVal = self.getEmpty()
        if( self._colorSpace == ColorSpace.BGR or
                self._colorSpace == ColorSpace.UNKNOWN ):
            cv.CvtColor(self.getBitmap(), retVal, cv.CV_BGR2HLS)
        elif( self._colorSpace == ColorSpace.RGB):
            cv.CvtColor(self.getBitmap(), retVal, cv.CV_RGB2HLS)
        elif( self._colorSpace == ColorSpace.HSV ):
            cv.CvtColor(self.getBitmap(), retVal, cv.CV_HSV2RGB)
            cv.CvtColor(retVal, retVal, cv.CV_RGB2HLS)
        elif( self._colorSpace == ColorSpace.XYZ ):
            cv.CvtColor(self.getBitmap(), retVal, cv.CV_XYZ2RGB)
            cv.CvtColor(retVal, retVal, cv.CV_RGB2HLS)
        elif( self._colorSpace == ColorSpace.YCrCb ):
            cv.CvtColor(self.getBitmap(), retVal, cv.CV_YCrCb2RGB)
            cv.CvtColor(retVal, retVal, cv.CV_RGB2HLS)
        elif( self._colorSpace == ColorSpace.HLS ):
            retVal = self.getBitmap()
        else:
            logger.warning("Image.toHSL: There is no supported conversion to HSL colorspace")
            return None
        return Image(retVal, colorSpace = ColorSpace.HLS )


    def toHSV(self):
        """
        **SUMMARY**

        This method attempts to convert the image to the HSV colorspace.
        If the color space is unknown we assume it is in the BGR format

        **RETURNS**

        Returns the converted image if the conversion was successful,
        otherwise None is returned.

        **EXAMPLE**

        >>> img = Image("lenna")
        >>> HSVImg = img.toHSV()

        **SEE ALSO**

        :py:meth:`isHSV`

        """
        retVal = self.getEmpty()
        if( self._colorSpace == ColorSpace.BGR or
                self._colorSpace == ColorSpace.UNKNOWN ):
            cv.CvtColor(self.getBitmap(), retVal, cv.CV_BGR2HSV)
        elif( self._colorSpace == ColorSpace.RGB):
            cv.CvtColor(self.getBitmap(), retVal, cv.CV_RGB2HSV)
        elif( self._colorSpace == ColorSpace.HLS ):
            cv.CvtColor(self.getBitmap(), retVal, cv.CV_HLS2RGB)
            cv.CvtColor(retVal, retVal, cv.CV_RGB2HSV)
        elif( self._colorSpace == ColorSpace.XYZ ):
            cv.CvtColor(self.getBitmap(), retVal, cv.CV_XYZ2RGB)
            cv.CvtColor(retVal, retVal, cv.CV_RGB2HSV)
        elif( self._colorSpace == ColorSpace.YCrCb ):
            cv.CvtColor(self.getBitmap(), retVal, cv.CV_YCrCb2RGB)
            cv.CvtColor(retVal, retVal, cv.CV_RGB2HSV)
        elif( self._colorSpace == ColorSpace.HSV ):
            retVal = self.getBitmap()
        else:
            logger.warning("Image.toHSV: There is no supported conversion to HSV colorspace")
            return None
        return Image(retVal, colorSpace = ColorSpace.HSV )


    def toXYZ(self):
        """
        **SUMMARY**

        This method attemps to convert the image to the XYZ colorspace.
        If the color space is unknown we assume it is in the BGR format

        **RETURNS**

        Returns the converted image if the conversion was successful,
        otherwise None is returned.

        **EXAMPLE**

        >>> img = Image("lenna")
        >>> XYZImg = img.toXYZ()

        **SEE ALSO**

        :py:meth:`isXYZ`

        """

        retVal = self.getEmpty()
        if( self._colorSpace == ColorSpace.BGR or
                self._colorSpace == ColorSpace.UNKNOWN ):
            cv.CvtColor(self.getBitmap(), retVal, cv.CV_BGR2XYZ)
        elif( self._colorSpace == ColorSpace.RGB):
            cv.CvtColor(self.getBitmap(), retVal, cv.CV_RGB2XYZ)
        elif( self._colorSpace == ColorSpace.HLS ):
            cv.CvtColor(self.getBitmap(), retVal, cv.CV_HLS2RGB)
            cv.CvtColor(retVal, retVal, cv.CV_RGB2XYZ)
        elif( self._colorSpace == ColorSpace.HSV ):
            cv.CvtColor(self.getBitmap(), retVal, cv.CV_HSV2RGB)
            cv.CvtColor(retVal, retVal, cv.CV_RGB2XYZ)
        elif( self._colorSpace == ColorSpace.YCrCb ):
            cv.CvtColor(self.getBitmap(), retVal, cv.CV_YCrCb2RGB)
            cv.CvtColor(retVal, retVal, cv.CV_RGB2XYZ)
        elif( self._colorSpace == ColorSpace.XYZ ):
            retVal = self.getBitmap()
        else:
            logger.warning("Image.toXYZ: There is no supported conversion to XYZ colorspace")
            return None
        return Image(retVal, colorSpace=ColorSpace.XYZ )


    def toGray(self):
        """
        **SUMMARY**

        This method attemps to convert the image to the grayscale colorspace.
        If the color space is unknown we assume it is in the BGR format.

        **RETURNS**

        A grayscale SimpleCV image if successful.
        otherwise None is returned.

        **EXAMPLE**

        >>> img = Image("lenna")
        >>> img.toGray().binarize().show()

        **SEE ALSO**

        :py:meth:`isGray`
        :py:meth:`binarize`

        """

        retVal = self.getEmpty(1)
        if( self._colorSpace == ColorSpace.BGR or
                self._colorSpace == ColorSpace.UNKNOWN ):
            cv.CvtColor(self.getBitmap(), retVal, cv.CV_BGR2GRAY)
        elif( self._colorSpace == ColorSpace.RGB):
            cv.CvtColor(self.getBitmap(), retVal, cv.CV_RGB2GRAY)
        elif( self._colorSpace == ColorSpace.HLS ):
            cv.CvtColor(self.getBitmap(), retVal, cv.CV_HLS2RGB)
            cv.CvtColor(retVal, retVal, cv.CV_RGB2GRAY)
        elif( self._colorSpace == ColorSpace.HSV ):
            cv.CvtColor(self.getBitmap(), retVal, cv.CV_HSV2RGB)
            cv.CvtColor(retVal, retVal, cv.CV_RGB2GRAY)
        elif( self._colorSpace == ColorSpace.XYZ ):
            cv.CvtColor(self.getBitmap(), retVal, cv.CV_XYZ2RGB)
            cv.CvtColor(retVal, retVal, cv.CV_RGB2GRAY)
        elif( self._colorSpace == ColorSpace.YCrCb ):
            cv.CvtColor(self.getBitmap(), retVal, cv.CV_YCrCb2RGB)
            cv.CvtColor(retVal, retVal, cv.CV_RGB2GRAY)
        elif( self._colorSpace == ColorSpace.GRAY ):
            retVal = self.getBitmap()
        else:
            logger.warning("Image.toGray: There is no supported conversion to gray colorspace")
            return None
        return Image(retVal, colorSpace = ColorSpace.GRAY )

    def toYCrCb(self):
        """
        **SUMMARY**

        This method attemps to convert the image to the YCrCb colorspace.
        If the color space is unknown we assume it is in the BGR format

        **RETURNS**

        Returns the converted image if the conversion was successful,
        otherwise None is returned.

        **EXAMPLE**

        >>> img = Image("lenna")
        >>> RGBImg = img.toYCrCb()

        **SEE ALSO**

        :py:meth:`isYCrCb`

        """

        retVal = self.getEmpty()
        if( self._colorSpace == ColorSpace.BGR or
                self._colorSpace == ColorSpace.UNKNOWN ):
            cv.CvtColor(self.getBitmap(), retVal, cv.CV_BGR2YCrCb)
        elif( self._colorSpace == ColorSpace.RGB ):
            cv.CvtColor(self.getBitmap(), retVal, cv.CV_RGB2YCrCb)
        elif( self._colorSpace == ColorSpace.HSV ):
            cv.CvtColor(self.getBitmap(), retVal, cv.CV_HSV2RGB)
            cv.CvtColor(retVal, retVal, cv.CV_RGB2YCrCb)
        elif( self._colorSpace == ColorSpace.HLS ):
            cv.CvtColor(self.getBitmap(), retVal, cv.CV_HLS2RGB)
            cv.CvtColor(retVal, retVal, cv.CV_RGB2YCrCb)
        elif( self._colorSpace == ColorSpace.XYZ ):
            cv.CvtColor(self.getBitmap(), retVal, cv.CV_XYZ2RGB)
            cv.CvtColor(retVal, retVal, cv.CV_RGB2YCrCb)
        elif( self._colorSpace == ColorSpace.YCrCb ):
            retVal = self.getBitmap()
        else:
            logger.warning("Image.toYCrCb: There is no supported conversion to YCrCb colorspace")
            return None
        return Image(retVal, colorSpace=ColorSpace.YCrCb )


    def getEmpty(self, channels=3):
        """
        **SUMMARY**

        Create a new, empty OpenCV bitmap with the specified number of channels (default 3).
        This method basically creates an empty copy of the image. This is handy for
        interfacing with OpenCV functions directly.

        **PARAMETERS**

        * *channels* - The number of channels in the returned OpenCV image.

        **RETURNS**

        Returns an black OpenCV IplImage that matches the width, height, and color
        depth of the source image.

        **EXAMPLE**

        >>> img = Image("lenna")
        >>> rawImg  = img.getEmpty()
        >>> cv.SomeOpenCVFunc(img.getBitmap(),rawImg)

        **SEE ALSO**

        :py:meth:`getBitmap`
        :py:meth:`getFPMatrix`
        :py:meth:`getPIL`
        :py:meth:`getNumpy`
        :py:meth:`getGrayNumpy`
        :py:meth:`getGrayscaleMatrix`

        """
        bitmap = cv.CreateImage(self.size(), cv.IPL_DEPTH_8U, channels)
        cv.SetZero(bitmap)
        return bitmap


    def getBitmap(self):
        """
        **SUMMARY**

        Retrieve the bitmap (iplImage) of the Image.  This is useful if you want
        to use functions from OpenCV with SimpleCV's image class

        **RETURNS**

        Returns black OpenCV IplImage from this image.

        **EXAMPLE**

        >>> img = Image("lenna")
        >>> rawImg  = img.getBitmap()
        >>> rawOut  = img.getEmpty()
        >>> cv.SomeOpenCVFunc(rawImg,rawOut)

        **SEE ALSO**

        :py:meth:`getEmpty`
        :py:meth:`getFPMatrix`
        :py:meth:`getPIL`
        :py:meth:`getNumpy`
        :py:meth:`getGrayNumpy`
        :py:meth:`getGrayscaleMatrix`

        """
        if (self._bitmap):
            return self._bitmap
        elif (self._matrix):
            self._bitmap = cv.GetImage(self._matrix)
        return self._bitmap


    def getMatrix(self):
        """
        **SUMMARY**

        Get the matrix (cvMat) version of the image, required for some OpenCV algorithms.

        **RETURNS**

        Returns the OpenCV CvMat version of this image.

        **EXAMPLE**

        >>> img = Image("lenna")
        >>> rawImg  = img.getMatrix()
        >>> rawOut  = img.getEmpty()
        >>> cv.SomeOpenCVFunc(rawImg,rawOut)

        **SEE ALSO**

        :py:meth:`getEmpty`
        :py:meth:`getBitmap`
        :py:meth:`getFPMatrix`
        :py:meth:`getPIL`
        :py:meth:`getNumpy`
        :py:meth:`getGrayNumpy`
        :py:meth:`getGrayscaleMatrix`

        """
        if (self._matrix):
            return self._matrix
        else:
            self._matrix = cv.GetMat(self.getBitmap()) #convert the bitmap to a matrix
            return self._matrix


    def getFPMatrix(self):
        """
        **SUMMARY**

        Converts the standard int bitmap to a floating point bitmap.
        This is handy for some OpenCV functions.


        **RETURNS**

        Returns the floating point OpenCV CvMat version of this image.

        **EXAMPLE**

        >>> img = Image("lenna")
        >>> rawImg  = img.getFPMatrix()
        >>> rawOut  = img.getEmpty()
        >>> cv.SomeOpenCVFunc(rawImg,rawOut)

        **SEE ALSO**

        :py:meth:`getEmpty`
        :py:meth:`getBitmap`
        :py:meth:`getMatrix`
        :py:meth:`getPIL`
        :py:meth:`getNumpy`
        :py:meth:`getGrayNumpy`
        :py:meth:`getGrayscaleMatrix`

        """
        retVal =  cv.CreateImage((self.width,self.height), cv.IPL_DEPTH_32F, 3)
        cv.Convert(self.getBitmap(),retVal)
        return retVal

    def getPIL(self):
        """
        **SUMMARY**

        Get a PIL Image object for use with the Python Image Library
        This is handy for some PIL functions.


        **RETURNS**

        Returns the Python Imaging Library (PIL) version of this image.

        **EXAMPLE**

        >>> img = Image("lenna")
        >>> rawImg  = img.getPIL()


        **SEE ALSO**

        :py:meth:`getEmpty`
        :py:meth:`getBitmap`
        :py:meth:`getMatrix`
        :py:meth:`getFPMatrix`
        :py:meth:`getNumpy`
        :py:meth:`getGrayNumpy`
        :py:meth:`getGrayscaleMatrix`

        """
        if (not PIL_ENABLED):
            return None
        if (not self._pil):
            rgbbitmap = self.getEmpty()
            cv.CvtColor(self.getBitmap(), rgbbitmap, cv.CV_BGR2RGB)
            self._pil = pil.fromstring("RGB", self.size(), rgbbitmap.tostring())
        return self._pil


    def getGrayNumpy(self):
        """
        **SUMMARY**

        Return a grayscale Numpy array of the image.

        **RETURNS**

        Returns the image, converted first to grayscale and then converted to a 2D numpy array.

        **EXAMPLE**

        >>> img = Image("lenna")
        >>> rawImg  = img.getGrayNumpy()

        **SEE ALSO**

        :py:meth:`getEmpty`
        :py:meth:`getBitmap`
        :py:meth:`getMatrix`
        :py:meth:`getPIL`
        :py:meth:`getNumpy`
        :py:meth:`getGrayNumpy`
        :py:meth:`getGrayscaleMatrix`

        """
        if( self._grayNumpy != "" ):
            return self._grayNumpy
        else:
            self._grayNumpy = uint8(np.array(cv.GetMat(self._getGrayscaleBitmap())).transpose())

        return self._grayNumpy

    def getNumpy(self):
        """
        **SUMMARY**

        Get a Numpy array of the image in width x height x RGB dimensions

        **RETURNS**

        Returns the image, converted first to grayscale and then converted to a 3D numpy array.

        **EXAMPLE**

        >>> img = Image("lenna")
        >>> rawImg  = img.getNumpy()

        **SEE ALSO**

        :py:meth:`getEmpty`
        :py:meth:`getBitmap`
        :py:meth:`getMatrix`
        :py:meth:`getPIL`
        :py:meth:`getGrayNumpy`
        :py:meth:`getGrayscaleMatrix`

        """

        if self._numpy != "":
            return self._numpy


        self._numpy = np.array(self.getMatrix())[:, :, ::-1].transpose([1, 0, 2])
        return self._numpy

    def getNumpyCv2(self):
        """
        **SUMMARY**

        Get a Numpy array of the image in width x height x RGB dimensions compatible with OpenCV >= 2.3

        **RETURNS**

        Returns the  3D numpy array of the image compatible with OpenCV >= 2.3

        **EXAMPLE**

        >>> img = Image("lenna")
        >>> rawImg  = img.getNumpyCv2()

        **SEE ALSO**

        :py:meth:`getEmpty`
        :py:meth:`getBitmap`
        :py:meth:`getMatrix`
        :py:meth:`getPIL`
        :py:meth:`getGrayNumpy`
        :py:meth:`getGrayscaleMatrix`
        :py:meth:`getNumpy`
        :py:meth:`getGrayNumpyCv2`

        """

        if type(self._cv2Numpy) is not np.ndarray:
            self._cv2Numpy = np.array(self.getMatrix())
        return self._cv2Numpy

    def getGrayNumpyCv2(self):
        """
        **SUMMARY**

        Get a Grayscale Numpy array of the image in width x height y compatible with OpenCV >= 2.3

        **RETURNS**

        Returns the grayscale numpy array compatible with OpenCV >= 2.3

        **EXAMPLE**

        >>> img = Image("lenna")
        >>> rawImg  = img.getNumpyCv2()

        **SEE ALSO**

        :py:meth:`getEmpty`
        :py:meth:`getBitmap`
        :py:meth:`getMatrix`
        :py:meth:`getPIL`
        :py:meth:`getGrayNumpy`
        :py:meth:`getGrayscaleMatrix`
        :py:meth:`getNumpy`
        :py:meth:`getGrayNumpyCv2`

        """
        if type(self._cv2GrayNumpy) is not np.ndarray:
            self._cv2GrayNumpy = np.array(self.getGrayscaleMatrix())
        return self._cv2GrayNumpy

    def _getGrayscaleBitmap(self):
        if (self._graybitmap):
            return self._graybitmap


        self._graybitmap = self.getEmpty(1)
        temp = self.getEmpty(3)
        if( self._colorSpace == ColorSpace.BGR or
                self._colorSpace == ColorSpace.UNKNOWN ):
            cv.CvtColor(self.getBitmap(), self._graybitmap, cv.CV_BGR2GRAY)
        elif( self._colorSpace == ColorSpace.RGB):
            cv.CvtColor(self.getBitmap(), self._graybitmap, cv.CV_RGB2GRAY)
        elif( self._colorSpace == ColorSpace.HLS ):
            cv.CvtColor(self.getBitmap(), temp, cv.CV_HLS2RGB)
            cv.CvtColor(temp, self._graybitmap, cv.CV_RGB2GRAY)
        elif( self._colorSpace == ColorSpace.HSV ):
            cv.CvtColor(self.getBitmap(), temp, cv.CV_HSV2RGB)
            cv.CvtColor(temp, self._graybitmap, cv.CV_RGB2GRAY)
        elif( self._colorSpace == ColorSpace.XYZ ):
            cv.CvtColor(self.getBitmap(), retVal, cv.CV_XYZ2RGB)
            cv.CvtColor(temp, self._graybitmap, cv.CV_RGB2GRAY)
        elif( self._colorSpace == ColorSpace.GRAY):
            cv.Split(self.getBitmap(), self._graybitmap, self._graybitmap, self._graybitmap, None)
        else:
            logger.warning("Image._getGrayscaleBitmap: There is no supported conversion to gray colorspace")
            return None
        return self._graybitmap


    def getGrayscaleMatrix(self):
        """
        **SUMMARY**

        Get the grayscale matrix (cvMat) version of the image, required for some OpenCV algorithms.

        **RETURNS**

        Returns the OpenCV CvMat version of this image.

        **EXAMPLE**

        >>> img = Image("lenna")
        >>> rawImg  = img.getGrayscaleMatrix()
        >>> rawOut  = img.getEmpty()
        >>> cv.SomeOpenCVFunc(rawImg,rawOut)

        **SEE ALSO**

        :py:meth:`getEmpty`
        :py:meth:`getBitmap`
        :py:meth:`getFPMatrix`
        :py:meth:`getPIL`
        :py:meth:`getNumpy`
        :py:meth:`getGrayNumpy`
        :py:meth:`getMatrix`

        """
        if (self._grayMatrix):
            return self._grayMatrix
        else:
            self._grayMatrix = cv.GetMat(self._getGrayscaleBitmap()) #convert the bitmap to a matrix
            return self._grayMatrix


    def _getEqualizedGrayscaleBitmap(self):
        if (self._equalizedgraybitmap):
            return self._equalizedgraybitmap


        self._equalizedgraybitmap = self.getEmpty(1)
        cv.EqualizeHist(self._getGrayscaleBitmap(), self._equalizedgraybitmap)


        return self._equalizedgraybitmap


    def equalize(self):
        """
        **SUMMARY**

        Perform a histogram equalization on the image.

        **RETURNS**

        Returns a grayscale SimpleCV image.

        **EXAMPLE**

        >>> img = Image("lenna")
        >>> img = img.equalize()


        """
        return Image(self._getEqualizedGrayscaleBitmap())

    def getPGSurface(self):
        """
        **SUMMARY**

        Returns the image as a pygame surface.  This is used for rendering the display

        **RETURNS**

        A pygame surface object used for rendering.


        """
        if (self._pgsurface):
            return self._pgsurface
        else:
            if self.isGray():
                self._pgsurface = pg.image.fromstring(self.getBitmap().tostring(), self.size(), "RGB")
            else:
                self._pgsurface = pg.image.fromstring(self.toRGB().getBitmap().tostring(), self.size(), "RGB")
            return self._pgsurface

    def toString(self):
        """
        **SUMMARY**

        Returns the image as a string, useful for moving data around.


        **RETURNS**

        The image, converted to rgb, then converted to a string.

        """
        return self.toRGB().getBitmap().tostring()


    def save(self, filehandle_or_filename="", mode="", verbose=False, temp=False, path=None, filename=None, cleanTemp=False ,**params):
        """
        **SUMMARY**

        Save the image to the specified filename.  If no filename is provided then
        then it will use the filename the Image was loaded from or the last
        place it was saved to. You can save to lots of places, not just files.
        For example you can save to the Display, a JpegStream, VideoStream,
        temporary file, or Ipython Notebook.


        Save will implicitly render the image's layers before saving, but the layers are
        not applied to the Image itself.


        **PARAMETERS**

        * *filehandle_or_filename* - the filename to which to store the file. The method will infer the file type.

        * *mode* - This flag is used for saving using pul.

        * *verbose* - If this flag is true we return the path where we saved the file.

        * *temp* - If temp is True we save the image as a temporary file and return the path

        * *path* - path where temporary files needed to be stored

        * *filename* - name(Prefix) of the temporary file.

        * *cleanTemp* - This flag is made True if tempfiles are tobe deleted once the object is to be destroyed.

        * *params* - This object is used for overloading the PIL save methods. In particular
          this method is useful for setting the jpeg compression level. For JPG see this documentation:
          http://www.pythonware.com/library/pil/handbook/format-jpeg.htm

        **EXAMPLES**

        To save as a temporary file just use:

        >>> img = Image('simplecv')
        >>> img.save(temp=True)

        It will return the path that it saved to.

        Save also supports IPython Notebooks when passing it a Display object
        that has been instainted with the notebook flag.

        To do this just use:

        >>> disp = Display(displaytype='notebook')
        >>> img.save(disp)

        .. Note::
          You must have IPython notebooks installed for this to work

          path and filename are valid if and only if temp is set to True.

        .. attention::
          We need examples for all save methods as they are unintuitve.
        """
        #TODO, we use the term mode here when we mean format
        #TODO, if any params are passed, use PIL

        if temp :
            import glob
            if filename == None :
                filename = 'Image'
            if path == None :
                path=tempfile.gettempdir()
            if glob.os.path.exists(path):
                path = glob.os.path.abspath(path)
                imagefiles = glob.glob(glob.os.path.join(path,filename+"*.png"))
                num = [0]
                for img in imagefiles :
                    num.append(int(glob.re.findall('[0-9]+$',img[:-4])[-1]))
                num.sort()
                fnum = num[-1]+1
                filename = glob.os.path.join(path,filename+str(fnum)+".png")
                self._tempFiles.append((filename,cleanTemp))
                self.save(self._tempFiles[-1][0])
                return self._tempFiles[-1][0]
            else :
                print "Path does not exist!"

        else :
            if (filename) :
                filehandle_or_filename = filename + ".png"

        if (not filehandle_or_filename):
            if (self.filename):
                filehandle_or_filename = self.filename
            else:
                filehandle_or_filename = self.filehandle

        if (len(self._mLayers)):
            saveimg = self.applyLayers()
        else:
            saveimg = self

        if self._colorSpace != ColorSpace.BGR and self._colorSpace != ColorSpace.GRAY:
            saveimg = saveimg.toBGR()
        
        if not isinstance(filehandle_or_filename, basestring):
            
            fh = filehandle_or_filename

            if (not PIL_ENABLED):
                logger.warning("You need the python image library to save by filehandle")
                return 0


            if (type(fh) == InstanceType and fh.__class__.__name__ == "JpegStreamer"):
                fh.jpgdata = StringIO()
                saveimg.getPIL().save(fh.jpgdata, "jpeg", **params) #save via PIL to a StringIO handle
                fh.refreshtime = time.time()
                self.filename = ""
                self.filehandle = fh


            elif (type(fh) == InstanceType and fh.__class__.__name__ == "VideoStream"):
                self.filename = ""
                self.filehandle = fh
                fh.writeFrame(saveimg)


            elif (type(fh) == InstanceType and fh.__class__.__name__ == "Display"):

                if fh.displaytype == 'notebook':
                    try:
                        from IPython.core.display import Image as IPImage
                    except ImportError:
                        print "You need IPython Notebooks to use this display mode"
                        return

                    from IPython.core import display as Idisplay
                    tf = tempfile.NamedTemporaryFile(suffix=".png")
                    loc = tf.name
                    tf.close()
                    self.save(loc)
                    Idisplay.display(IPImage(filename=loc))
                    return
                else:
                    #self.filename = ""
                    self.filehandle = fh
                    fh.writeFrame(saveimg)


            else:
                if (not mode):
                    mode = "jpeg"

                try:
                  saveimg.getPIL().save(fh, mode, **params) # The latest version of PIL / PILLOW supports webp, try this first, if not gracefully fallback
                  self.filehandle = fh #set the filename for future save operations
                  self.filename = ""
                  return 1
                except Exception, e:
                  if mode.lower() != 'webp':
                    raise e
                

            if verbose:
                print self.filename

            if not mode.lower() == 'webp':
                return 1

        #make a temporary file location if there isn't one
        if not filehandle_or_filename:
            filename = tempfile.mkstemp(suffix=".png")[-1]
        else:
            filename = filehandle_or_filename
        
        #allow saving in webp format
        if mode == 'webp' or re.search('\.webp$', filename):
            try:
                #newer versions of PIL support webp format, try that first
                self.getPIL().save(filename, **params)
            except:
                #if PIL doesn't support it, maybe we have the python-webm library
                try:
                    from webm import encode as webmEncode
                    from webm.handlers import BitmapHandler, WebPHandler
                except:
                    logger.warning('You need the webm library to save to webp format. You can download from: https://github.com/ingenuitas/python-webm')
                    return 0

                #PNG_BITMAP_DATA = bytearray(Image.open(PNG_IMAGE_FILE).tostring())
                PNG_BITMAP_DATA = bytearray(self.toString())
                IMAGE_WIDTH = self.width
                IMAGE_HEIGHT = self.height


                image = BitmapHandler(
                    PNG_BITMAP_DATA, BitmapHandler.RGB,
                    IMAGE_WIDTH, IMAGE_HEIGHT, IMAGE_WIDTH * 3
                )
                result = webmEncode.EncodeRGB(image)
                
                if filehandle_or_filename.__class__.__name__ == 'StringIO':
                  filehandle_or_filename.write(result.data)
                else:
                  file(filename.format("RGB"), "wb").write(result.data)
                return 1
        #if the user is passing kwargs use the PIL save method.
        if( params ): #usually this is just the compression rate for the image
            if (not mode):
                mode = "jpeg"
            saveimg.getPIL().save(filename, mode, **params)
            return 1

        if (filename):
            cv.SaveImage(filename, saveimg.getBitmap())
            self.filename = filename #set the filename for future save operations
            self.filehandle = ""
        elif (self.filename):
            cv.SaveImage(self.filename, saveimg.getBitmap())
        else:
            return 0

        if verbose:
            print self.filename

        if temp:
            return filename
        else:
            return 1


    def copy(self):
        """
        **SUMMARY**

        Return a full copy of the Image's bitmap.  Note that this is different
        from using python's implicit copy function in that only the bitmap itself
        is copied. This method essentially performs a deep copy.

        **RETURNS**

        A copy of this SimpleCV image.

        **EXAMPLE**

        >>> img = Image("logo")
        >>> img2 = img.copy()

        """
        newimg = self.getEmpty()
        cv.Copy(self.getBitmap(), newimg)
        return Image(newimg, colorSpace=self._colorSpace)

    def upload(self,dest,api_key=None,api_secret=None, verbose = True):
        """
        **SUMMARY**
        Uploads image to imgur or flickr or dropbox. In verbose mode URL values are printed.

        **PARAMETERS**
        * *api_key* - a string of the API key.
        * *api_secret* (required only for flickr and dropbox ) - a string of the API secret.
        * *verbose* - If verbose is true all values are printed to the
          screen

        **RETURNS**
        if uploading is successful,
         - Imgur return the original image URL on success and None if it fails.
         - Flick returns True on success, else returns False.
         - dropbox returns True on success.

        **EXAMPLE**
        TO upload image to imgur
           >>> img = Image("lenna")
           >>> result = img.upload( 'imgur',"MY_API_KEY1234567890" )
           >>> print "Uploaded To: " + result[0]

        To upload image to flickr
           >>> img.upload('flickr','api_key','api_secret')
           >>> img.invert().upload('flickr') #Once the api keys and secret keys are cached.

        To upload image to dropbox
           >>> img.upload('dropbox','api_key','api_secret')
           >>> img.invert().upload('dropbox') #Once the api keys and secret keys are cached.

        **NOTES**
        .. Warning::
           This method requires two packages to be installed
           -PyCurl
           -flickr api.
           -dropbox

        .. Warning::
           You must supply your own API key. See here:
           - http://imgur.com/register/api_anon
           - http://www.flickr.com/services/api/misc.api_keys.html
           - https://www.dropbox.com/developers/start/setup#python
        """
        if ( dest=='imgur' ) :
            try:
                import pycurl
            except ImportError:
                print "PycURL Library not installed."
                return

            response = StringIO()
            c = pycurl.Curl()
            values = [("key", api_key),
                      ("image", (c.FORM_FILE, self.filename))]
            c.setopt(c.URL, "http://api.imgur.com/2/upload.xml")
            c.setopt(c.HTTPPOST, values)
            c.setopt(c.WRITEFUNCTION, response.write)
            c.perform()
            c.close()

            match = re.search(r'<hash>(\w+).*?<deletehash>(\w+).*?<original>(http://[\w.]+/[\w.]+)', response.getvalue() , re.DOTALL)
            if match:
                if(verbose):
                    print "Imgur page: http://imgur.com/" + match.group(1)
                    print "Original image: " + match.group(3)
                    print "Delete page: http://imgur.com/delete/" + match.group(2)
                return [match.group(1),match.group(3),match.group(2)]
            else :
                if(verbose):
                    print "The API Key given is not valid"
                return None

        elif (dest=='flickr'):
            global temp_token
            flickr = None
            try :
                import flickrapi
            except ImportError:
                print "Flickr API is not installed. Please install it from http://pypi.python.org/pypi/flickrapi"
                return False
            try :
                if (not(api_key==None and api_secret==None)):
                    self.flickr = flickrapi.FlickrAPI(api_key,api_secret,cache=True)
                    self.flickr.cache = flickrapi.SimpleCache(timeout=3600, max_entries=200)
                    self.flickr.authenticate_console('write')
                    temp_token = (api_key,api_secret)
                else :
                    try :
                        self.flickr = flickrapi.FlickrAPI(temp_token[0],temp_token[1],cache=True)
                        self.flickr.authenticate_console('write')
                    except NameError :
                        print "API key and Secret key are not set."
                        return
            except :
                print "The API Key and Secret Key are not valid"
                return False
            if (self.filename) :
                try :
                    self.flickr.upload(self.filename,self.filehandle)
                except :
                    print "Uploading Failed !"
                    return False
            else :
                tf = self.save(temp=True)
                self.flickr.upload(tf,"Image")
            return True

        elif (dest=='dropbox'):
            global dropbox_token
            access_type = 'dropbox'
            try :
                from dropbox import client, rest, session
                import webbrowser
            except ImportError:
                print "Dropbox API is not installed. For more info refer : https://www.dropbox.com/developers/start/setup#python "
                return False
            try :
                if ( 'dropbox_token' not in globals() and api_key!=None and api_secret!=None ):
                    sess = session.DropboxSession(api_key, api_secret, access_type)
                    request_token = sess.obtain_request_token()
                    url = sess.build_authorize_url(request_token)
                    webbrowser.open(url)
                    print "Please visit this website and press the 'Allow' button, then hit 'Enter' here."
                    raw_input()
                    access_token = sess.obtain_access_token(request_token)
                    dropbox_token = client.DropboxClient(sess)
                else :
                    if (dropbox_token) :
                        pass
                    else :
                        return None
            except :
                print "The API Key and Secret Key are not valid"
                return False
            if (self.filename) :
                try :
                    f = open(self.filename)
                    dropbox_token.put_file('/SimpleCVImages/'+os.path.split(self.filename)[-1], f)
                except :
                    print "Uploading Failed !"
                    return False
            else :
                tf = self.save(temp=True)
                f = open(tf)
                dropbox_token.put_file('/SimpleCVImages/'+'Image', f)
                return True

    def scale(self, width, height = -1, interpolation=cv.CV_INTER_LINEAR):
        """
        **SUMMARY**

        Scale the image to a new width and height.

        If no height is provided, the width is considered a scaling value.

        **PARAMETERS**

        * *width* - either the new width in pixels, if the height parameter is > 0, or if this value
          is a floating point value, this is the scaling factor.

        * *height* - the new height in pixels.

        * *interpolation* - how to generate new pixels that don't match the original pixels. Argument goes direction to cv.Resize. See http://docs.opencv.org/modules/imgproc/doc/geometric_transformations.html?highlight=resize#cv2.resize for more details

        **RETURNS**

        The resized image.

        **EXAMPLE**

        >>> img.scale(200, 100) #scales the image to 200px x 100px
        >>> img.scale(2.0) #enlarges the image to 2x its current size


        .. Warning::
          The two value scale command is deprecated. To set width and height
          use the resize function.

        :py:meth:`resize`

        """
        w, h = width, height
        if height == -1:
            w = int(self.width * width)
            h = int(self.height * width)
            if( w > MAX_DIMENSION or h > MAX_DIMENSION or h < 1 or w < 1 ):
                logger.warning("Holy Heck! You tried to make an image really big or impossibly small. I can't scale that")
                return self


        scaled_bitmap = cv.CreateImage((w, h), 8, 3)
        cv.Resize(self.getBitmap(), scaled_bitmap, interpolation)
        return Image(scaled_bitmap, colorSpace=self._colorSpace)


    def resize(self, w=None,h=None):
        """
        **SUMMARY**

        This method resizes an image based on a width, a height, or both.
        If either width or height is not provided the value is inferred by keeping the aspect ratio.
        If both values are provided then the image is resized accordingly.

        **PARAMETERS**

        * *width* - The width of the output image in pixels.

        * *height* - The height of the output image in pixels.

        **RETURNS**

        Returns a resized image, if the size is invalid a warning is issued and
        None is returned.

        **EXAMPLE**

        >>> img = Image("lenna")
        >>> img2 = img.resize(w=1024) # h is guessed from w
        >>> img3 = img.resize(h=1024) # w is guessed from h
        >>> img4 = img.resize(w=200,h=100)

        """
        retVal = None
        if( w is None and h is None ):
            logger.warning("Image.resize has no parameters. No operation is performed")
            return None
        elif( w is not None and h is None):
            sfactor = float(w)/float(self.width)
            h = int( sfactor*float(self.height) )
        elif( w is None and h is not None):
            sfactor = float(h)/float(self.height)
            w = int( sfactor*float(self.width) )
        if( w > MAX_DIMENSION or h > MAX_DIMENSION ):
            logger.warning("Image.resize Holy Heck! You tried to make an image really big or impossibly small. I can't scale that")
            return retVal
        scaled_bitmap = cv.CreateImage((w, h), 8, 3)
        cv.Resize(self.getBitmap(), scaled_bitmap)
        return Image(scaled_bitmap, colorSpace=self._colorSpace)


    def smooth(self, algorithm_name='gaussian', aperture=(3,3), sigma=0, spatial_sigma=0, grayscale=False, aperature=None):
        """
        **SUMMARY**

        Smooth the image, by default with the Gaussian blur.  If desired,
        additional algorithms and apertures can be specified.  Optional parameters
        are passed directly to OpenCV's cv.Smooth() function.

        If grayscale is true the smoothing operation is only performed on a single channel
        otherwise the operation is performed on each channel of the image.

        for OpenCV versions >= 2.3.0 it is advisible to take a look at
               - :py:meth:`bilateralFilter`
               - :py:meth:`medianFilter`
               - :py:meth:`blur`
               - :py:meth:`gaussianBlur`

        **PARAMETERS**

        * *algorithm_name* - valid options are 'blur' or gaussian, 'bilateral', and 'median'.

          * `Median Filter <http://en.wikipedia.org/wiki/Median_filter>`_

          * `Gaussian Blur <http://en.wikipedia.org/wiki/Gaussian_blur>`_

          * `Bilateral Filter <http://en.wikipedia.org/wiki/Bilateral_filter>`_

        * *aperture* - A tuple for the aperture of the gaussian blur as an (x,y) tuple.
                     - Note there was rampant spelling mistakes in both smooth & sobel,
                       aperture is spelled as such, and not "aperature". This code is backwards
                       compatible.

        .. Warning::
          These must be odd numbers.

        * *sigma* -

        * *spatial_sigma* -

        * *grayscale* - Return just the grayscale image.



        **RETURNS**

        The smoothed image.

        **EXAMPLE**

        >>> img = Image("Lenna")
        >>> img2 = img.smooth()
        >>> img3 = img.smooth('median')

        **SEE ALSO**

        :py:meth:`bilateralFilter`
        :py:meth:`medianFilter`
        :py:meth:`blur`

        """
        # see comment on argument documentation (spelling error)
        aperture = aperature if aperature else aperture

        if is_tuple(aperture):
            win_x, win_y = aperture
            if win_x <= 0 or win_y <= 0 or win_x % 2 == 0 or win_y % 2 == 0:
                logger.warning("The aperture (x,y) must be odd number and greater than 0.")
                return None
        else:
            raise ValueError("Please provide a tuple to aperture, got: %s" % type(aperture))


        #gauss and blur can work in-place, others need a buffer frame
        #use a string to ID rather than the openCV constant
        if algorithm_name == "blur":
            algorithm = cv.CV_BLUR
        elif algorithm_name == "bilateral":
            algorithm = cv.CV_BILATERAL
            win_y = win_x #aperture must be square
        elif algorithm_name == "median":
            algorithm = cv.CV_MEDIAN
            win_y = win_x #aperture must be square
        else:
            algorithm = cv.CV_GAUSSIAN #default algorithm is gaussian

        if grayscale:
            newimg = self.getEmpty(1)
            cv.Smooth(self._getGrayscaleBitmap(), newimg, algorithm, win_x, win_y, sigma, spatial_sigma)
        else:
            newimg = self.getEmpty(3)
            r = self.getEmpty(1)
            g = self.getEmpty(1)
            b = self.getEmpty(1)
            ro = self.getEmpty(1)
            go = self.getEmpty(1)
            bo = self.getEmpty(1)
            cv.Split(self.getBitmap(), b, g, r, None)
            cv.Smooth(r, ro, algorithm, win_x, win_y, sigma, spatial_sigma)
            cv.Smooth(g, go, algorithm, win_x, win_y, sigma, spatial_sigma)
            cv.Smooth(b, bo, algorithm, win_x, win_y, sigma, spatial_sigma)
            cv.Merge(bo,go,ro, None, newimg)

        return Image(newimg, colorSpace=self._colorSpace)


    def medianFilter(self, window='',grayscale=False):
        """
        **SUMMARY**

        Smooths the image, with the median filter. Performs a median filtering operation to denoise/despeckle the image.
        The optional parameter is the window size.
        see : http://en.wikipedia.org/wiki/Median_filter

        **Parameters**
        * *window* - should be in the form a tuple (win_x,win_y). Where win_x should be equal to win_y.
                   - By default it is set to 3x3, i.e window = (3x3).

        **Note**
        win_x and win_y should be greater than zero, a odd number and equal.

        For OpenCV versions <= 2.3.0
        -- this acts as Convience function derived from the :py:meth:`smooth` method. Which internally calls cv.Smooth

        For OpenCV versions >= 2.3.0
        -- cv2.medianBlur function is called.
        """
        try:
            import cv2
            new_version = True
        except :
            new_version = False
            pass


        if is_tuple(window):
            win_x, win_y = window
            if ( win_x>=0 and win_y>=0 and win_x%2==1 and win_y%2==1 ) :
                if win_x != win_y :
                    win_x=win_y
            else :
                logger.warning("The aperture (win_x,win_y) must be odd number and greater than 0.")
                return None

        elif( is_number(window) ):
            win_x = window
        else :
            win_x = 3 #set the default aperture window size (3x3)

        if ( not new_version ) :
            grayscale_ = grayscale
            return self.smooth(algorithm_name='median', aperture=(win_x,win_y),grayscale=grayscale_)
        else :
            if (grayscale) :
                img_medianBlur = cv2.medianBlur(self.getGrayNumpy(),win_x)
                return Image(img_medianBlur, colorSpace=ColorSpace.GRAY)
            else :
                img_medianBlur = cv2.medianBlur(self.getNumpy()[:,:, ::-1].transpose([1,0,2]),win_x)
                img_medianBlur = img_medianBlur[:,:, ::-1].transpose([1,0,2])
                return Image(img_medianBlur, colorSpace=self._colorSpace)


    def bilateralFilter(self, diameter=5,sigmaColor=10, sigmaSpace=10,grayscale=False):
        """
        **SUMMARY**

        Smooths the image, using bilateral filtering. Potential of bilateral filtering is for the removal of texture.
        The optional parameter are diameter, sigmaColor, sigmaSpace.

        Bilateral Filter
        see : http://en.wikipedia.org/wiki/Bilateral_filter
        see : http://homepages.inf.ed.ac.uk/rbf/CVonline/LOCAL_COPIES/MANDUCHI1/Bilateral_Filtering.html

        **Parameters**

        * *diameter* - A tuple for the window of the form (diameter,diameter). By default window = (3x3). ( for OpenCV versions <= 2.3.0)
                     - Diameter of each pixel neighborhood that is used during filtering. ( for OpenCV versions >= 2.3.0)


        * *sigmaColor* - Filter the specified value in the color space. A larger value of the parameter means that farther colors within the pixel neighborhood (see sigmaSpace ) will be mixed together, resulting in larger areas of semi-equal color.

        * *sigmaSpace* - Filter the specified value in the coordinate space. A larger value of the parameter means that farther pixels will influence each other as long as their colors are close enough

        **NOTE**
        For OpenCV versions <= 2.3.0
        -- this acts as Convience function derived from the :py:meth:`smooth` method. Which internally calls cv.Smooth.
        -- where aperture(window) is (diameter,diameter)
        -- sigmaColor and sigmanSpace become obsolete

        For OpenCV versions higher than 2.3.0. i.e >= 2.3.0
        -- cv.bilateralFilter function is called
        -- If the sigmaColor and sigmaSpace values are small (< 10), the filter will not have much effect, whereas if they are large (> 150), they will have a very strong effect, making the image look 'cartoonish'
        -- It is recommended to use diamter=5 for real time applications, and perhaps diameter=9 for offile applications that needs heavy noise filtering.
        """
        try:
            import cv2
            new_version = True
        except :
            new_version = False
            pass

        if is_tuple(diameter):
            win_x, win_y = diameter
            if ( win_x>=0 and win_y>=0 and win_x%2==1 and win_y%2==1 ) :
                if win_x != win_y :
                    diameter = (win_x, win_y)
            else :
                logger.warning("The aperture (win_x,win_y) must be odd number and greater than 0.")
                return None

        elif( is_number(diameter) ):
            pass

        else :
            win_x = 3 #set the default aperture window size (3x3)
            diameter = (win_x,win_x)

        if ( not new_version ) :
            grayscale_ = grayscale
            if( is_number(diameter) ) :
                diameter = (diameter,diameter)
            return self.smooth(algorithm_name='bilateral', aperture=diameter,grayscale=grayscale_)
        else :
            if (grayscale) :
                img_bilateral = cv2.bilateralFilter(self.getGrayNumpy(),diameter,sigmaColor, sigmaSpace)
                return Image(img_bilateral, colorSpace=ColorSpace.GRAY)
            else :
                img_bilateral = cv2.bilateralFilter(self.getNumpy()[:,:, ::-1].transpose([1,0,2]),diameter,sigmaColor, sigmaSpace)
                img_bilateral = img_bilateral[:,:, ::-1].transpose([1,0,2])
                return Image(img_bilateral,colorSpace=self._colorSpace)

    def blur(self, window = '', grayscale=False):
        """
        **SUMMARY**

        Smoothes an image using the normalized box filter.
        The optional parameter is window.

        see : http://en.wikipedia.org/wiki/Blur

        **Parameters**

        * *window* - should be in the form a tuple (win_x,win_y).
                   - By default it is set to 3x3, i.e window = (3x3).

        **NOTE**
        For OpenCV versions <= 2.3.0
        -- this acts as Convience function derived from the :py:meth:`smooth` method. Which internally calls cv.Smooth

        For OpenCV versions higher than 2.3.0. i.e >= 2.3.0
        -- cv.blur function is called
        """
        try:
            import cv2
            new_version = True
        except :
            new_version = False
            pass

        if is_tuple(window):
            win_x, win_y = window
            if ( win_x<=0 or win_y<=0 ) :
                logger.warning("win_x and win_y should be greater than 0.")
                return None
        elif( is_number(window) ):
            window = (window,window)
        else :
            window = (3,3)

        if ( not new_version ) :
            grayscale_ = grayscale
            return self.smooth(algorithm_name='blur', aperture=window, grayscale=grayscale_)
        else :
            if grayscale:
                img_blur = cv2.blur(self.getGrayNumpy(),window)
                return Image(img_blur,colorSpace=ColorSpace.GRAY)
            else :
                img_blur = cv2.blur(self.getNumpy()[:,:, ::-1].transpose([1,0,2]),window)
                img_blur = img_blur[:,:, ::-1].transpose([1,0,2])
                return Image(img_blur,colorSpace=self._colorSpace)

    def gaussianBlur(self, window = '', sigmaX=0 , sigmaY=0 ,grayscale=False):
        """
        **SUMMARY**

        Smoothes an image, typically used to reduce image noise and reduce detail.
        The optional parameter is window.

        see : http://en.wikipedia.org/wiki/Gaussian_blur

        **Parameters**

        * *window* - should be in the form a tuple (win_x,win_y). Where win_x and win_y should be positive and odd.
                   - By default it is set to 3x3, i.e window = (3x3).

        * *sigmaX* - Gaussian kernel standard deviation in X direction.

        * *sigmaY* - Gaussian kernel standard deviation in Y direction.

        * *grayscale* - If true, the effect is applied on grayscale images.

        **NOTE**
        For OpenCV versions <= 2.3.0
        -- this acts as Convience function derived from the :py:meth:`smooth` method. Which internally calls cv.Smooth

        For OpenCV versions higher than 2.3.0. i.e >= 2.3.0
        -- cv.GaussianBlur function is called
        """
        try:
            import cv2
            ver = cv2.__version__
            new_version = False
            #For OpenCV versions till 2.4.0,  cv2.__versions__ are of the form "$Rev: 4557 $"
            if not ver.startswith('$Rev:'):
                if int(ver.replace('.','0'))>=20300 :
                    new_version = True
        except :
            new_version = False
            pass

        if is_tuple(window):
            win_x, win_y = window
            if ( win_x>=0 and win_y>=0 and win_x%2==1 and win_y%2==1 ) :
                pass
            else :
                logger.warning("The aperture (win_x,win_y) must be odd number and greater than 0.")
                return None

        elif (is_number(window)):
            window = (window, window)

        else:
            window = (3,3) #set the default aperture window size (3x3)

        if (not new_version):
            grayscale_ = grayscale
            return self.smooth(algorithm_name='blur', aperture=window, grayscale=grayscale_)
        else:
            image_gauss = cv2.GaussianBlur(self.getNumpycv2(), window, sigmaX, sigmaY=sigmaY)

            if grayscale:
                return Image(img_gauss, colorSpace=ColorSpace.GRAY, cv2image=True)
            else:
                return Image(img_gauss, colorSpace=self._colorSpace, cv2image=True)

    def invert(self):
        """
        **SUMMARY**

        Invert (negative) the image note that this can also be done with the
        unary minus (-) operator. For binary image this turns black into white and white into black (i.e. white is the new black).

        **RETURNS**

        The opposite of the current image.

        **EXAMPLE**

        >>> img  = Image("polar_bear_in_the_snow.png")
        >>> img.invert().save("black_bear_at_night.png")

        **SEE ALSO**

        :py:meth:`binarize`

        """
        return -self


    def grayscale(self):
        """
        **SUMMARY**

        This method returns a gray scale version of the image. It makes everything look like an old movie.

        **RETURNS**

        A grayscale SimpleCV image.

        **EXAMPLE**

        >>> img = Image("lenna")
        >>> img.grayscale().binarize().show()

        **SEE ALSO**

        :py:meth:`binarize`
        """
        return Image(self._getGrayscaleBitmap(), colorSpace = ColorSpace.GRAY)


    def flipHorizontal(self):
        """
        **SUMMARY**

        Horizontally mirror an image.


        .. Warning::
          Note that flip does not mean rotate 180 degrees! The two are different.

        **RETURNS**

        The flipped SimpleCV image.

        **EXAMPLE**

        >>> img = Image("lenna")
        >>> upsidedown = img.flipHorizontal()


        **SEE ALSO**

        :py:meth:`flipVertical`
        :py:meth:`rotate`

        """
        newimg = self.getEmpty()
        cv.Flip(self.getBitmap(), newimg, 1)
        return Image(newimg, colorSpace=self._colorSpace)

    def flipVertical(self):
        """
        **SUMMARY**

        Vertically mirror an image.


        .. Warning::
          Note that flip does not mean rotate 180 degrees! The two are different.

        **RETURNS**

        The flipped SimpleCV image.

        **EXAMPLE**

        >>> img = Image("lenna")
        >>> upsidedown = img.flipHorizontal()


        **SEE ALSO**

        :py:meth:`rotate`
        :py:meth:`flipHorizontal`

        """

        newimg = self.getEmpty()
        cv.Flip(self.getBitmap(), newimg, 0)
        return Image(newimg, colorSpace=self._colorSpace)


    def stretch(self, thresh_low = 0, thresh_high = 255):
        """
        **SUMMARY**

        The stretch filter works on a greyscale image, if the image
        is color, it returns a greyscale image.  The filter works by
        taking in a lower and upper threshold.  Anything below the lower
        threshold is pushed to black (0) and anything above the upper
        threshold is pushed to white (255)

        **PARAMETERS**

        * *thresh_low* - The lower threshold for the stretch operation.
          This should be a value between 0 and 255.

        * *thresh_high* - The upper threshold for the stretch operation.
          This should be a value between 0 and 255.

        **RETURNS**

        A gray scale version of the image with the appropriate histogram stretching.


        **EXAMPLE**

        >>> img = Image("orson_welles.jpg")
        >>> img2 = img.stretch(56.200)
        >>> img2.show()

        **NOTES**

        TODO - make this work on RGB images with thresholds for each channel.

        **SEE ALSO**

        :py:meth:`binarize`
        :py:meth:`equalize`

        """
        try:
            newimg = self.getEmpty(1)
            cv.Threshold(self._getGrayscaleBitmap(), newimg, thresh_low, 255, cv.CV_THRESH_TOZERO)
            cv.Not(newimg, newimg)
            cv.Threshold(newimg, newimg, 255 - thresh_high, 255, cv.CV_THRESH_TOZERO)
            cv.Not(newimg, newimg)
            return Image(newimg)
        except:
            return None

    def gammaCorrect(self, gamma = 1):
        
        """
        **DESCRIPTION**

        Transforms an image according to Gamma Correction also known as 
        Power Law Transform.
        
        **PARAMETERS**

        * *gamma* - A non-negative real number.

        **RETURNS**

        A Gamma corrected image.

        **EXAMPLE**

        >>> img = Image('SimpleCV/sampleimages/family_watching_television_1958.jpg')
        >>> img.show()
        >>> img.gammaCorrect(1.5).show()
        >>> img.gammaCorrect(0.7).show()
 
        """
        if gamma < 0:
            return "Gamma should be a non-negative real number"
        scale = 255.0
        src = self.getNumpy()
        dst = (((1.0/scale)*src)**gamma)*scale
        return Image(dst)

    def binarize(self, thresh = -1, maxv = 255, blocksize = 0, p = 5):
        """
        **SUMMARY**

        Do a binary threshold the image, changing all values below thresh to maxv
        and all above to black.  If a color tuple is provided, each color channel
        is thresholded separately.


        If threshold is -1 (default), an adaptive method (OTSU's method) is used.
        If then a blocksize is specified, a moving average over each region of block*block
        pixels a threshold is applied where threshold = local_mean - p.

        **PARAMETERS**

        * *thresh* - the threshold as an integer or an (r,g,b) tuple , where pixels below (darker) than thresh are set to to max value,
          and all values above this value are set to black. If this parameter is -1 we use Otsu's method.

        * *maxv* - The maximum value for pixels below the threshold. Ordinarily this should be 255 (white)

        * *blocksize* - the size of the block used in the adaptive binarize operation.

        .. Warning::
          This parameter must be an odd number.

        * *p* - The difference from the local mean to use for thresholding in Otsu's method.

        **RETURNS**

        A binary (two colors, usually black and white) SimpleCV image. This works great for the findBlobs
        family of functions.

        **EXAMPLE**

        Example of a vanila threshold versus an adaptive threshold:

        >>> img = Image("orson_welles.jpg")
        >>> b1 = img.binarize(128)
        >>> b2 = img.binarize(blocksize=11,p=7)
        >>> b3 = b1.sideBySide(b2)
        >>> b3.show()


        **NOTES**

        `Otsu's Method Description<http://en.wikipedia.org/wiki/Otsu's_method>`

        **SEE ALSO**

        :py:meth:`threshold`
        :py:meth:`findBlobs`
        :py:meth:`invert`
        :py:meth:`dilate`
        :py:meth:`erode`

        """
        if is_tuple(thresh):
            r = self.getEmpty(1)
            g = self.getEmpty(1)
            b = self.getEmpty(1)
            cv.Split(self.getBitmap(), b, g, r, None)


            cv.Threshold(r, r, thresh[0], maxv, cv.CV_THRESH_BINARY_INV)
            cv.Threshold(g, g, thresh[1], maxv, cv.CV_THRESH_BINARY_INV)
            cv.Threshold(b, b, thresh[2], maxv, cv.CV_THRESH_BINARY_INV)


            cv.Add(r, g, r)
            cv.Add(r, b, r)


            return Image(r, colorSpace=self._colorSpace)


        elif thresh == -1:
            newbitmap = self.getEmpty(1)
            if blocksize:
                cv.AdaptiveThreshold(self._getGrayscaleBitmap(), newbitmap, maxv,
                    cv.CV_ADAPTIVE_THRESH_GAUSSIAN_C, cv.CV_THRESH_BINARY_INV, blocksize, p)
            else:
                cv.Threshold(self._getGrayscaleBitmap(), newbitmap, thresh, float(maxv), cv.CV_THRESH_BINARY_INV + cv.CV_THRESH_OTSU)
            return Image(newbitmap, colorSpace=self._colorSpace)
        else:
            newbitmap = self.getEmpty(1)
            #desaturate the image, and apply the new threshold
            cv.Threshold(self._getGrayscaleBitmap(), newbitmap, thresh, float(maxv), cv.CV_THRESH_BINARY_INV)
            return Image(newbitmap, colorSpace=self._colorSpace)




    def meanColor(self):
        """
        **SUMMARY**

        This method finds the average color of all the pixels in the image.

        **RETURNS**

        A tuple of the average image values. Tuples are in the channel order. *For most images this means the results are (B,G,R).*

        **EXAMPLE**

        >>> img = Image('lenna')
        >>> colors = img.meanColor()

        """
        # I changed this to keep channel order - KAS
        return tuple(cv.Avg(self.getBitmap())[0:3])

    def findCorners(self, maxnum = 50, minquality = 0.04, mindistance = 1.0):
        """
        **SUMMARY**

        This will find corner Feature objects and return them as a FeatureSet
        strongest corners first.  The parameters give the number of corners to look
        for, the minimum quality of the corner feature, and the minimum distance
        between corners.

        **PARAMETERS**

        * *maxnum* - The maximum number of corners to return.

        * *minquality* - The minimum quality metric. This shoudl be a number between zero and one.

        * *mindistance* - The minimum distance, in pixels, between successive corners.

        **RETURNS**

        A featureset of :py:class:`Corner` features or None if no corners are found.


        **EXAMPLE**

        Standard Test:

        >>> img = Image("sampleimages/simplecv.png")
        >>> corners = img.findCorners()
        >>> if corners: True

        True

        Validation Test:

        >>> img = Image("sampleimages/black.png")
        >>> corners = img.findCorners()
        >>> if not corners: True

        True

        **SEE ALSO**

        :py:class:`Corner`
        :py:meth:`findKeypoints`

        """
        #initialize buffer frames
        eig_image = cv.CreateImage(cv.GetSize(self.getBitmap()), cv.IPL_DEPTH_32F, 1)
        temp_image = cv.CreateImage(cv.GetSize(self.getBitmap()), cv.IPL_DEPTH_32F, 1)


        corner_coordinates = cv.GoodFeaturesToTrack(self._getGrayscaleBitmap(), eig_image, temp_image, maxnum, minquality, mindistance, None)


        corner_features = []
        for (x, y) in corner_coordinates:
            corner_features.append(Corner(self, x, y))


        return FeatureSet(corner_features)


    def findBlobs(self, threshval = -1, minsize=10, maxsize=0, threshblocksize=0, threshconstant=5,appx_level=3):
        """
        **SUMMARY**

        Find blobs  will look for continuous
        light regions and return them as Blob features in a FeatureSet.  Parameters
        specify the binarize filter threshold value, and minimum and maximum size for blobs.
        If a threshold value is -1, it will use an adaptive threshold.  See binarize() for
        more information about thresholding.  The threshblocksize and threshconstant
        parameters are only used for adaptive threshold.


        **PARAMETERS**

        * *threshval* - the threshold as an integer or an (r,g,b) tuple , where pixels below (darker) than thresh are set to to max value,
          and all values above this value are set to black. If this parameter is -1 we use Otsu's method.

        * *minsize* - the minimum size of the blobs, in pixels, of the returned blobs. This helps to filter out noise.

        * *maxsize* - the maximim size of the blobs, in pixels, of the returned blobs.

        * *threshblocksize* - the size of the block used in the adaptive binarize operation. *TODO - make this match binarize*

        * *appx_level* - The blob approximation level - an integer for the maximum distance between the true edge and the
          approximation edge - lower numbers yield better approximation.

          .. Warning::
          This parameter must be an odd number.

        * *threshconstant* - The difference from the local mean to use for thresholding in Otsu's method. *TODO - make this match binarize*


        **RETURNS**

        Returns a featureset (basically a list) of :py:class:`blob` features. If no blobs are found this method returns None.

        **EXAMPLE**

        >>> img = Image("lenna")
        >>> fs = img.findBlobs()
        >>> if( fs is not None ):
        >>>     fs.draw()

        **NOTES**

        .. Warning::
          For blobs that live right on the edge of the image OpenCV reports the position and width
          height as being one over for the true position. E.g. if a blob is at (0,0) OpenCV reports
          its position as (1,1). Likewise the width and height for the other corners is reported as
          being one less than the width and height. This is a known bug.

        **SEE ALSO**
        :py:meth:`threshold`
        :py:meth:`binarize`
        :py:meth:`invert`
        :py:meth:`dilate`
        :py:meth:`erode`
        :py:meth:`findBlobsFromPalette`
        :py:meth:`smartFindBlobs`
        """
        if (maxsize == 0):
            maxsize = self.width * self.height
        #create a single channel image, thresholded to parameters

        blobmaker = BlobMaker()
        blobs = blobmaker.extractFromBinary(self.binarize(threshval, 255, threshblocksize, threshconstant).invert(),
            self, minsize = minsize, maxsize = maxsize,appx_level=appx_level)

        if not len(blobs):
            return None

        return FeatureSet(blobs).sortArea()

    def findSkintoneBlobs(self, minsize=10, maxsize=0,dilate_iter=1):
        """
        **SUMMARY**

        Find Skintone blobs will look for continuous
        regions of Skintone in a color image and return them as Blob features in a FeatureSet.
        Parameters specify the binarize filter threshold value, and minimum and maximum size for
        blobs. If a threshold value is -1, it will use an adaptive threshold.  See binarize() for
        more information about thresholding.  The threshblocksize and threshconstant
        parameters are only used for adaptive threshold.


        **PARAMETERS**

        * *minsize* - the minimum size of the blobs, in pixels, of the returned blobs. This helps to filter out noise.

        * *maxsize* - the maximim size of the blobs, in pixels, of the returned blobs.

        * *dilate_iter* - the number of times to run the dilation operation.

        **RETURNS**

        Returns a featureset (basically a list) of :py:class:`blob` features. If no blobs are found this method returns None.

        **EXAMPLE**

        >>> img = Image("lenna")
        >>> fs = img.findSkintoneBlobs()
        >>> if( fs is not None ):
        >>>     fs.draw()

        **NOTES**
        It will be really awesome for making UI type stuff, where you want to track a hand or a face.

        **SEE ALSO**
        :py:meth:`threshold`
        :py:meth:`binarize`
        :py:meth:`invert`
        :py:meth:`dilate`
        :py:meth:`erode`
        :py:meth:`findBlobsFromPalette`
        :py:meth:`smartFindBlobs`
        """
        if (maxsize == 0):
            maxsize = self.width * self.height
        mask = self.getSkintoneMask(dilate_iter)
        blobmaker = BlobMaker()
        blobs = blobmaker.extractFromBinary(mask, self, minsize = minsize, maxsize = maxsize)
        if not len(blobs):
            return None
        return FeatureSet(blobs).sortArea()

    def getSkintoneMask(self, dilate_iter=0):
        """
        **SUMMARY**

        Find Skintone mask will look for continuous
        regions of Skintone in a color image and return a binary mask where the white pixels denote Skintone region.

        **PARAMETERS**

        * *dilate_iter* - the number of times to run the dilation operation.
        **RETURNS**

        Returns a binary mask.

        **EXAMPLE**

        >>> img = Image("lenna")
        >>> mask = img.findSkintoneMask()
        >>> mask.show()

        """
        if( self._colorSpace != ColorSpace.YCrCb ):
            YCrCb = self.toYCrCb()
        else:
            YCrCb = self

        Y =  np.ones((256,1),dtype=uint8)*0
        Y[5:] = 255
        Cr =  np.ones((256,1),dtype=uint8)*0
        Cr[140:180] = 255
        Cb =  np.ones((256,1),dtype=uint8)*0
        Cb[77:135] = 255
        Y_img = YCrCb.getEmpty(1)
        Cr_img = YCrCb.getEmpty(1)
        Cb_img = YCrCb.getEmpty(1)
        cv.Split(YCrCb.getBitmap(),Y_img,Cr_img,Cb_img,None)
        cv.LUT(Y_img,Y_img,cv.fromarray(Y))
        cv.LUT(Cr_img,Cr_img,cv.fromarray(Cr))
        cv.LUT(Cb_img,Cb_img,cv.fromarray(Cb))
        temp = self.getEmpty()
        cv.Merge(Y_img,Cr_img,Cb_img,None,temp)
        mask=Image(temp,colorSpace = ColorSpace.YCrCb)
        mask = mask.binarize((128,128,128))
        mask = mask.toRGB().binarize()
        mask.dilate(dilate_iter)
        return mask

    #this code is based on code that's based on code from
    #http://blog.jozilla.net/2008/06/27/fun-with-python-opencv-and-face-detection/
    def findHaarFeatures(self, cascade, scale_factor=1.2, min_neighbors=2, use_canny=cv.CV_HAAR_DO_CANNY_PRUNING, min_size=(20,20)):
        """
        **SUMMARY**

        A Haar like feature cascase is a really robust way of finding the location
        of a known object. This technique works really well for a few specific applications
        like face, pedestrian, and vehicle detection. It is worth noting that this
        approach **IS NOT A MAGIC BULLET** . Creating a cascade file requires a large
        number of images that have been sorted by a human.vIf you want to find Haar
        Features (useful for face detection among other purposes) this will return
        Haar feature objects in a FeatureSet.

        For more information, consult the cv.HaarDetectObjects documentation.

        To see what features are available run img.listHaarFeatures() or you can
        provide your own haarcascade file if you have one available.

        Note that the cascade parameter can be either a filename, or a HaarCascade
        loaded with cv.Load(), or a SimpleCV HaarCascade object.

        **PARAMETERS**

        * *cascade* - The Haar Cascade file, this can be either the path to a cascade
          file or a HaarCascased SimpleCV object that has already been
          loaded.

        * *scale_factor* - The scaling factor for subsequent rounds of the Haar cascade
          (default 1.2) in terms of a percentage (i.e. 1.2 = 20% increase in size)

        * *min_neighbors* - The minimum number of rectangles that makes up an object. Ususally
          detected faces are clustered around the face, this is the number
          of detections in a cluster that we need for detection. Higher
          values here should reduce false positives and decrease false negatives.

        * *use-canny* - Whether or not to use Canny pruning to reject areas with too many edges
          (default yes, set to 0 to disable)

        * *min_size* - Minimum window size. By default, it is set to the size
          of samples the classifier has been trained on ((20,20) for face detection)

        **RETURNS**

        A feature set of HaarFeatures

        **EXAMPLE**

        >>> faces = HaarCascade("./SimpleCV/Features/HaarCascades/face.xml","myFaces")
        >>> cam = Camera()
        >>> while True:
        >>>     f = cam.getImage().findHaarFeatures(faces)
        >>>     if( f is not None ):
        >>>          f.show()

        **NOTES**

        OpenCV Docs:
        - http://opencv.willowgarage.com/documentation/python/objdetect_cascade_classification.html

        Wikipedia:
        - http://en.wikipedia.org/wiki/Viola-Jones_object_detection_framework
        - http://en.wikipedia.org/wiki/Haar-like_features

        The video on this pages shows how Haar features and cascades work to located faces:
        - http://dismagazine.com/dystopia/evolved-lifestyles/8115/anti-surveillance-how-to-hide-from-machines/

        """
        storage = cv.CreateMemStorage(0)


        #lovely.  This segfaults if not present
        if isinstance(cascade, basestring):
            from SimpleCV.Features.HaarCascade import HaarCascade
            cascade = HaarCascade(cascade)
            if not cascade.getCascade(): return None


        # added all of the arguments from the opencv docs arglist
        objects = cv.HaarDetectObjects(self._getEqualizedGrayscaleBitmap(),
                cascade.getCascade(), storage, scale_factor, min_neighbors,
                use_canny, min_size)

        if objects:
            return FeatureSet([HaarFeature(self, o, cascade) for o in objects])

        return None


    def drawCircle(self, ctr, rad, color = (0, 0, 0), thickness = 1):
        """
        **SUMMARY**

        Draw a circle on the image.

        **PARAMETERS**

        * *ctr* - The center of the circle as an (x,y) tuple.
        * *rad* - The radius of the circle in pixels
        * *color* - A color tuple (default black)
        * *thickness* - The thickness of the circle, -1 means filled in.

        **RETURNS**

        .. Warning::
          This is an inline operation. Nothing is returned, but a circle is drawn on the images's
          drawing layer.

        **EXAMPLE**

        >>> img = Image("lenna")
        >>> img.drawCircle((img.width/2,img.height/2),r=50,color=Colors.RED,width=3)
        >>> img.show()

        **NOTES**

        .. Warning::
          Note that this function is depricated, try to use DrawingLayer.circle() instead.

        **SEE ALSO**

        :py:meth:`drawLine`
        :py:meth:`drawText`
        :py:meth:`dl`
        :py:meth:`drawRectangle`
        :py:class:`DrawingLayer`

        """
        if( thickness < 0):
            self.getDrawingLayer().circle((int(ctr[0]), int(ctr[1])), int(rad), color, int(thickness),filled=True)
        else:
            self.getDrawingLayer().circle((int(ctr[0]), int(ctr[1])), int(rad), color, int(thickness))


    def drawLine(self, pt1, pt2, color = (0, 0, 0), thickness = 1):
        """
        **SUMMARY**
        Draw a line on the image.


        **PARAMETERS**

        * *pt1* - the first point for the line (tuple).
        * *pt2* - the second point on the line (tuple).
        * *color* - a color tuple (default black).
        * *thickness* the thickness of the line in pixels.

        **RETURNS**

        .. Warning::
          This is an inline operation. Nothing is returned, but a circle is drawn on the images's
          drawing layer.

        **EXAMPLE**

        >>> img = Image("lenna")
        >>> img.drawLine((0,0),(img.width,img.height),color=Color.RED,thickness=3)
        >>> img.show()

        **NOTES**

        .. Warning::
           Note that this function is depricated, try to use DrawingLayer.line() instead.

        **SEE ALSO**

        :py:meth:`drawText`
        :py:meth:`dl`
        :py:meth:`drawCircle`
        :py:meth:`drawRectangle`

        """
        pt1 = (int(pt1[0]), int(pt1[1]))
        pt2 = (int(pt2[0]), int(pt2[1]))
        self.getDrawingLayer().line(pt1, pt2, color, thickness)

    def size(self):
        """
        **SUMMARY**

        Returns a tuple that lists the width and height of the image.

        **RETURNS**

        The width and height as a tuple.


        """
        if self.width and self.height:
            return cv.GetSize(self.getBitmap())
        else:
            return (0, 0)

    def isEmpty(self):
        """
        **SUMMARY**

        Checks if the image is empty by checking its width and height.

        **RETURNS**

        True if the image's size is (0, 0), False for any other size.

        """
        return self.size() == (0, 0)

    def split(self, cols, rows):
        """
        **SUMMARY**

        This method can be used to brak and image into a series of image chunks.
        Given number of cols and rows, splits the image into a cols x rows 2d array
        of cropped images

        **PARAMETERS**

        * *rows* - an integer number of rows.
        * *cols* - an integer number of cols.

        **RETURNS**

        A list of SimpleCV images.

        **EXAMPLE**

        >>> img = Image("lenna")
        >>> quadrant =img.split(2,2)
        >>> for f in quadrant:
        >>>    f.show()
        >>>    time.sleep(1)


        **NOTES**

        TODO: This should return and ImageList

        """
        crops = []

        wratio = self.width / cols
        hratio = self.height / rows

        for i in range(rows):
            row = []
            for j in range(cols):
                row.append(self.crop(j * wratio, i * hratio, wratio, hratio))
            crops.append(row)

        return crops

    def splitChannels(self, grayscale = True):
        """
        **SUMMARY**

        Split the channels of an image into RGB (not the default BGR)
        single parameter is whether to return the channels as grey images (default)
        or to return them as tinted color image

        **PARAMETERS**

        * *grayscale* - If this is true we return three grayscale images, one per channel.
          if it is False return tinted images.


        **RETURNS**

        A tuple of of 3 image objects.

        **EXAMPLE**

        >>> img = Image("lenna")
        >>> data = img.splitChannels()
        >>> for d in data:
        >>>    d.show()
        >>>    time.sleep(1)

        **SEE ALSO**

        :py:meth:`mergeChannels`
        """
        r = self.getEmpty(1)
        g = self.getEmpty(1)
        b = self.getEmpty(1)
        cv.Split(self.getBitmap(), b, g, r, None)


        red = self.getEmpty()
        green = self.getEmpty()
        blue = self.getEmpty()


        if (grayscale):
            cv.Merge(r, r, r, None, red)
            cv.Merge(g, g, g, None, green)
            cv.Merge(b, b, b, None, blue)
        else:
            cv.Merge(None, None, r, None, red)
            cv.Merge(None, g, None, None, green)
            cv.Merge(b, None, None, None, blue)


        return (Image(red), Image(green), Image(blue))

    def mergeChannels(self,r=None,b=None,g=None):
        """
        **SUMMARY**

        Merge channels is the oposite of splitChannels. The image takes one image for each
        of the R,G,B channels and then recombines them into a single image. Optionally any of these
        channels can be None.

        **PARAMETERS**

        * *r* - The r or last channel  of the result SimpleCV Image.
        * *g* - The g or center channel of the result SimpleCV Image.
        * *b* - The b or first channel of the result SimpleCV Image.


        **RETURNS**

        A SimpleCV Image.

        **EXAMPLE**

        >>> img = Image("lenna")
        >>> [r,g,b] = img.splitChannels()
        >>> r = r.binarize()
        >>> g = g.binarize()
        >>> b = b.binarize()
        >>> result = img.mergeChannels(r,g,b)
        >>> result.show()


        **SEE ALSO**
        :py:meth:`splitChannels`

        """
        if( r is None and g is None and b is None ):
            logger.warning("ImageClass.mergeChannels - we need at least one valid channel")
            return None
        if( r is None ):
            r = self.getEmpty(1)
            cv.Zero(r);
        else:
            rt = r.getEmpty(1)
            cv.Split(r.getBitmap(),rt,rt,rt,None)
            r = rt
        if( g is None ):
            g = self.getEmpty(1)
            cv.Zero(g);
        else:
            gt = g.getEmpty(1)
            cv.Split(g.getBitmap(),gt,gt,gt,None)
            g = gt
        if( b is None ):
            b = self.getEmpty(1)
            cv.Zero(b);
        else:
            bt = b.getEmpty(1)
            cv.Split(b.getBitmap(),bt,bt,bt,None)
            b = bt

        retVal = self.getEmpty()
        cv.Merge(b,g,r,None,retVal)
        return Image(retVal);

    def applyHLSCurve(self, hCurve, lCurve, sCurve):
        """
        **SUMMARY**

        Apply a color correction curve in HSL space. This method can be used
        to change values for each channel. The curves are :py:class:`ColorCurve` class objects.

        **PARAMETERS**

        * *hCurve* - the hue ColorCurve object.
        * *lCurve* - the lightnes / value ColorCurve object.
        * *sCurve* - the saturation ColorCurve object

        **RETURNS**

        A SimpleCV Image

        **EXAMPLE**

        >>> img = Image("lenna")
        >>> hc = ColorCurve([[0,0], [100, 120], [180, 230], [255, 255]])
        >>> lc = ColorCurve([[0,0], [90, 120], [180, 230], [255, 255]])
        >>> sc = ColorCurve([[0,0], [70, 110], [180, 230], [240, 255]])
        >>> img2 = img.applyHLSCurve(hc,lc,sc)

        **SEE ALSO**

        :py:class:`ColorCurve`
        :py:meth:`applyRGBCurve`
        """


        #TODO CHECK ROI
        #TODO CHECK CURVE SIZE
        #TODO CHECK COLORSPACE
        #TODO CHECK CURVE SIZE
        temp  = cv.CreateImage(self.size(), 8, 3)
        #Move to HLS space
        cv.CvtColor(self._bitmap, temp, cv.CV_RGB2HLS)
        tempMat = cv.GetMat(temp) #convert the bitmap to a matrix
        #now apply the color curve correction
        tempMat = np.array(self.getMatrix()).copy()
        tempMat[:, :, 0] = np.take(hCurve.mCurve, tempMat[:, :, 0])
        tempMat[:, :, 1] = np.take(sCurve.mCurve, tempMat[:, :, 1])
        tempMat[:, :, 2] = np.take(lCurve.mCurve, tempMat[:, :, 2])
        #Now we jimmy the np array into a cvMat
        image = cv.CreateImageHeader((tempMat.shape[1], tempMat.shape[0]), cv.IPL_DEPTH_8U, 3)
        cv.SetData(image, tempMat.tostring(), tempMat.dtype.itemsize * 3 * tempMat.shape[1])
        cv.CvtColor(image, image, cv.CV_HLS2RGB)
        return Image(image, colorSpace=self._colorSpace)


    def applyRGBCurve(self, rCurve, gCurve, bCurve):
        """
        **SUMMARY**

        Apply a color correction curve in RGB space. This method can be used
        to change values for each channel. The curves are :py:class:`ColorCurve` class objects.

        **PARAMETERS**

        * *rCurve* - the red ColorCurve object.
        * *gCurve* - the green ColorCurve object.
        * *bCurve* - the blue ColorCurve object.

        **RETURNS**

        A SimpleCV Image

        **EXAMPLE**

        >>> img = Image("lenna")
        >>> rc = ColorCurve([[0,0], [100, 120], [180, 230], [255, 255]])
        >>> gc = ColorCurve([[0,0], [90, 120], [180, 230], [255, 255]])
        >>> bc = ColorCurve([[0,0], [70, 110], [180, 230], [240, 255]])
        >>> img2 = img.applyRGBCurve(rc,gc,bc)

        **SEE ALSO**

        :py:class:`ColorCurve`
        :py:meth:`applyHLSCurve`

        """
        tempMat = np.array(self.getMatrix()).copy()
        tempMat[:, :, 0] = np.take(bCurve.mCurve, tempMat[:, :, 0])
        tempMat[:, :, 1] = np.take(gCurve.mCurve, tempMat[:, :, 1])
        tempMat[:, :, 2] = np.take(rCurve.mCurve, tempMat[:, :, 2])
        #Now we jimmy the np array into a cvMat
        image = cv.CreateImageHeader((tempMat.shape[1], tempMat.shape[0]), cv.IPL_DEPTH_8U, 3)
        cv.SetData(image, tempMat.tostring(), tempMat.dtype.itemsize * 3 * tempMat.shape[1])
        return Image(image, colorSpace=self._colorSpace)


    def applyIntensityCurve(self, curve):
        """
        **SUMMARY**

        Intensity applied to all three color channels

        **PARAMETERS**

        * *curve* - a ColorCurve object.

        **RETURNS**

        A SimpleCV Image

        **EXAMPLE**

        >>> img = Image("lenna")
        >>> rc = ColorCurve([[0,0], [100, 120], [180, 230], [255, 255]])
        >>> gc = ColorCurve([[0,0], [90, 120], [180, 230], [255, 255]])
        >>> bc = ColorCurve([[0,0], [70, 110], [180, 230], [240, 255]])
        >>> img2 = img.applyRGBCurve(rc,gc,bc)

        **SEE ALSO**

        :py:class:`ColorCurve`
        :py:meth:`applyHLSCurve`

        """
        return self.applyRGBCurve(curve, curve, curve)


    def colorDistance(self, color = Color.BLACK):
        """
        **SUMMARY**

        Returns an image representing the distance of each pixel from a given color
        tuple, scaled between 0 (the given color) and 255.  Pixels distant from the
        given tuple will appear as brighter and pixels closest to the target color
        will be darker.


        By default this will give image intensity (distance from pure black)

        **PARAMETERS**

        * *color*  - Color object or Color Tuple

        **RETURNS**

        A SimpleCV Image.

        **EXAMPLE**

        >>> img = Image("logo")
        >>> img2 = img.colorDistance(color=Color.BLACK)
        >>> img2.show()


        **SEE ALSO**

        :py:meth:`binarize`
        :py:meth:`hueDistance`
        :py:meth:`findBlobsFromMask`
        """
        pixels = np.array(self.getNumpy()).reshape(-1, 3)   #reshape our matrix to 1xN
        distances = spsd.cdist(pixels, [color]) #calculate the distance each pixel is
        distances *= (255.0/distances.max()) #normalize to 0 - 255
        return Image(distances.reshape(self.width, self.height)) #return an Image

    def hueDistance(self, color = Color.BLACK, minsaturation = 20, minvalue = 20):
        """
        **SUMMARY**

        Returns an image representing the distance of each pixel from the given hue
        of a specific color.  The hue is "wrapped" at 180, so we have to take the shorter
        of the distances between them -- this gives a hue distance of max 90, which we'll
        scale into a 0-255 grayscale image.

        The minsaturation and minvalue are optional parameters to weed out very weak hue
        signals in the picture, they will be pushed to max distance [255]


        **PARAMETERS**

        * *color* - Color object or Color Tuple.
        * *minsaturation*  - the minimum saturation value for color (from 0 to 255).
        * *minvalue*  - the minimum hue value for the color (from 0 to 255).

        **RETURNS**

        A simpleCV image.

        **EXAMPLE**

        >>> img = Image("logo")
        >>> img2 = img.hueDistance(color=Color.BLACK)
        >>> img2.show()

        **SEE ALSO**

        :py:meth:`binarize`
        :py:meth:`hueDistance`
        :py:meth:`morphOpen`
        :py:meth:`morphClose`
        :py:meth:`morphGradient`
        :py:meth:`findBlobsFromMask`

        """
        if isinstance(color,  (float,int,long,complex)):
            color_hue = color
        else:
            color_hue = Color.hsv(color)[0]

        vsh_matrix = self.toHSV().getNumpy().reshape(-1,3) #again, gets transposed to vsh
        hue_channel = np.cast['int'](vsh_matrix[:,2])

        if color_hue < 90:
            hue_loop = 180
        else:
            hue_loop = -180
        #set whether we need to move back or forward on the hue circle

        distances = np.minimum( np.abs(hue_channel - color_hue), np.abs(hue_channel - (color_hue + hue_loop)))
        #take the minimum distance for each pixel


        distances = np.where(
            np.logical_and(vsh_matrix[:,0] > minvalue, vsh_matrix[:,1] > minsaturation),
            distances * (255.0 / 90.0), #normalize 0 - 90 -> 0 - 255
            255.0) #use the maxvalue if it false outside of our value/saturation tolerances

        return Image(distances.reshape(self.width, self.height))


    def erode(self, iterations=1):
        """
        **SUMMARY**

        Apply a morphological erosion. An erosion has the effect of removing small bits of noise
        and smothing blobs.

        This implementation uses the default openCV 3X3 square kernel

        Erosion is effectively a local minima detector, the kernel moves over the image and
        takes the minimum value inside the kernel.
        iterations - this parameters is the number of times to apply/reapply the operation

        * See: http://en.wikipedia.org/wiki/Erosion_(morphology).

        * See: http://opencv.willowgarage.com/documentation/cpp/image_filtering.html#cv-erode

        * Example Use: A threshold/blob image has 'salt and pepper' noise.

        * Example Code: /examples/MorphologyExample.py

        **PARAMETERS**

        * *iterations* - the number of times to run the erosion operation.

        **RETURNS**

        A SimpleCV image.

        **EXAMPLE**

        >>> img = Image("lenna")
        >>> derp = img.binarize()
        >>> derp.erode(3).show()

        **SEE ALSO**
        :py:meth:`dilate`
        :py:meth:`binarize`
        :py:meth:`morphOpen`
        :py:meth:`morphClose`
        :py:meth:`morphGradient`
        :py:meth:`findBlobsFromMask`

        """
        retVal = self.getEmpty()
        kern = cv.CreateStructuringElementEx(3, 3, 1, 1, cv.CV_SHAPE_RECT)
        cv.Erode(self.getBitmap(), retVal, kern, iterations)
        return Image(retVal, colorSpace=self._colorSpace)


    def dilate(self, iterations=1):
        """
        **SUMMARY**

        Apply a morphological dilation. An dilation has the effect of smoothing blobs while
        intensifying the amount of noise blobs.
        This implementation uses the default openCV 3X3 square kernel
        Erosion is effectively a local maxima detector, the kernel moves over the image and
        takes the maxima value inside the kernel.

        * See: http://en.wikipedia.org/wiki/Dilation_(morphology)

        * See: http://opencv.willowgarage.com/documentation/cpp/image_filtering.html#cv-dilate

        * Example Use: A part's blob needs to be smoother

        * Example Code: ./examples/MorphologyExample.py

        **PARAMETERS**

        * *iterations* - the number of times to run the dilation operation.

        **RETURNS**

        A SimpleCV image.

        **EXAMPLE**

        >>> img = Image("lenna")
        >>> derp = img.binarize()
        >>> derp.dilate(3).show()

        **SEE ALSO**

        :py:meth:`erode`
        :py:meth:`binarize`
        :py:meth:`morphOpen`
        :py:meth:`morphClose`
        :py:meth:`morphGradient`
        :py:meth:`findBlobsFromMask`

        """
        retVal = self.getEmpty()
        kern = cv.CreateStructuringElementEx(3, 3, 1, 1, cv.CV_SHAPE_RECT)
        cv.Dilate(self.getBitmap(), retVal, kern, iterations)
        return Image(retVal, colorSpace=self._colorSpace)


    def morphOpen(self):
        """
        **SUMMARY**

        morphologyOpen applies a morphological open operation which is effectively
        an erosion operation followed by a morphological dilation. This operation
        helps to 'break apart' or 'open' binary regions which are close together.


        * `Morphological opening on Wikipedia <http://en.wikipedia.org/wiki/Opening_(morphology)>`_

        * `OpenCV documentation <http://opencv.willowgarage.com/documentation/cpp/image_filtering.html#cv-morphologyex>`_

        * Example Use: two part blobs are 'sticking' together.

        * Example Code: ./examples/MorphologyExample.py

        **RETURNS**

        A SimpleCV image.

        **EXAMPLE**

        >>> img = Image("lenna")
        >>> derp = img.binarize()
        >>> derp.morphOpen.show()

        **SEE ALSO**

        :py:meth:`erode`
        :py:meth:`dilate`
        :py:meth:`binarize`
        :py:meth:`morphClose`
        :py:meth:`morphGradient`
        :py:meth:`findBlobsFromMask`

        """
        retVal = self.getEmpty()
        temp = self.getEmpty()
        kern = cv.CreateStructuringElementEx(3, 3, 1, 1, cv.CV_SHAPE_RECT)
        try:
            cv.MorphologyEx(self.getBitmap(), retVal, temp, kern, cv.MORPH_OPEN, 1)
        except:
            cv.MorphologyEx(self.getBitmap(), retVal, temp, kern, cv.CV_MOP_OPEN, 1)
            #OPENCV 2.2 vs 2.3 compatability

        return( Image(retVal) )


    def morphClose(self):
        """
        **SUMMARY**

        morphologyClose applies a morphological close operation which is effectively
        a dilation operation followed by a morphological erosion. This operation
        helps to 'bring together' or 'close' binary regions which are close together.


        * See: `Closing <http://en.wikipedia.org/wiki/Closing_(morphology)>`_

        * See: `Morphology from OpenCV <http://opencv.willowgarage.com/documentation/cpp/image_filtering.html#cv-morphologyex>`_

        * Example Use: Use when a part, which should be one blob is really two blobs.

        * Example Code: ./examples/MorphologyExample.py

        **RETURNS**

        A SimpleCV image.

        **EXAMPLE**

        >>> img = Image("lenna")
        >>> derp = img.binarize()
        >>> derp.morphClose.show()

        **SEE ALSO**

        :py:meth:`erode`
        :py:meth:`dilate`
        :py:meth:`binarize`
        :py:meth:`morphOpen`
        :py:meth:`morphGradient`
        :py:meth:`findBlobsFromMask`

        """

        retVal = self.getEmpty()
        temp = self.getEmpty()
        kern = cv.CreateStructuringElementEx(3, 3, 1, 1, cv.CV_SHAPE_RECT)
        try:
            cv.MorphologyEx(self.getBitmap(), retVal, temp, kern, cv.MORPH_CLOSE, 1)
        except:
            cv.MorphologyEx(self.getBitmap(), retVal, temp, kern, cv.CV_MOP_CLOSE, 1)
            #OPENCV 2.2 vs 2.3 compatability

        return Image(retVal, colorSpace=self._colorSpace)


    def morphGradient(self):
        """
        **SUMMARY**

        The morphological gradient is the difference betwen the morphological
        dilation and the morphological gradient. This operation extracts the
        edges of a blobs in the image.


        * `See Morph Gradient of Wikipedia <http://en.wikipedia.org/wiki/Morphological_Gradient>`_

        * `OpenCV documentation <http://opencv.willowgarage.com/documentation/cpp/image_filtering.html#cv-morphologyex>`_

        * Example Use: Use when you have blobs but you really just want to know the blob edges.

        * Example Code: ./examples/MorphologyExample.py


        **RETURNS**

        A SimpleCV image.

        **EXAMPLE**

        >>> img = Image("lenna")
        >>> derp = img.binarize()
        >>> derp.morphGradient.show()

        **SEE ALSO**

        :py:meth:`erode`
        :py:meth:`dilate`
        :py:meth:`binarize`
        :py:meth:`morphOpen`
        :py:meth:`morphClose`
        :py:meth:`findBlobsFromMask`

        """

        retVal = self.getEmpty()
        temp = self.getEmpty()
        kern = cv.CreateStructuringElementEx(3, 3, 1, 1, cv.CV_SHAPE_RECT)
        try:
            cv.MorphologyEx(self.getBitmap(), retVal, temp, kern, cv.MORPH_GRADIENT, 1)
        except:
            cv.MorphologyEx(self.getBitmap(), retVal, temp, kern, cv.CV_MOP_GRADIENT, 1)
        return Image(retVal, colorSpace=self._colorSpace )


    def histogram(self, numbins = 50):
        """
        **SUMMARY**

        Return a numpy array of the 1D histogram of intensity for pixels in the image
        Single parameter is how many "bins" to have.


        **PARAMETERS**

        * *numbins* - An interger number of bins in a histogram.

        **RETURNS**

        A list of histogram bin values.

        **EXAMPLE**

        >>> img = Image('lenna')
        >>> hist = img.histogram()

        **SEE ALSO**

        :py:meth:`hueHistogram`

        """
        gray = self._getGrayscaleBitmap()


        (hist, bin_edges) = np.histogram(np.asarray(cv.GetMat(gray)), bins=numbins)
        return hist.tolist()

    def hueHistogram(self, bins = 179):
        """
        **SUMMARY**

        Returns the histogram of the hue channel for the image


        **PARAMETERS**

        * *numbins* - An interger number of bins in a histogram.

        **RETURNS**

        A list of histogram bin values.

        **SEE ALSO**

        :py:meth:`histogram`

        """
        return np.histogram(self.toHSV().getNumpy()[:,:,2], bins = bins)[0]

    def huePeaks(self, bins = 179):
        """
        **SUMMARY**

        Takes the histogram of hues, and returns the peak hue values, which
        can be useful for determining what the "main colors" in a picture.

        The bins parameter can be used to lump hues together, by default it is 179
        (the full resolution in OpenCV's HSV format)

        Peak detection code taken from https://gist.github.com/1178136
        Converted from/based on a MATLAB script at http://billauer.co.il/peakdet.html

        Returns a list of tuples, each tuple contains the hue, and the fraction
        of the image that has it.

        **PARAMETERS**

        * *bins* - the integer number of bins, between 0 and 179.

        **RETURNS**

        A list of (hue,fraction) tuples.

        """
        #         keyword arguments:
        #         y_axis -- A list containg the signal over which to find peaks
        #         x_axis -- A x-axis whose values correspond to the 'y_axis' list and is used
        #             in the return to specify the postion of the peaks. If omitted the index
        #             of the y_axis is used. (default: None)
        #         lookahead -- (optional) distance to look ahead from a peak candidate to
        #             determine if it is the actual peak (default: 500)
        #             '(sample / period) / f' where '4 >= f >= 1.25' might be a good value
        #         delta -- (optional) this specifies a minimum difference between a peak and
        #             the following points, before a peak may be considered a peak. Useful
        #             to hinder the algorithm from picking up false peaks towards to end of
        #             the signal. To work well delta should be set to 'delta >= RMSnoise * 5'.
        #             (default: 0)
        #                 Delta function causes a 20% decrease in speed, when omitted
        #                 Correctly used it can double the speed of the algorithm
        #         return --  Each cell of the lists contains a tupple of:
        #             (position, peak_value)
        #             to get the average peak value do 'np.mean(maxtab, 0)[1]' on the results

        y_axis, x_axis = np.histogram(self.toHSV().getNumpy()[:,:,2], bins = bins)
        x_axis = x_axis[0:bins]
        lookahead = int(bins / 17)
        delta = 0

        maxtab = []
        mintab = []
        dump = []   #Used to pop the first hit which always if false

        length = len(y_axis)
        if x_axis is None:
            x_axis = range(length)

        #perform some checks
        if length != len(x_axis):
            raise ValueError, "Input vectors y_axis and x_axis must have same length"
        if lookahead < 1:
            raise ValueError, "Lookahead must be above '1' in value"
        if not (np.isscalar(delta) and delta >= 0):
            raise ValueError, "delta must be a positive number"

        #needs to be a numpy array
        y_axis = np.asarray(y_axis)

        #maxima and minima candidates are temporarily stored in
        #mx and mn respectively
        mn, mx = np.Inf, -np.Inf

        #Only detect peak if there is 'lookahead' amount of points after it
        for index, (x, y) in enumerate(zip(x_axis[:-lookahead], y_axis[:-lookahead])):
            if y > mx:
                mx = y
                mxpos = x
            if y < mn:
                mn = y
                mnpos = x

            ####look for max####
            if y < mx-delta and mx != np.Inf:
                #Maxima peak candidate found
                #look ahead in signal to ensure that this is a peak and not jitter
                if y_axis[index:index+lookahead].max() < mx:
                    maxtab.append((mxpos, mx))
                    dump.append(True)
                    #set algorithm to only find minima now
                    mx = np.Inf
                    mn = np.Inf

            ####look for min####
            if y > mn+delta and mn != -np.Inf:
                #Minima peak candidate found
                #look ahead in signal to ensure that this is a peak and not jitter
                if y_axis[index:index+lookahead].min() > mn:
                    mintab.append((mnpos, mn))
                    dump.append(False)
                    #set algorithm to only find maxima now
                    mn = -np.Inf
                    mx = -np.Inf


        #Remove the false hit on the first value of the y_axis
        try:
            if dump[0]:
                maxtab.pop(0)
                #print "pop max"
            else:
                mintab.pop(0)
                #print "pop min"
            del dump
        except IndexError:
            #no peaks were found, should the function return empty lists?
            pass

        huetab = []
        for hue, pixelcount in maxtab:
            huetab.append((hue, pixelcount / float(self.width * self.height)))
        return huetab



    def __getitem__(self, coord):
        ret = self.getMatrix()[tuple(reversed(coord))]
        if (type(ret) == cv.cvmat):
            (width, height) = cv.GetSize(ret)
            newmat = cv.CreateMat(height, width, ret.type)
            cv.Copy(ret, newmat) #this seems to be a bug in opencv
            #if you don't copy the matrix slice, when you convert to bmp you get
            #a slice-sized hunk starting at 0, 0
            return Image(newmat)

        if self.isBGR():
            return tuple(reversed(ret))
        else:
            return tuple(ret)


    def __setitem__(self, coord, value):
        value = tuple(reversed(value))  #RGB -> BGR

        if(isinstance(coord[0],slice)):
            cv.Set(self.getMatrix()[tuple(reversed(coord))], value)
            self._clearBuffers("_matrix")
        else:
            self.getMatrix()[tuple(reversed(coord))] = value
            self._clearBuffers("_matrix")



    def __sub__(self, other):
        newbitmap = self.getEmpty()
        if is_number(other):
            cv.SubS(self.getBitmap(), cv.Scalar(other,other,other), newbitmap)
        else:
            cv.Sub(self.getBitmap(), other.getBitmap(), newbitmap)
        return Image(newbitmap, colorSpace=self._colorSpace)


    def __add__(self, other):
        newbitmap = self.getEmpty()
        if is_number(other):
            cv.AddS(self.getBitmap(), cv.Scalar(other,other,other), newbitmap)
        else:
            cv.Add(self.getBitmap(), other.getBitmap(), newbitmap)
        return Image(newbitmap, colorSpace=self._colorSpace)


    def __and__(self, other):
        newbitmap = self.getEmpty()
        if is_number(other):
            cv.AndS(self.getBitmap(), cv.Scalar(other,other,other), newbitmap)
        else:
            cv.And(self.getBitmap(), other.getBitmap(), newbitmap)
        return Image(newbitmap, colorSpace=self._colorSpace)


    def __or__(self, other):
        newbitmap = self.getEmpty()
        if is_number(other):
            cv.OrS(self.getBitmap(), cv.Scalar(other,other,other), newbitmap)
        else:
            cv.Or(self.getBitmap(), other.getBitmap(), newbitmap)
        return Image(newbitmap, colorSpace=self._colorSpace)


    def __div__(self, other):
        newbitmap = self.getEmpty()
        if (not is_number(other)):
            cv.Div(self.getBitmap(), other.getBitmap(), newbitmap)
        else:
            cv.ConvertScale(self.getBitmap(), newbitmap, 1.0/float(other))
        return Image(newbitmap, colorSpace=self._colorSpace)


    def __mul__(self, other):
        newbitmap = self.getEmpty()
        if (not is_number(other)):
            cv.Mul(self.getBitmap(), other.getBitmap(), newbitmap)
        else:
            cv.ConvertScale(self.getBitmap(), newbitmap, float(other))
        return Image(newbitmap, colorSpace=self._colorSpace)

    def __pow__(self, other):
        newbitmap = self.getEmpty()
        cv.Pow(self.getBitmap(), newbitmap, other)
        return Image(newbitmap, colorSpace=self._colorSpace)

    def __neg__(self):
        newbitmap = self.getEmpty()
        cv.Not(self.getBitmap(), newbitmap)
        return Image(newbitmap, colorSpace=self._colorSpace)

    def __invert__(self):
        return self.invert()

    def max(self, other):
        """
        **SUMMARY**

        The maximum value of my image, and the other image, in each channel
        If other is a number, returns the maximum of that and the number

        **PARAMETERS**

        * *other* - Image or a number.

        **RETURNS**

        A SimpelCV image.

        """
        newbitmap = self.getEmpty()
        if is_number(other):
            cv.MaxS(self.getBitmap(), other.getBitmap(), newbitmap)
        else:
            cv.Max(self.getBitmap(), other.getBitmap(), newbitmap)
        return Image(newbitmap, colorSpace=self._colorSpace)


    def min(self, other):
        """
        **SUMMARY**

        The minimum value of my image, and the other image, in each channel
        If other is a number, returns the minimum of that and the number

        **Parameter**

        * *other* - Image

        **Returns**

        IMAGE
        """
        newbitmap = self.getEmpty()
        if is_number(other):
            cv.MaxS(self.getBitmap(), other.getBitmap(), newbitmap)
        else:
            cv.Max(self.getBitmap(), other.getBitmap(), newbitmap)
        return Image(newbitmap, colorSpace=self._colorSpace)


    def _clearBuffers(self, clearexcept = "_bitmap"):
        for k, v in self._initialized_buffers.items():
            if k == clearexcept:
                continue
            self.__dict__[k] = v


    def findBarcode(self,doZLib=True,zxing_path=""):
        """
        **SUMMARY**

        This function requires zbar and the zbar python wrapper
        to be installed or zxing and the zxing python library.

        **ZBAR**

        To install please visit:
        http://zbar.sourceforge.net/

        On Ubuntu Linux 12.04 or greater:
        sudo apt-get install python-zbar


        **ZXING**

        If you have the python-zxing library installed, you can find 2d and 1d
        barcodes in your image.  These are returned as Barcode feature objects
        in a FeatureSet.  The single parameter is the ZXing_path along with
        setting the doZLib flag to False. You do not need the parameter if you
        don't have the ZXING_LIBRARY env parameter set.

        You can clone python-zxing at:

        http://github.com/oostendo/python-zxing

        **INSTALLING ZEBRA CROSSING**

        * Download the latest version of zebra crossing from: http://code.google.com/p/zxing/

        * unpack the zip file where ever you see fit

          >>> cd zxing-x.x, where x.x is the version number of zebra crossing
          >>> ant -f core/build.xml
          >>> ant -f javase/build.xml

          This should build the library, but double check the readme

        * Get our helper library

          >>> git clone git://github.com/oostendo/python-zxing.git
          >>> cd python-zxing
          >>> python setup.py install

        * Our library does not have a setup file. You will need to add
           it to your path variables. On OSX/Linux use a text editor to modify your shell file (e.g. .bashrc)

          export ZXING_LIBRARY=<FULL PATH OF ZXING LIBRARY - (i.e. step 2)>
          for example:

          export ZXING_LIBRARY=/my/install/path/zxing-x.x/

          On windows you will need to add these same variables to the system variable, e.g.

          http://www.computerhope.com/issues/ch000549.htm

        * On OSX/Linux source your shell rc file (e.g. source .bashrc). Windows users may need to restart.

        * Go grab some barcodes!

        .. Warning::
          Users on OSX may see the following error:

          RuntimeWarning: tmpnam is a potential security risk to your program

          We are working to resolve this issue. For normal use this should not be a problem.

        **Returns**

        A :py:class:`FeatureSet` of :py:class:`Barcode` objects. If no barcodes are detected the method returns None.

        **EXAMPLE**

        >>> bc = cam.getImage()
        >>> barcodes = img.findBarcodes()
        >>> for b in barcodes:
        >>>     b.draw()

        **SEE ALSO**

        :py:class:`FeatureSet`
        :py:class:`Barcode`

        """
        if( doZLib ):
            try:
                import zbar
            except:
                logger.warning('The zbar library is not installed, please install to read barcodes')
                return None

            #configure zbar
            scanner = zbar.ImageScanner()
            scanner.parse_config('enable')
            raw = self.getPIL().convert('L').tostring()
            width = self.width
            height = self.height

            # wrap image data
            image = zbar.Image(width, height, 'Y800', raw)

            # scan the image for barcodes
            scanner.scan(image)
            barcode = None
            # extract results
            for symbol in image:
                # do something useful with results
                barcode = symbol
            # clean up
            del(image)

        else:
            if not ZXING_ENABLED:
                warnings.warn("Zebra Crossing (ZXing) Library not installed. Please see the release notes.")
                return None

            if (not self._barcodeReader):
                if not zxing_path:
                    self._barcodeReader = zxing.BarCodeReader()
                else:
                    self._barcodeReader = zxing.BarCodeReader(zxing_path)

            tmp_filename = os.tmpnam() + ".png"
            self.save(tmp_filename)
            barcode = self._barcodeReader.decode(tmp_filename)
            os.unlink(tmp_filename)

        if barcode:
            f = Barcode(self, barcode)
            return FeatureSet([f])
        else:
            return None


    #this function contains two functions -- the basic edge detection algorithm
    #and then a function to break the lines down given a threshold parameter
    def findLines(self, threshold=80, minlinelength=30, maxlinegap=10, cannyth1=50, cannyth2=100):
        """
        **SUMMARY**

        findLines will find line segments in your image and returns line feature
        objects in a FeatureSet. This method uses the Hough (pronounced "HUFF") transform.

        See http://en.wikipedia.org/wiki/Hough_transform

        **PARAMETERS**

        * *threshold* - which determines the minimum "strength" of the line.
        * *minlinelength* - how many pixels long the line must be to be returned.
        * *maxlinegap* - how much gap is allowed between line segments to consider them the same line .
        * *cannyth1* - thresholds used in the edge detection step, refer to :py:meth:`_getEdgeMap` for details.
        * *cannyth2* - thresholds used in the edge detection step, refer to :py:meth:`_getEdgeMap` for details.

        **RETURNS**

        Returns a :py:class:`FeatureSet` of :py:class:`Line` objects. If no lines are found the method returns None.

        **EXAMPLE**

        >>> img = Image("lenna")
        >>> lines = img.findLines()
        >>> lines.draw()
        >>> img.show()

        **SEE ALSO**
        :py:class:`FeatureSet`
        :py:class:`Line`
        :py:meth:`edges`

        """
        em = self._getEdgeMap(cannyth1, cannyth2)


        lines = cv.HoughLines2(em, cv.CreateMemStorage(), cv.CV_HOUGH_PROBABILISTIC, 1.0, cv.CV_PI/180.0, threshold, minlinelength, maxlinegap)


        linesFS = FeatureSet()
        for l in lines:
            linesFS.append(Line(self, l))
        return linesFS




    def findChessboard(self, dimensions = (8, 5), subpixel = True):
        """
        **SUMMARY**

        Given an image, finds a chessboard within that image.  Returns the Chessboard featureset.
        The Chessboard is typically used for calibration because of its evenly spaced corners.


        The single parameter is the dimensions of the chessboard, typical one can be found in \SimpleCV\tools\CalibGrid.png

        **PARAMETERS**

        * *dimensions* - A tuple of the size of the chessboard in width and height in grid objects.
        * *subpixel* - Boolean if True use sub-pixel accuracy, otherwise use regular pixel accuracy.

        **RETURNS**

        A :py:class:`FeatureSet` of :py:class:`Chessboard` objects. If no chessboards are found None is returned.

        **EXAMPLE**

        >>> img = cam.getImage()
        >>> cb = img.findChessboard()
        >>> cb.draw()

        **SEE ALSO**

        :py:class:`FeatureSet`
        :py:class:`Chessboard`

        """
        corners = cv.FindChessboardCorners(self._getEqualizedGrayscaleBitmap(), dimensions, cv.CV_CALIB_CB_ADAPTIVE_THRESH + cv.CV_CALIB_CB_NORMALIZE_IMAGE )
        if(len(corners[1]) == dimensions[0]*dimensions[1]):
            if (subpixel):
                spCorners = cv.FindCornerSubPix(self.getGrayscaleMatrix(), corners[1], (11, 11), (-1, -1), (cv.CV_TERMCRIT_ITER | cv.CV_TERMCRIT_EPS, 10, 0.01))
            else:
                spCorners = corners[1]
            return FeatureSet([ Chessboard(self, dimensions, spCorners) ])
        else:
            return None


    def edges(self, t1=50, t2=100):
        """
        **SUMMARY**

        Finds an edge map Image using the Canny edge detection method.  Edges will be brighter than the surrounding area.

        The t1 parameter is roughly the "strength" of the edge required, and the value between t1 and t2 is used for edge linking.

        For more information:

        * http://opencv.willowgarage.com/documentation/python/imgproc_feature_detection.html

        * http://en.wikipedia.org/wiki/Canny_edge_detector

        **PARAMETERS**

        * *t1* - Int - the lower Canny threshold.
        * *t2* - Int - the upper Canny threshold.

        **RETURNS**

        A SimpleCV image where the edges are white on a black background.

        **EXAMPLE**

        >>> cam = Camera()
        >>> while True:
        >>>    cam.getImage().edges().show()


        **SEE ALSO**

        :py:meth:`findLines`

        """
        return Image(self._getEdgeMap(t1, t2), colorSpace=self._colorSpace)


    def _getEdgeMap(self, t1=50, t2=100):
        """
        Return the binary bitmap which shows where edges are in the image.  The two
        parameters determine how much change in the image determines an edge,
        and how edges are linked together.  For more information refer to:


        http://en.wikipedia.org/wiki/Canny_edge_detector
        http://opencv.willowgarage.com/documentation/python/imgproc_feature_detection.html?highlight=canny#Canny
        """


        if (self._edgeMap and self._cannyparam[0] == t1 and self._cannyparam[1] == t2):
            return self._edgeMap


        self._edgeMap = self.getEmpty(1)
        cv.Canny(self._getGrayscaleBitmap(), self._edgeMap, t1, t2)
        self._cannyparam = (t1, t2)


        return self._edgeMap


    def rotate(self, angle, fixed=True, point=[-1, -1], scale = 1.0):
        """
        **SUMMARY***

        This function rotates an image around a specific point by the given angle
        By default in "fixed" mode, the returned Image is the same dimensions as the original Image, and the contents will be scaled to fit.  In "full" mode the
        contents retain the original size, and the Image object will scale
        by default, the point is the center of the image.
        you can also specify a scaling parameter

        .. Note:
          that when fixed is set to false selecting a rotation point has no effect since the image is move to fit on the screen.

        **PARAMETERS**

        * *angle* - angle in degrees positive is clockwise, negative is counter clockwise
        * *fixed* - if fixed is true,keep the original image dimensions, otherwise scale the image to fit the rotation
        * *point* - the point about which we want to rotate, if none is defined we use the center.
        * *scale* - and optional floating point scale parameter.

        **RETURNS**

        The rotated SimpleCV image.

        **EXAMPLE**

        >>> img = Image('logo')
        >>> img2 = img.rotate( 73.00, point=(img.width/2,img.height/2))
        >>> img3 = img.rotate( 73.00, fixed=False, point=(img.width/2,img.height/2))
        >>> img4 = img2.sideBySide(img3)
        >>> img4.show()

        **SEE ALSO**

        :py:meth:`rotate90`

        """
        if( point[0] == -1 or point[1] == -1 ):
            point[0] = (self.width-1)/2
            point[1] = (self.height-1)/2


        if (fixed):
            retVal = self.getEmpty()
            cv.Zero(retVal)
            rotMat = cv.CreateMat(2, 3, cv.CV_32FC1)
            cv.GetRotationMatrix2D((float(point[0]), float(point[1])), float(angle), float(scale), rotMat)
            cv.WarpAffine(self.getBitmap(), retVal, rotMat)
            return Image(retVal, colorSpace=self._colorSpace)




        #otherwise, we're expanding the matrix to fit the image at original size
        rotMat = cv.CreateMat(2, 3, cv.CV_32FC1)
        # first we create what we thing the rotation matrix should be
        cv.GetRotationMatrix2D((float(point[0]), float(point[1])), float(angle), float(scale), rotMat)
        A = np.array([0, 0, 1])
        B = np.array([self.width, 0, 1])
        C = np.array([self.width, self.height, 1])
        D = np.array([0, self.height, 1])
        #So we have defined our image ABC in homogenous coordinates
        #and apply the rotation so we can figure out the image size
        a = np.dot(rotMat, A)
        b = np.dot(rotMat, B)
        c = np.dot(rotMat, C)
        d = np.dot(rotMat, D)
        #I am not sure about this but I think the a/b/c/d are transposed
        #now we calculate the extents of the rotated components.
        minY = min(a[1], b[1], c[1], d[1])
        minX = min(a[0], b[0], c[0], d[0])
        maxY = max(a[1], b[1], c[1], d[1])
        maxX = max(a[0], b[0], c[0], d[0])
        #from the extents we calculate the new size
        newWidth = np.ceil(maxX-minX)
        newHeight = np.ceil(maxY-minY)
        #now we calculate a new translation
        tX = 0
        tY = 0
        #calculate the translation that will get us centered in the new image
        if( minX < 0 ):
            tX = -1.0*minX
        elif(maxX > newWidth-1 ):
            tX = -1.0*(maxX-newWidth)


        if( minY < 0 ):
            tY = -1.0*minY
        elif(maxY > newHeight-1 ):
            tY = -1.0*(maxY-newHeight)


        #now we construct an affine map that will the rotation and scaling we want with the
        #the corners all lined up nicely with the output image.
        src = ((A[0], A[1]), (B[0], B[1]), (C[0], C[1]))
        dst = ((a[0]+tX, a[1]+tY), (b[0]+tX, b[1]+tY), (c[0]+tX, c[1]+tY))


        cv.GetAffineTransform(src, dst, rotMat)


        #calculate the translation of the corners to center the image
        #use these new corner positions as the input to cvGetAffineTransform
        retVal = cv.CreateImage((int(newWidth), int(newHeight)), 8, int(3))
        cv.Zero(retVal)

        cv.WarpAffine(self.getBitmap(), retVal, rotMat)
        #cv.AddS(retVal,(0,255,0),retVal)
        return Image(retVal, colorSpace=self._colorSpace)


    def transpose(self):
        """
        **SUMMARY**

        Does a fast 90 degree rotation to the right with a flip.

        .. Warning::
          Subsequent calls to this function *WILL NOT* keep rotating it to the right!!!
          This function just does a matrix transpose so following one transpose by another will
          just yield the original image.

        **RETURNS**

        The rotated SimpleCV Image.

        **EXAMPLE**

        >>> img = Image("logo")
        >>> img2 = img.transpose()
        >>> img2.show()

        **SEE ALSO**

        :py:meth:`rotate`


        """
        retVal = cv.CreateImage((self.height, self.width), cv.IPL_DEPTH_8U, 3)
        cv.Transpose(self.getBitmap(), retVal)
        return(Image(retVal, colorSpace=self._colorSpace))


    def shear(self, cornerpoints):
        """
        **SUMMARY**

        Given a set of new corner points in clockwise order, return a shear-ed image
        that transforms the image contents.  The returned image is the same
        dimensions.

        **PARAMETERS**

        * *cornerpoints* - a 2x4 tuple of points. The order is (top_left, top_right, bottom_left, bottom_right)

        **RETURNS**

        A simpleCV image.

        **EXAMPLE**

        >>> img = Image("lenna")
        >>> points = ((50,0),(img.width+50,0),(img.width,img.height),(0,img.height))
        >>> img.shear(points).show()

        **SEE ALSO**

        :py:meth:`transformAffine`
        :py:meth:`warp`
        :py:meth:`rotate`

        http://en.wikipedia.org/wiki/Transformation_matrix

        """
        src =  ((0, 0), (self.width-1, 0), (self.width-1, self.height-1))
        #set the original points
        aWarp = cv.CreateMat(2, 3, cv.CV_32FC1)
        #create the empty warp matrix
        cv.GetAffineTransform(src, cornerpoints, aWarp)


        return self.transformAffine(aWarp)


    def transformAffine(self, rotMatrix):
        """
        **SUMMARY**

        This helper function for shear performs an affine rotation using the supplied matrix.
        The matrix can be a either an openCV mat or an np.ndarray type.
        The matrix should be a 2x3

        **PARAMETERS**

        * *rotMatrix* - A 2x3 numpy array or CvMat of the affine transform.

        **RETURNS**

        The rotated image. Note that the rotation is done in place, i.e. the image is not enlarged to fit the transofmation.

        **EXAMPLE**

        >>> img = Image("lenna")
        >>> points = ((50,0),(img.width+50,0),(img.width,img.height),(0,img.height))
        >>> src =  ((0, 0), (img.width-1, 0), (img.width-1, img.height-1))
        >>> result = cv.createMat(2,3,cv.CV_32FC1)
        >>> cv.GetAffineTransform(src,points,result)
        >>> img.transformAffine(result).show()


        **SEE ALSO**

        :py:meth:`shear`
        :py:meth`warp`
        :py:meth:`transformPerspective`
        :py:meth:`rotate`

        http://en.wikipedia.org/wiki/Transformation_matrix

        """
        retVal = self.getEmpty()
        if(type(rotMatrix) == np.ndarray ):
            rotMatrix = npArray2cvMat(rotMatrix)
        cv.WarpAffine(self.getBitmap(), retVal, rotMatrix)
        return Image(retVal, colorSpace=self._colorSpace)


    def warp(self, cornerpoints):
        """
        **SUMMARY**

        This method performs and arbitrary perspective transform.
        Given a new set of corner points in clockwise order frin top left, return an Image with
        the images contents warped to the new coordinates.  The returned image
        will be the same size as the original image


        **PARAMETERS**

        * *cornerpoints* - A list of four tuples corresponding to the destination corners in the order of (top_left,top_right,bottom_left,bottom_right)

        **RETURNS**

        A simpleCV Image with the warp applied. Note that this operation does not enlarge the image.

        **EXAMPLE**

        >>> img = Image("lenna")
        >>> points = ((30, 30), (img.width-10, 70), (img.width-1-40, img.height-1+30),(20,img.height+10))
        >>> img.warp(points).show()

        **SEE ALSO**

        :py:meth:`shear`
        :py:meth:`transformAffine`
        :py:meth:`transformPerspective`
        :py:meth:`rotate`

        http://en.wikipedia.org/wiki/Transformation_matrix

        """
        #original coordinates
        src = ((0, 0), (self.width-1, 0), (self.width-1, self.height-1), (0, self.height-1))
        pWarp = cv.CreateMat(3, 3, cv.CV_32FC1) #create an empty 3x3 matrix
        cv.GetPerspectiveTransform(src, cornerpoints, pWarp) #figure out the warp matrix


        return self.transformPerspective(pWarp)


    def transformPerspective(self, rotMatrix):
        """
        **SUMMARY**

        This helper function for warp performs an affine rotation using the supplied matrix.
        The matrix can be a either an openCV mat or an np.ndarray type.
        The matrix should be a 3x3

       **PARAMETERS**
            * *rotMatrix* - Numpy Array or CvMat

        **RETURNS**

        The rotated image. Note that the rotation is done in place, i.e. the image is not enlarged to fit the transofmation.

        **EXAMPLE**

        >>> img = Image("lenna")
        >>> points = ((50,0),(img.width+50,0),(img.width,img.height),(0,img.height))
        >>> src = ((30, 30), (img.width-10, 70), (img.width-1-40, img.height-1+30),(20,img.height+10))
        >>> result = cv.CreateMat(3,3,cv.CV_32FC1)
        >>> cv.GetPerspectiveTransform(src,points,result)
        >>> img.transformPerspective(result).show()


        **SEE ALSO**

        :py:meth:`shear`
        :py:meth:`warp`
        :py:meth:`transformPerspective`
        :py:meth:`rotate`

        http://en.wikipedia.org/wiki/Transformation_matrix

        """
        try:
            import cv2
            if( type(rotMatrix) !=  np.ndarray ):
                rotMatrix = np.array(rotMatrix)
            retVal = cv2.warpPerspective(src=np.array(self.getMatrix()), dsize=(self.width,self.height),M=rotMatrix,flags = cv2.INTER_CUBIC)
            return Image(retVal, colorSpace=self._colorSpace, cv2image=True)
        except:            
            retVal = self.getEmpty()
            if(type(rotMatrix) == np.ndarray ):
                rotMatrix = npArray2cvMat(rotMatrix)
            cv.WarpPerspective(self.getBitmap(), retVal, rotMatrix)
            return Image(retVal, colorSpace=self._colorSpace)
            
    def getPixel(self, x, y):
        """
        **SUMMARY**

        This function returns the RGB value for a particular image pixel given a specific row and column.

        .. Warning::
          this function will always return pixels in RGB format even if the image is BGR format.

        **PARAMETERS**

            * *x* - Int the x pixel coordinate.
            * *y* - Int the y pixel coordinate.

        **RETURNS**

        A color value that is a three element integer tuple.

        **EXAMPLE**

        >>> img = Image(logo)
        >>> color = img.getPixel(10,10)


        .. Warning::
          We suggest that this method be used sparingly. For repeated pixel access use python array notation. I.e. img[x][y].

        """
        c = None
        retVal = None
        if( x < 0 or x >= self.width ):
            logger.warning("getRGBPixel: X value is not valid.")
        elif( y < 0 or y >= self.height ):
            logger.warning("getRGBPixel: Y value is not valid.")
        else:
            c = cv.Get2D(self.getBitmap(), y, x)
            if( self._colorSpace == ColorSpace.BGR ):
                retVal = (c[2],c[1],c[0])
            else:
                retVal = (c[0],c[1],c[2])

        return retVal


    def getGrayPixel(self, x, y):
        """
        **SUMMARY**

        This function returns the gray value for a particular image pixel given a specific row and column.


        .. Warning::
          This function will always return pixels in RGB format even if the image is BGR format.

        **PARAMETERS**

        * *x* - Int the x pixel coordinate.
        * *y* - Int the y pixel coordinate.

        **RETURNS**

        A gray value integer between 0 and 255.

        **EXAMPLE**

        >>> img = Image(logo)
        >>> color = img.getGrayPixel(10,10)


        .. Warning::
          We suggest that this method be used sparingly. For repeated pixel access use python array notation. I.e. img[x][y].

        """
        retVal = None
        if( x < 0 or x >= self.width ):
            logger.warning("getGrayPixel: X value is not valid.")
        elif( y < 0 or y >= self.height ):
            logger.warning("getGrayPixel: Y value is not valid.")
        else:
            retVal = cv.Get2D(self._getGrayscaleBitmap(), y, x)
            retVal = retVal[0]
        return retVal


    def getVertScanline(self, column):
        """
        **SUMMARY**

        This function returns a single column of RGB values from the image as a numpy array. This is handy if you
        want to crawl the image looking for an edge.

        **PARAMETERS**

        * *column* - the column number working from left=0 to right=img.width.

        **RETURNS**

        A numpy array of the pixel values. Ususally this is in BGR format.

        **EXAMPLE**

        >>> img = Image("lenna")
        >>> myColor = [0,0,0]
        >>> sl = img.getVertScanline(423)
        >>> sll = sl.tolist()
        >>> for p in sll:
        >>>    if( p == myColor ):
        >>>        # do something

        **SEE ALSO**

        :py:meth:`getHorzScanlineGray`
        :py:meth:`getHorzScanline`
        :py:meth:`getVertScanlineGray`
        :py:meth:`getVertScanline`

        """
        retVal = None
        if( column < 0 or column >= self.width ):
            logger.warning("getVertRGBScanline: column value is not valid.")
        else:
            retVal = cv.GetCol(self.getBitmap(), column)
            retVal = np.array(retVal)
            retVal = retVal[:, 0, :]
        return retVal


    def getHorzScanline(self, row):
        """
        **SUMMARY**

        This function returns a single row of RGB values from the image.
        This is handy if you want to crawl the image looking for an edge.

        **PARAMETERS**

        * *row* - the row number working from top=0 to bottom=img.height.

        **RETURNS**

        A a lumpy numpy array of the pixel values. Ususally this is in BGR format.

        **EXAMPLE**

        >>> img = Image("lenna")
        >>> myColor = [0,0,0]
        >>> sl = img.getHorzScanline(422)
        >>> sll = sl.tolist()
        >>> for p in sll:
        >>>    if( p == myColor ):
        >>>        # do something

        **SEE ALSO**

        :py:meth:`getHorzScanlineGray`
        :py:meth:`getVertScanlineGray`
        :py:meth:`getVertScanline`

        """
        retVal = None
        if( row < 0 or row >= self.height ):
            logger.warning("getHorzRGBScanline: row value is not valid.")
        else:
            retVal = cv.GetRow(self.getBitmap(), row)
            retVal = np.array(retVal)
            retVal = retVal[0, :, :]
        return retVal


    def getVertScanlineGray(self, column):
        """
        **SUMMARY**

        This function returns a single column of gray values from the image as a numpy array. This is handy if you
        want to crawl the image looking for an edge.

        **PARAMETERS**

        * *column* - the column number working from left=0 to right=img.width.

        **RETURNS**

        A a lumpy numpy array of the pixel values.

        **EXAMPLE**

        >>> img = Image("lenna")
        >>> myColor = [255]
        >>> sl = img.getVertScanlineGray(421)
        >>> sll = sl.tolist()
        >>> for p in sll:
        >>>    if( p == myColor ):
        >>>        # do something

        **SEE ALSO**

        :py:meth:`getHorzScanlineGray`
        :py:meth:`getHorzScanline`
        :py:meth:`getVertScanline`

        """
        retVal = None
        if( column < 0 or column >= self.width ):
            logger.warning("getHorzRGBScanline: row value is not valid.")
        else:
            retVal = cv.GetCol(self._getGrayscaleBitmap(), column )
            retVal = np.array(retVal)
            #retVal = retVal.transpose()
        return retVal


    def getHorzScanlineGray(self, row):
        """
        **SUMMARY**

        This function returns a single row of gray values from the image as a numpy array. This is handy if you
        want to crawl the image looking for an edge.

        **PARAMETERS**

        * *row* - the row number working from top=0 to bottom=img.height.

        **RETURNS**

        A a lumpy numpy array of the pixel values.

        **EXAMPLE**

        >>> img = Image("lenna")
        >>> myColor = [255]
        >>> sl = img.getHorzScanlineGray(420)
        >>> sll = sl.tolist()
        >>> for p in sll:
        >>>    if( p == myColor ):
        >>>        # do something

        **SEE ALSO**

        :py:meth:`getHorzScanlineGray`
        :py:meth:`getHorzScanline`
        :py:meth:`getVertScanlineGray`
        :py:meth:`getVertScanline`

        """
        retVal = None
        if( row < 0 or row >= self.height ):
            logger.warning("getHorzRGBScanline: row value is not valid.")
        else:
            retVal = cv.GetRow(self._getGrayscaleBitmap(), row )
            retVal = np.array(retVal)
            retVal = retVal.transpose()
        return retVal


    def crop(self, x , y = None, w = None, h = None, centered=False, smart=False):
        """
        **SUMMARY**
        Consider you want to crop a image with the following dimension :

        (x,y)
            +--------------+
            |              |
            |              |h
            |              |
            +--------------+
                  w      (x1,y1)

        Crop attempts to use the x and y position variables and the w and h width
        and height variables to crop the image. When centered is false, x and y
        define the top and left of the cropped rectangle. When centered is true
        the function uses x and y as the centroid of the cropped region.

        You can also pass a feature into crop and have it automatically return
        the cropped image within the bounding outside area of that feature

        Or parameters can be in the form of a
         - tuple or list : (x,y,w,h) or [x,y,w,h]
         - two points : (x,y),(x1,y1) or [(x,y),(x1,y1)]

        **PARAMETERS**

        * *x* - An integer or feature.
              - If it is a feature we crop to the features dimensions.
              - This can be either the top left corner of the image or the center cooridnate of the the crop region.
              - or in the form of tuple/list. i,e (x,y,w,h) or [x,y,w,h]
              - Otherwise in two point form. i,e [(x,y),(x1,y1)] or (x,y)
        * *y* - The y coordinate of the center, or top left corner  of the crop region.
              - Otherwise in two point form. i,e (x1,y1)
        * *w* - Int - the width of the cropped region in pixels.
        * *h* - Int - the height of the cropped region in pixels.
        * *centered*  - Boolean - if True we treat the crop region as being the center
          coordinate and a width and height. If false we treat it as the top left corner of the crop region.
        * *smart* - Will make sure you don't try and crop outside the image size, so if your image is 100x100 and you tried a crop like img.crop(50,50,100,100), it will autoscale the crop to the max width.
        

        **RETURNS**

        A SimpleCV Image cropped to the specified width and height.

        **EXAMPLE**

        >>> img = Image('lenna')
        >>> img.crop(50,40,128,128).show()
        >>> img.crop((50,40,128,128)).show() #roi
        >>> img.crop([50,40,128,128]) #roi
        >>> img.crop((50,40),(178,168)) # two point form
        >>> img.crop([(50,40),(178,168)]) # two point form
        >>> img.crop([x1,x2,x3,x4,x5],[y1,y1,y3,y4,y5]) # list of x's and y's
        >>> img.crop([(x,y),(x,y),(x,y),(x,y),(x,y)] # list of (x,y)
        >>> img.crop(x,y,100,100, smart=True)
        **SEE ALSO**

        :py:meth:`embiggen`
        :py:meth:`regionSelect`
        """

        if smart:
          if x > self.width:
            x = self.width
          elif x < 0:
            x = 0
          elif y > self.height:
            y = self.height
          elif y < 0:
            y = 0
          elif (x + w) > self.width:
            w = self.width - x
          elif (y + h) > self.height:
            h = self.height - y
          
        if(isinstance(x,np.ndarray)):
            x = x.tolist()
        if(isinstance(y,np.ndarray)):
            y = y.tolist()

        #If it's a feature extract what we need
        if(isinstance(x, Feature)):
            theFeature = x
            x = theFeature.points[0][0]
            y = theFeature.points[0][1]
            w = theFeature.width()
            h = theFeature.height()

        elif(isinstance(x, (tuple,list)) and len(x) == 4 and isinstance(x[0],(int, long, float))
             and y == None and w == None and h == None):
                x,y,w,h = x
        # x of the form [(x,y),(x1,y1),(x2,y2),(x3,y3)]
        # x of the form [[x,y],[x1,y1],[x2,y2],[x3,y3]]
        # x of the form ([x,y],[x1,y1],[x2,y2],[x3,y3])
        # x of the form ((x,y),(x1,y1),(x2,y2),(x3,y3))
        # x of the form (x,y,x1,y2) or [x,y,x1,y2]            
        elif( isinstance(x, (list,tuple)) and
              isinstance(x[0],(list,tuple)) and
              (len(x) == 4 and len(x[0]) == 2 ) and
              y == None and w == None and h == None):
            if (len(x[0])==2 and len(x[1])==2 and len(x[2])==2 and len(x[3])==2):
                xmax = np.max([x[0][0],x[1][0],x[2][0],x[3][0]])
                ymax = np.max([x[0][1],x[1][1],x[2][1],x[3][1]])
                xmin = np.min([x[0][0],x[1][0],x[2][0],x[3][0]])
                ymin = np.min([x[0][1],x[1][1],x[2][1],x[3][1]])
                x = xmin
                y = ymin
                w = xmax-xmin
                h = ymax-ymin
            else:
                logger.warning("x should be in the form  ((x,y),(x1,y1),(x2,y2),(x3,y3))")
                return None
 
        # x,y of the form [x1,x2,x3,x4,x5....] and y similar
        elif(isinstance(x, (tuple,list)) and
             isinstance(y, (tuple,list)) and
             len(x) > 4 and len(y) > 4 ):
            if(isinstance(x[0],(int, long, float)) and isinstance(y[0],(int, long, float))):
                xmax = np.max(x)
                ymax = np.max(y)
                xmin = np.min(x)
                ymin = np.min(y)
                x = xmin
                y = ymin
                w = xmax-xmin
                h = ymax-ymin
            else:
                logger.warning("x should be in the form x = [1,2,3,4,5] y =[0,2,4,6,8]")
                return None

        # x of the form [(x,y),(x,y),(x,y),(x,y),(x,y),(x,y)]
        elif(isinstance(x, (list,tuple)) and
             len(x) > 4 and len(x[0]) == 2 and y == None and w == None and h == None):
            if(isinstance(x[0][0],(int, long, float))):
                xs = [pt[0] for pt in x]
                ys = [pt[1] for pt in x]
                xmax = np.max(xs)
                ymax = np.max(ys)
                xmin = np.min(xs)
                ymin = np.min(ys)
                x = xmin
                y = ymin
                w = xmax-xmin
                h = ymax-ymin
            else:
                logger.warning("x should be in the form [(x,y),(x,y),(x,y),(x,y),(x,y),(x,y)]")
                return None

        # x of the form [(x,y),(x1,y1)]
        elif(isinstance(x,(list,tuple)) and len(x) == 2 and isinstance(x[0],(list,tuple)) and isinstance(x[1],(list,tuple)) and y == None and w == None and h == None):
            if (len(x[0])==2 and len(x[1])==2):
                xt = np.min([x[0][0],x[1][0]])
                yt = np.min([x[0][0],x[1][0]])
                w = np.abs(x[0][0]-x[1][0])
                h = np.abs(x[0][1]-x[1][1])
                x = xt
                y = yt
            else:
                logger.warning("x should be in the form [(x1,y1),(x2,y2)]")
                return None

        # x and y of the form (x,y),(x1,y2)
        elif(isinstance(x, (tuple,list)) and isinstance(y,(tuple,list)) and w == None and h == None):
            if (len(x)==2 and len(y)==2):
                xt = np.min([x[0],y[0]])
                yt = np.min([x[1],y[1]])
                w = np.abs(y[0]-x[0])
                h = np.abs(y[1]-x[1])
                x = xt
                y = yt
                
            else:
                logger.warning("if x and y are tuple it should be in the form (x1,y1) and (x2,y2)")
                return None



        if(y == None or w == None or h == None):
            print "Please provide an x, y, width, height to function"

        if( w <= 0 or h <= 0 ):
            logger.warning("Can't do a negative crop!")
            return None

        retVal = cv.CreateImage((int(w),int(h)), cv.IPL_DEPTH_8U, 3)
        if( x < 0 or y < 0 ):
            logger.warning("Crop will try to help you, but you have a negative crop position, your width and height may not be what you want them to be.")


        if( centered ):
            rectangle = (int(x-(w/2)), int(y-(h/2)), int(w), int(h))
        else:
            rectangle = (int(x), int(y), int(w), int(h))

        (topROI, bottomROI) = self._rectOverlapROIs((rectangle[2],rectangle[3]),(self.width,self.height),(rectangle[0],rectangle[1]))

        if( bottomROI is None ):
            logger.warning("Hi, your crop rectangle doesn't even overlap your image. I have no choice but to return None.")
            return None

        retVal = cv.CreateImage((bottomROI[2],bottomROI[3]), cv.IPL_DEPTH_8U, 3)

        cv.SetImageROI(self.getBitmap(), bottomROI)
        cv.Copy(self.getBitmap(), retVal)
        cv.ResetImageROI(self.getBitmap())
        img = Image(retVal, colorSpace=self._colorSpace)

        #Buffering the top left point (x, y) in a image.
        img._uncroppedX = self._uncroppedX + int(x)
        img._uncroppedY = self._uncroppedY + int(y)
        return img

    def regionSelect(self, x1, y1, x2, y2 ):
        """
        **SUMMARY**

        Region select is similar to crop, but instead of taking a position and width
        and height values it simply takes two points on the image and returns the selected
        region. This is very helpful for creating interactive scripts that require
        the user to select a region.

        **PARAMETERS**

        * *x1* - Int - Point one x coordinate.
        * *y1* - Int  - Point one y coordinate.
        * *x2* - Int  - Point two x coordinate.
        * *y2* - Int  - Point two y coordinate.

        **RETURNS**

        A cropped SimpleCV Image.

        **EXAMPLE**

        >>> img = Image("lenna")
        >>> subreg = img.regionSelect(10,10,100,100) # often this comes from a mouse click
        >>> subreg.show()

        **SEE ALSO**

        :py:meth:`crop`

        """
        w = abs(x1-x2)
        h = abs(y1-y2)


        retVal = None
        if( w <= 0 or h <= 0 or w > self.width or h > self.height ):
            logger.warning("regionSelect: the given values will not fit in the image or are too small.")
        else:
            xf = x2
            if( x1 < x2 ):
                xf = x1
            yf = y2
            if( y1 < y2 ):
                yf = y1
            retVal = self.crop(xf, yf, w, h)


        return retVal


    def clear(self):
        """
        **SUMMARY**

        This is a slightly unsafe method that clears out the entire image state
        it is usually used in conjunction with the drawing blobs to fill in draw
        a single large blob in the image.

        .. Warning:
          Do not use this method unless you have a particularly compelling reason.

        """
        cv.SetZero(self._bitmap)
        self._clearBuffers()






    def drawText(self, text = "", x = None, y = None, color = Color.BLUE, fontsize = 16):
        """
        **SUMMARY**

        This function draws the string that is passed on the screen at the specified coordinates.

        The Default Color is blue but you can pass it various colors

        The text will default to the center of the screen if you don't pass it a value


        **PARAMETERS**

        * *text* - String - the text you want to write. ASCII only please.
        * *x* - Int - the x position in pixels.
        * *y* - Int - the y position in pixels.
        * *color* - Color object or Color Tuple
        * *fontsize* - Int - the font size - roughly in points.

        **RETURNS**

        Nothing. This is an in place function. Text is added to the Images drawing layer.

        **EXAMPLE**

        >>> img = Image("lenna")
        >>> img.drawText("xamox smells like cool ranch doritos.", 50,50,color=Color.BLACK,fontsize=48)
        >>> img.show()

        **SEE ALSO**

        :py:meth:`dl`
        :py:meth:`drawCircle`
        :py:meth:`drawRectangle`

        """
        if(x == None):
            x = (self.width / 2)
        if(y == None):
            y = (self.height / 2)


        self.getDrawingLayer().setFontSize(fontsize)
        self.getDrawingLayer().text(text, (x, y), color)


    def drawRectangle(self,x,y,w,h,color=Color.RED,width=1,alpha=255):
        """
        **SUMMARY**

        Draw a rectangle on the screen given the upper left corner of the rectangle
        and the width and height.

        **PARAMETERS**

        * *x* - the x position.
        * *y* - the y position.
        * *w* - the width of the rectangle.
        * *h* - the height of the rectangle.
        * *color* - an RGB tuple indicating the desired color.
        * *width* - the width of the rectangle, a value less than or equal to zero means filled in completely.
        * *alpha* - the alpha value on the interval from 255 to 0, 255 is opaque, 0 is completely transparent.

        **RETURNS**

        None - this operation is in place and adds the rectangle to the drawing layer.

        **EXAMPLE**

        >>> img = Image("lenna")
        >>> img.drawREctange( 50,50,100,123)
        >>> img.show()

        **SEE ALSO**

        :py:meth:`dl`
        :py:meth:`drawCircle`
        :py:meth:`drawRectangle`
        :py:meth:`applyLayers`
        :py:class:`DrawingLayer`

        """
        if( width < 1 ):
            self.getDrawingLayer().rectangle((x,y),(w,h),color,filled=True,alpha=alpha)
        else:
            self.getDrawingLayer().rectangle((x,y),(w,h),color,width,alpha=alpha)

    def drawRotatedRectangle(self,boundingbox,color=Color.RED,width=1):
        """
        **SUMMARY**

        Draw the minimum bouding rectangle. This rectangle is a series of four points.

        **TODO**

        **KAT FIX THIS**
        """

        cv.EllipseBox(self.getBitmap(),box=boundingbox,color=color,thicness=width)


    def show(self, type = 'window'):
        """
        **SUMMARY**

        This function automatically pops up a window and shows the current image.

        **PARAMETERS**

        * *type* - this string can have one of two values, either 'window', or 'browser'. Window opens
          a display window, while browser opens the default web browser to show an image.

        **RETURNS**

        This method returns the display object. In the case of the window this is a JpegStreamer
        object. In the case of a window a display object is returned.

        **EXAMPLE**

        >>> img = Image("lenna")
        >>> img.show()
        >>> img.show('browser')

        **SEE ALSO**

        :py:class:`JpegStreamer`
        :py:class:`Display`

        """

        if(type == 'browser'):
            import webbrowser
            js = JpegStreamer(8080)
            self.save(js)
            webbrowser.open("http://localhost:8080", 2)
            return js
        elif (type == 'window'):
            from SimpleCV.Display import Display
            if init_options_handler.on_notebook:
                d = Display(displaytype='notebook')
            else:
                d = Display(self.size())
            self.save(d)
            return d
        else:
            print "Unknown type to show"

    def _surface2Image(self,surface):
        imgarray = pg.surfarray.array3d(surface)
        retVal = Image(imgarray)
        retVal._colorSpace = ColorSpace.RGB
        return retVal.toBGR().transpose()

    def _image2Surface(self,img):
        return pg.image.fromstring(img.getPIL().tostring(),img.size(), "RGB")
        #return pg.surfarray.make_surface(img.toRGB().getNumpy())

    def toPygameSurface(self):
        """
        **SUMMARY**

        Converts this image to a pygame surface. This is useful if you want
        to treat an image as a sprite to render onto an image. An example
        would be rendering blobs on to an image.

        .. Warning::
          *THIS IS EXPERIMENTAL*. We are plannng to remove this functionality sometime in the near future.

        **RETURNS**

        The image as a pygame surface.

        **SEE ALSO**


        :py:class:`DrawingLayer`
        :py:meth:`insertDrawingLayer`
        :py:meth:`addDrawingLayer`
        :py:meth:`dl`
        :py:meth:`toPygameSurface`
        :py:meth:`getDrawingLayer`
        :py:meth:`removeDrawingLayer`
        :py:meth:`clearLayers`
        :py:meth:`layers`
        :py:meth:`mergedLayers`
        :py:meth:`applyLayers`
        :py:meth:`drawText`
        :py:meth:`drawRectangle`
        :py:meth:`drawCircle`
        :py:meth:`blit`

        """
        return pg.image.fromstring(self.getPIL().tostring(),self.size(), "RGB")


    def addDrawingLayer(self, layer = None):
        """
        **SUMMARY**

        Push a new drawing layer onto the back of the layer stack

        **PARAMETERS**

        * *layer* - The new drawing layer to add.

        **RETURNS**

        The index of the new layer as an integer.

        **EXAMPLE**

        >>> img = Image("Lenna")
        >>> myLayer = DrawingLayer((img.width,img.height))
        >>> img.addDrawingLayer(myLayer)

        **SEE ALSO**

        :py:class:`DrawingLayer`
        :py:meth:`insertDrawinglayer`
        :py:meth:`addDrawinglayer`
        :py:meth:`dl`
        :py:meth:`toPygameSurface`
        :py:meth:`getDrawingLayer`
        :py:meth:`removeDrawingLayer`
        :py:meth:`clearLayers`
        :py:meth:`layers`
        :py:meth:`mergedLayers`
        :py:meth:`applyLayers`
        :py:meth:`drawText`
        :py:meth:`drawRectangle`
        :py:meth:`drawCircle`
        :py:meth:`blit`

        """

        if not isinstance(layer, DrawingLayer):
            return "Please pass a DrawingLayer object"

        if not layer:
            layer = DrawingLayer(self.size())
        self._mLayers.append(layer)
        return len(self._mLayers)-1


    def insertDrawingLayer(self, layer, index):
        """
        **SUMMARY**

        Insert a new layer into the layer stack at the specified index.

        **PARAMETERS**

        * *layer* - A drawing layer with crap you want to draw.
        * *index* - The index at which to insert the layer.

        **RETURNS**

        None - that's right - nothing.

        **EXAMPLE**

        >>> img = Image("Lenna")
        >>> myLayer1 = DrawingLayer((img.width,img.height))
        >>> myLayer2 = DrawingLayer((img.width,img.height))
        >>> #Draw on the layers
        >>> img.insertDrawingLayer(myLayer1,1) # on top
        >>> img.insertDrawingLayer(myLayer2,2) # on the bottom


        **SEE ALSO**

        :py:class:`DrawingLayer`
        :py:meth:`addDrawinglayer`
        :py:meth:`dl`
        :py:meth:`toPygameSurface`
        :py:meth:`getDrawingLayer`
        :py:meth:`removeDrawingLayer`
        :py:meth:`clearLayers`
        :py:meth:`layers`
        :py:meth:`mergedLayers`
        :py:meth:`applyLayers`
        :py:meth:`drawText`
        :py:meth:`drawRectangle`
        :py:meth:`drawCircle`
        :py:meth:`blit`

        """
        self._mLayers.insert(index, layer)
        return None


    def removeDrawingLayer(self, index = -1):
        """
        **SUMMARY**

        Remove a layer from the layer stack based on the layer's index.

        **PARAMETERS**

        * *index* - Int - the index of the layer to remove.

        **RETURNS**

        This method returns the removed drawing layer.

        **EXAMPLES**

        >>> img = Image("Lenna")
        >>> img.removeDrawingLayer(1) # removes the layer with index = 1
        >>> img.removeDrawingLayer() # if no index is specified it removes the top layer


        **SEE ALSO**

        :py:class:`DrawingLayer`
        :py:meth:`addDrawinglayer`
        :py:meth:`dl`
        :py:meth:`toPygameSurface`
        :py:meth:`getDrawingLayer`
        :py:meth:`removeDrawingLayer`
        :py:meth:`clearLayers`
        :py:meth:`layers`
        :py:meth:`mergedLayers`
        :py:meth:`applyLayers`
        :py:meth:`drawText`
        :py:meth:`drawRectangle`
        :py:meth:`drawCircle`
        :py:meth:`blit`

        """
        try:
            return self._mLayers.pop(index)
        except IndexError:
            print 'Not a valid index or No layers to remove!'


    def getDrawingLayer(self, index = -1):
        """
        **SUMMARY**

        Return a drawing layer based on the provided index.  If not provided, will
        default to the top layer.  If no layers exist, one will be created

        **PARAMETERS**

        * *index* - returns the drawing layer at the specified index.

        **RETURNS**

        A drawing layer.

        **EXAMPLE**

        >>> img = Image("Lenna")
        >>> myLayer1 = DrawingLayer((img.width,img.height))
        >>> myLayer2 = DrawingLayer((img.width,img.height))
        >>> #Draw on the layers
        >>> img.insertDrawingLayer(myLayer1,1) # on top
        >>> img.insertDrawingLayer(myLayer2,2) # on the bottom
        >>> layer2 =img.getDrawingLayer(2)

        **SEE ALSO**

        :py:class:`DrawingLayer`
        :py:meth:`addDrawinglayer`
        :py:meth:`dl`
        :py:meth:`toPygameSurface`
        :py:meth:`getDrawingLayer`
        :py:meth:`removeDrawingLayer`
        :py:meth:`clearLayers`
        :py:meth:`layers`
        :py:meth:`mergedLayers`
        :py:meth:`applyLayers`
        :py:meth:`drawText`
        :py:meth:`drawRectangle`
        :py:meth:`drawCircle`
        :py:meth:`blit`

        """
        if not len(self._mLayers):
            layer = DrawingLayer(self.size())
            self.addDrawingLayer(layer)
        try:
            return self._mLayers[index]
        except IndexError:
            print 'Not a valid index'


    def dl(self, index = -1):
        """
        **SUMMARY**

        Alias for :py:meth:`getDrawingLayer`

        """
        return self.getDrawingLayer(index)


    def clearLayers(self):
        """
        **SUMMARY**

        Remove all of the drawing layers.

        **RETURNS**

        None.

        **EXAMPLE**

        >>> img = Image("Lenna")
        >>> myLayer1 = DrawingLayer((img.width,img.height))
        >>> myLayer2 = DrawingLayer((img.width,img.height))
        >>> img.insertDrawingLayer(myLayer1,1) # on top
        >>> img.insertDrawingLayer(myLayer2,2) # on the bottom
        >>> img.clearLayers()

        **SEE ALSO**

        :py:class:`DrawingLayer`
        :py:meth:`dl`
        :py:meth:`toPygameSurface`
        :py:meth:`getDrawingLayer`
        :py:meth:`removeDrawingLayer`
        :py:meth:`layers`
        :py:meth:`mergedLayers`
        :py:meth:`applyLayers`
        :py:meth:`drawText`
        :py:meth:`drawRectangle`
        :py:meth:`drawCircle`
        :py:meth:`blit`

        """
        for i in self._mLayers:
            self._mLayers.remove(i)


        return None

    def layers(self):
        """
        **SUMMARY**

        Return the array of DrawingLayer objects associated with the image.

        **RETURNS**

        A list of of drawing layers.

        **SEE ALSO**

        :py:class:`DrawingLayer`
        :py:meth:`addDrawingLayer`
        :py:meth:`dl`
        :py:meth:`toPygameSurface`
        :py:meth:`getDrawingLayer`
        :py:meth:`removeDrawingLayer`
        :py:meth:`mergedLayers`
        :py:meth:`applyLayers`
        :py:meth:`drawText`
        :py:meth:`drawRectangle`
        :py:meth:`drawCircle`
        :py:meth:`blit`

        """
        return self._mLayers


        #render the image.

    def _renderImage(self, layer):
        imgSurf = self.getPGSurface(self).copy()
        imgSurf.blit(layer._mSurface, (0, 0))
        return Image(imgSurf)

    def mergedLayers(self):
        """
        **SUMMARY**

        Return all DrawingLayer objects as a single DrawingLayer.

        **RETURNS**

        Returns a drawing layer with all of the drawing layers of this image merged into one.

        **EXAMPLE**

        >>> img = Image("Lenna")
        >>> myLayer1 = DrawingLayer((img.width,img.height))
        >>> myLayer2 = DrawingLayer((img.width,img.height))
        >>> img.insertDrawingLayer(myLayer1,1) # on top
        >>> img.insertDrawingLayer(myLayer2,2) # on the bottom
        >>> derp = img.mergedLayers()

        **SEE ALSO**

        :py:class:`DrawingLayer`
        :py:meth:`addDrawingLayer`
        :py:meth:`dl`
        :py:meth:`toPygameSurface`
        :py:meth:`getDrawingLayer`
        :py:meth:`removeDrawingLayer`
        :py:meth:`layers`
        :py:meth:`applyLayers`
        :py:meth:`drawText`
        :py:meth:`drawRectangle`
        :py:meth:`drawCircle`
        :py:meth:`blit`

        """
        final = DrawingLayer(self.size())
        for layers in self._mLayers: #compose all the layers
            layers.renderToOtherLayer(final)
        return final

    def applyLayers(self, indicies=-1):
        """
        **SUMMARY**

        Render all of the layers onto the current image and return the result.
        Indicies can be a list of integers specifying the layers to be used.

        **PARAMETERS**

        * *indicies* -  Indicies can be a list of integers specifying the layers to be used.

        **RETURNS**

        The image after applying the drawing layers.

        **EXAMPLE**

        >>> img = Image("Lenna")
        >>> myLayer1 = DrawingLayer((img.width,img.height))
        >>> myLayer2 = DrawingLayer((img.width,img.height))
        >>> #Draw some stuff
        >>> img.insertDrawingLayer(myLayer1,1) # on top
        >>> img.insertDrawingLayer(myLayer2,2) # on the bottom
        >>> derp = img.applyLayers()

        **SEE ALSO**

        :py:class:`DrawingLayer`
        :py:meth:`dl`
        :py:meth:`toPygameSurface`
        :py:meth:`getDrawingLayer`
        :py:meth:`removeDrawingLayer`
        :py:meth:`layers`
        :py:meth:`drawText`
        :py:meth:`drawRectangle`
        :py:meth:`drawCircle`
        :py:meth:`blit`

        """
        if not len(self._mLayers):
            return self

        if(indicies==-1 and len(self._mLayers) > 0 ):
            final = self.mergedLayers()
            imgSurf = self.getPGSurface().copy()
            imgSurf.blit(final._mSurface, (0, 0))
            return Image(imgSurf)
        else:
            final = DrawingLayer((self.width, self.height))
            retVal = self
            indicies.reverse()
            for idx in indicies:
                retVal = self._mLayers[idx].renderToOtherLayer(final)
            imgSurf = self.getPGSurface().copy()
            imgSurf.blit(final._mSurface, (0, 0))
            indicies.reverse()
            return Image(imgSurf)

    def adaptiveScale(self, resolution,fit=True):
        """
        **SUMMARY**

        Adapative Scale is used in the Display to automatically
        adjust image size to match the display size. This method attempts to scale
        an image to the desired resolution while keeping the aspect ratio the same.
        If fit is False we simply crop and center the image to the resolution.
        In general this method should look a lot better than arbitrary cropping and scaling.

        **PARAMETERS**

        * *resolution* - The size of the returned image as a (width,height) tuple.
        * *fit* - If fit is true we try to fit the image while maintaining the aspect ratio.
          If fit is False we crop and center the image to fit the resolution.

        **RETURNS**

        A SimpleCV Image.

        **EXAMPLE**

        This is typically used in this instance:

        >>> d = Display((800,600))
        >>> i = Image((640, 480))
        >>> i.save(d)

        Where this would scale the image to match the display size of 800x600

        """

        wndwAR = float(resolution[0])/float(resolution[1])
        imgAR = float(self.width)/float(self.height)
        img = self
        targetx = 0
        targety = 0
        targetw = resolution[0]
        targeth = resolution[1]
        if( self.size() == resolution): # we have to resize
            retVal = self
        elif( imgAR == wndwAR ):
            retVal = img.scale(resolution[0],resolution[1])
        elif(fit):
            #scale factors
            retVal = cv.CreateImage(resolution, cv.IPL_DEPTH_8U, 3)
            cv.Zero(retVal)
            wscale = (float(self.width)/float(resolution[0]))
            hscale = (float(self.height)/float(resolution[1]))
            if(wscale>1): #we're shrinking what is the percent reduction
                wscale=1-(1.0/wscale)
            else: # we need to grow the image by a percentage
                wscale = 1.0-wscale
            if(hscale>1):
                hscale=1-(1.0/hscale)
            else:
                hscale=1.0-hscale
            if( wscale == 0 ): #if we can get away with not scaling do that
                targetx = 0
                targety = (resolution[1]-self.height)/2
                targetw = img.width
                targeth = img.height
            elif( hscale == 0 ): #if we can get away with not scaling do that
                targetx = (resolution[0]-img.width)/2
                targety = 0
                targetw = img.width
                targeth = img.height
            elif(wscale < hscale): # the width has less distortion
                sfactor = float(resolution[0])/float(self.width)
                targetw = int(float(self.width)*sfactor)
                targeth = int(float(self.height)*sfactor)
                if( targetw > resolution[0] or targeth > resolution[1]):
                    #aw shucks that still didn't work do the other way instead
                    sfactor = float(resolution[1])/float(self.height)
                    targetw = int(float(self.width)*sfactor)
                    targeth = int(float(self.height)*sfactor)
                    targetx = (resolution[0]-targetw)/2
                    targety = 0
                else:
                    targetx = 0
                    targety = (resolution[1]-targeth)/2
                img = img.scale(targetw,targeth)
            else: #the height has more distortion
                sfactor = float(resolution[1])/float(self.height)
                targetw = int(float(self.width)*sfactor)
                targeth = int(float(self.height)*sfactor)
                if( targetw > resolution[0] or targeth > resolution[1]):
                    #aw shucks that still didn't work do the other way instead
                    sfactor = float(resolution[0])/float(self.width)
                    targetw = int(float(self.width)*sfactor)
                    targeth = int(float(self.height)*sfactor)
                    targetx = 0
                    targety = (resolution[1]-targeth)/2
                else:
                    targetx = (resolution[0]-targetw)/2
                    targety = 0
                img = img.scale(targetw,targeth)
            cv.SetImageROI(retVal,(targetx,targety,targetw,targeth))
            cv.Copy(img.getBitmap(),retVal)
            cv.ResetImageROI(retVal)
            retVal = Image(retVal)
        else: # we're going to crop instead
            retVal = cv.CreateImage(resolution, cv.IPL_DEPTH_8U, 3)
            cv.Zero(retVal)
            if(self.width <= resolution[0] and self.height <= resolution[1] ): # center a too small image
                #we're too small just center the thing
                targetx = (resolution[0]/2)-(self.width/2)
                targety = (resolution[1]/2)-(self.height/2)
            elif(self.width > resolution[0] and self.height > resolution[1]): #crop too big on both axes
                targetw = resolution[0]
                targeth = resolution[1]
                targetx = 0
                targety = 0
                x = (self.width-resolution[0])/2
                y = (self.height-resolution[1])/2
                img = img.crop(x,y,targetw,targeth)
            elif( self.width <= resolution[0] and self.height > resolution[1]): #height too big
                #crop along the y dimension and center along the x dimension
                targetw = self.width
                targeth = resolution[1]
                targetx = (resolution[0]-self.width)/2
                targety = 0
                x = 0
                y = (self.height-resolution[1])/2
                img = img.crop(x,y,targetw,targeth)
            elif( self.width > resolution[0] and self.height <= resolution[1]): #width too big
                #crop along the y dimension and center along the x dimension
                targetw = resolution[0]
                targeth = self.height
                targetx = 0
                targety = (resolution[1]-self.height)/2
                x = (self.width-resolution[0])/2
                y = 0
                img = img.crop(x,y,targetw,targeth)

            cv.SetImageROI(retVal,(x,y,targetw,targeth))
            cv.Copy(img.getBitmap(),retVal)
            cv.ResetImageROI(retVal)
            retval = Image(retVal)
        return(retVal)


    def blit(self, img, pos=None,alpha=None,mask=None,alphaMask=None):
        """
        **SUMMARY**

        Blit aka bit blit - which in ye olden days was an acronym for bit-block transfer. In other words blit is
        when you want to smash two images together, or add one image to another. This method takes in a second
        SimpleCV image, and then allows you to add to some point on the calling image. A general blit command
        will just copy all of the image. You can also copy the image with an alpha value to the source image
        is semi-transparent. A binary mask can be used to blit non-rectangular image onto the souce image.
        An alpha mask can be used to do and arbitrarily transparent image to this image. Both the mask and
        alpha masks are SimpleCV Images.

        **PARAMETERS**

        * *img* - an image to place ontop of this image.
        * *pos* - an (x,y) position tuple of the top left corner of img on this image. Note that these values
          can be negative.
        * *alpha* - a single floating point alpha value (0=see the bottom image, 1=see just img, 0.5 blend the two 50/50).
        * *mask* - a binary mask the same size as the input image. White areas are blitted, black areas are not blitted.
        * *alphaMask* - an alpha mask where each grayscale value maps how much of each image is shown.

        **RETURNS**

        A SimpleCV Image. The size will remain the same.

        **EXAMPLE**

        >>> topImg = Image("top.png")
        >>> bottomImg = Image("bottom.png")
        >>> mask = Image("mask.png")
        >>> aMask = Image("alpphaMask.png")
        >>> bottomImg.blit(top,pos=(100,100)).show()
        >>> bottomImg.blit(top,alpha=0.5).show()
        >>> bottomImg.blit(top,pos=(100,100),mask=mask).show()
        >>> bottomImg.blit(top,pos=(-10,-10)alphaMask=aMask).show()

        **SEE ALSO**

        :py:meth:`createBinaryMask`
        :py:meth:`createAlphaMask`

        """
        retVal = Image(self.getEmpty())
        cv.Copy(self.getBitmap(),retVal.getBitmap())

        w = img.width
        h = img.height

        if( pos is None ):
            pos = (0,0)

        (topROI, bottomROI) = self._rectOverlapROIs((img.width,img.height),(self.width,self.height),pos)

        if( alpha is not None ):
            cv.SetImageROI(img.getBitmap(),topROI);
            cv.SetImageROI(retVal.getBitmap(),bottomROI);
            a = float(alpha)
            b = float(1.00-a)
            g = float(0.00)
            cv.AddWeighted(img.getBitmap(),a,retVal.getBitmap(),b,g,retVal.getBitmap())
            cv.ResetImageROI(img.getBitmap());
            cv.ResetImageROI(retVal.getBitmap());
        elif( alphaMask is not None ):
            if( alphaMask is not None and (alphaMask.width != img.width or alphaMask.height != img.height ) ):
                logger.warning("Image.blit: your mask and image don't match sizes, if the mask doesn't fit, you can not blit! Try using the scale function.")
                return None

            cImg = img.crop(topROI[0],topROI[1],topROI[2],topROI[3])
            cMask = alphaMask.crop(topROI[0],topROI[1],topROI[2],topROI[3])
            retValC = retVal.crop(bottomROI[0],bottomROI[1],bottomROI[2],bottomROI[3])
            r = cImg.getEmpty(1)
            g = cImg.getEmpty(1)
            b = cImg.getEmpty(1)
            cv.Split(cImg.getBitmap(), b, g, r, None)
            rf=cv.CreateImage((cImg.width,cImg.height),cv.IPL_DEPTH_32F,1)
            gf=cv.CreateImage((cImg.width,cImg.height),cv.IPL_DEPTH_32F,1)
            bf=cv.CreateImage((cImg.width,cImg.height),cv.IPL_DEPTH_32F,1)
            af=cv.CreateImage((cImg.width,cImg.height),cv.IPL_DEPTH_32F,1)
            cv.ConvertScale(r,rf)
            cv.ConvertScale(g,gf)
            cv.ConvertScale(b,bf)
            cv.ConvertScale(cMask._getGrayscaleBitmap(),af)
            cv.ConvertScale(af,af,scale=(1.0/255.0))
            cv.Mul(rf,af,rf)
            cv.Mul(gf,af,gf)
            cv.Mul(bf,af,bf)

            dr = retValC.getEmpty(1)
            dg = retValC.getEmpty(1)
            db = retValC.getEmpty(1)
            cv.Split(retValC.getBitmap(), db, dg, dr, None)
            drf=cv.CreateImage((retValC.width,retValC.height),cv.IPL_DEPTH_32F,1)
            dgf=cv.CreateImage((retValC.width,retValC.height),cv.IPL_DEPTH_32F,1)
            dbf=cv.CreateImage((retValC.width,retValC.height),cv.IPL_DEPTH_32F,1)
            daf=cv.CreateImage((retValC.width,retValC.height),cv.IPL_DEPTH_32F,1)
            cv.ConvertScale(dr,drf)
            cv.ConvertScale(dg,dgf)
            cv.ConvertScale(db,dbf)
            cv.ConvertScale(cMask.invert()._getGrayscaleBitmap(),daf)
            cv.ConvertScale(daf,daf,scale=(1.0/255.0))
            cv.Mul(drf,daf,drf)
            cv.Mul(dgf,daf,dgf)
            cv.Mul(dbf,daf,dbf)

            cv.Add(rf,drf,rf)
            cv.Add(gf,dgf,gf)
            cv.Add(bf,dbf,bf)

            cv.ConvertScaleAbs(rf,r)
            cv.ConvertScaleAbs(gf,g)
            cv.ConvertScaleAbs(bf,b)

            cv.Merge(b,g,r,None,retValC.getBitmap())
            cv.SetImageROI(retVal.getBitmap(),bottomROI)
            cv.Copy(retValC.getBitmap(),retVal.getBitmap())
            cv.ResetImageROI(retVal.getBitmap())

        elif( mask is not None):
            if( mask is not None and (mask.width != img.width or mask.height != img.height ) ):
                logger.warning("Image.blit: your mask and image don't match sizes, if the mask doesn't fit, you can not blit! Try using the scale function. ")
                return None
            cv.SetImageROI(img.getBitmap(),topROI)
            cv.SetImageROI(mask.getBitmap(),topROI)
            cv.SetImageROI(retVal.getBitmap(),bottomROI)
            cv.Copy(img.getBitmap(),retVal.getBitmap(),mask.getBitmap())
            cv.ResetImageROI(img.getBitmap())
            cv.ResetImageROI(mask.getBitmap())
            cv.ResetImageROI(retVal.getBitmap())
        else:  #vanilla blit
            cv.SetImageROI(img.getBitmap(),topROI)
            cv.SetImageROI(retVal.getBitmap(),bottomROI)
            cv.Copy(img.getBitmap(),retVal.getBitmap())
            cv.ResetImageROI(img.getBitmap())
            cv.ResetImageROI(retVal.getBitmap())

        return retVal

    def sideBySide(self, image, side="right", scale=True ):
        """
        **SUMMARY**

        Combine two images as a side by side images. Great for before and after images.

        **PARAMETERS**

        * *side* - what side of this image to place the other image on.
          choices are ('left'/'right'/'top'/'bottom').

        * *scale* - if true scale the smaller of the two sides to match the
          edge touching the other image. If false we center the smaller
          of the two images on the edge touching the larger image.

        **RETURNS**

        A new image that is a combination of the two images.

        **EXAMPLE**

        >>> img = Image("lenna")
        >>> img2 = Image("orson_welles.jpg")
        >>> img3 = img.sideBySide(img2)

        **TODO**

        Make this accept a list of images.

        """
        #there is probably a cleaner way to do this, but I know I hit every case when they are enumerated
        retVal = None
        if( side == "top" ):
            #clever
            retVal = image.sideBySide(self,"bottom",scale)
        elif( side == "bottom" ):
            if( self.width > image.width ):
                if( scale ):
                    #scale the other image width to fit
                    resized = image.resize(w=self.width)
                    nW = self.width
                    nH = self.height + resized.height
                    newCanvas = cv.CreateImage((nW,nH), cv.IPL_DEPTH_8U, 3)
                    cv.SetZero(newCanvas)
                    cv.SetImageROI(newCanvas,(0,0,nW,self.height))
                    cv.Copy(self.getBitmap(),newCanvas)
                    cv.ResetImageROI(newCanvas)
                    cv.SetImageROI(newCanvas,(0,self.height,resized.width,resized.height))
                    cv.Copy(resized.getBitmap(),newCanvas)
                    cv.ResetImageROI(newCanvas)
                    retVal = Image(newCanvas,colorSpace=self._colorSpace)
                else:
                    nW = self.width
                    nH = self.height + image.height
                    newCanvas = cv.CreateImage((nW,nH), cv.IPL_DEPTH_8U, 3)
                    cv.SetZero(newCanvas)
                    cv.SetImageROI(newCanvas,(0,0,nW,self.height))
                    cv.Copy(self.getBitmap(),newCanvas)
                    cv.ResetImageROI(newCanvas)
                    xc = (self.width-image.width)/2
                    cv.SetImageROI(newCanvas,(xc,self.height,image.width,image.height))
                    cv.Copy(image.getBitmap(),newCanvas)
                    cv.ResetImageROI(newCanvas)
                    retVal = Image(newCanvas,colorSpace=self._colorSpace)
            else: #our width is smaller than the other image
                if( scale ):
                    #scale the other image width to fit
                    resized = self.resize(w=image.width)
                    nW = image.width
                    nH = resized.height + image.height
                    newCanvas = cv.CreateImage((nW,nH), cv.IPL_DEPTH_8U, 3)
                    cv.SetZero(newCanvas)
                    cv.SetImageROI(newCanvas,(0,0,resized.width,resized.height))
                    cv.Copy(resized.getBitmap(),newCanvas)
                    cv.ResetImageROI(newCanvas)
                    cv.SetImageROI(newCanvas,(0,resized.height,nW,image.height))
                    cv.Copy(image.getBitmap(),newCanvas)
                    cv.ResetImageROI(newCanvas)
                    retVal = Image(newCanvas,colorSpace=self._colorSpace)
                else:
                    nW = image.width
                    nH = self.height + image.height
                    newCanvas = cv.CreateImage((nW,nH), cv.IPL_DEPTH_8U, 3)
                    cv.SetZero(newCanvas)
                    xc = (image.width - self.width)/2
                    cv.SetImageROI(newCanvas,(xc,0,self.width,self.height))
                    cv.Copy(self.getBitmap(),newCanvas)
                    cv.ResetImageROI(newCanvas)
                    cv.SetImageROI(newCanvas,(0,self.height,image.width,image.height))
                    cv.Copy(image.getBitmap(),newCanvas)
                    cv.ResetImageROI(newCanvas)
                    retVal = Image(newCanvas,colorSpace=self._colorSpace)

        elif( side == "right" ):
            retVal = image.sideBySide(self,"left",scale)
        else: #default to left
            if( self.height > image.height ):
                if( scale ):
                    #scale the other image height to fit
                    resized = image.resize(h=self.height)
                    nW = self.width + resized.height
                    nH = self.height
                    newCanvas = cv.CreateImage((nW,nH), cv.IPL_DEPTH_8U, 3)
                    cv.SetZero(newCanvas)
                    cv.SetImageROI(newCanvas,(0,0,resized.width,resized.height))
                    cv.Copy(resized.getBitmap(),newCanvas)
                    cv.ResetImageROI(newCanvas)
                    cv.SetImageROI(newCanvas,(resized.width,0,self.width,self.height))
                    cv.Copy(self.getBitmap(),newCanvas)
                    cv.ResetImageROI(newCanvas)
                    retVal = Image(newCanvas,colorSpace=self._colorSpace)
                else:
                    nW = self.width+image.width
                    nH = self.height
                    newCanvas = cv.CreateImage((nW,nH), cv.IPL_DEPTH_8U, 3)
                    cv.SetZero(newCanvas)
                    yc = (self.height-image.height)/2
                    cv.SetImageROI(newCanvas,(0,yc,image.width,image.height))
                    cv.Copy(image.getBitmap(),newCanvas)
                    cv.ResetImageROI(newCanvas)
                    cv.SetImageROI(newCanvas,(image.width,0,self.width,self.height))
                    cv.Copy(self.getBitmap(),newCanvas)
                    cv.ResetImageROI(newCanvas)
                    retVal = Image(newCanvas,colorSpace=self._colorSpace)
            else: #our height is smaller than the other image
                if( scale ):
                    #scale our height to fit
                    resized = self.resize(h=image.height)
                    nW = image.width + resized.width
                    nH = image.height
                    newCanvas = cv.CreateImage((nW,nH), cv.IPL_DEPTH_8U, 3)
                    cv.SetZero(newCanvas)
                    cv.SetImageROI(newCanvas,(0,0,image.width,image.height))
                    cv.Copy(image.getBitmap(),newCanvas)
                    cv.ResetImageROI(newCanvas)
                    cv.SetImageROI(newCanvas,(image.width,0,resized.width,resized.height))
                    cv.Copy(resized.getBitmap(),newCanvas)
                    cv.ResetImageROI(newCanvas)
                    retVal = Image(newCanvas,colorSpace=self._colorSpace)
                else:
                    nW = image.width + self.width
                    nH = image.height
                    newCanvas = cv.CreateImage((nW,nH), cv.IPL_DEPTH_8U, 3)
                    cv.SetZero(newCanvas)
                    cv.SetImageROI(newCanvas,(0,0,image.width,image.height))
                    cv.Copy(image.getBitmap(),newCanvas)
                    cv.ResetImageROI(newCanvas)
                    yc = (image.height-self.height)/2
                    cv.SetImageROI(newCanvas,(image.width,yc,self.width,self.height))
                    cv.Copy(self.getBitmap(),newCanvas)
                    cv.ResetImageROI(newCanvas)
                    retVal = Image(newCanvas,colorSpace=self._colorSpace)
        return retVal


    def embiggen(self, size=None, color=Color.BLACK, pos=None):
        """
        **SUMMARY**

        Make the canvas larger but keep the image the same size.

        **PARAMETERS**

        * *size* - width and heigt tuple of the new canvas.

        * *color* - the color of the canvas

        * *pos* - the position of the top left corner of image on the new canvas,
          if none the image is centered.

        **RETURNS**

        The enlarged SimpleCV Image.

        **EXAMPLE**

        >>> img = Image("lenna")
        >>> img = img.embiggen((1024,1024),color=Color.BLUE)
        >>> img.show()

        """

        if( size == None or size[0] < self.width or size[1] < self.height ):
            logger.warning("image.embiggenCanvas: the size provided is invalid")
            return None

        newCanvas = cv.CreateImage(size, cv.IPL_DEPTH_8U, 3)
        cv.SetZero(newCanvas)
        newColor = cv.RGB(color[0],color[1],color[2])
        cv.AddS(newCanvas,newColor,newCanvas)
        topROI = None
        bottomROI = None
        if( pos is None ):
            pos = (((size[0]-self.width)/2),((size[1]-self.height)/2))

        (topROI, bottomROI) = self._rectOverlapROIs((self.width,self.height),size,pos)
        if( topROI is None or bottomROI is None):
            logger.warning("image.embiggenCanvas: the position of the old image doesn't make sense, there is no overlap")
            return None

        cv.SetImageROI(newCanvas, bottomROI)
        cv.SetImageROI(self.getBitmap(),topROI)
        cv.Copy(self.getBitmap(),newCanvas)
        cv.ResetImageROI(newCanvas)
        cv.ResetImageROI(self.getBitmap())
        return Image(newCanvas)



    def _rectOverlapROIs(self,top, bottom, pos):
        """
        top is a rectangle (w,h)
        bottom is a rectangle (w,h)
        pos is the top left corner of the top rectangle with respect to the bottom rectangle's top left corner
        method returns none if the two rectangles do not overlap. Otherwise returns the top rectangle's ROI (x,y,w,h)
        and the bottom rectangle's ROI (x,y,w,h)
        """
        # the position of the top rect coordinates give bottom top right = (0,0)
        tr = (pos[0]+top[0],pos[1])
        tl = pos
        br = (pos[0]+top[0],pos[1]+top[1])
        bl = (pos[0],pos[1]+top[1])
        # do an overlap test to weed out corner cases and errors
        def inBounds((w,h), (x,y)):
            retVal = True
            if( x < 0 or  y < 0 or x > w or y > h):
                retVal = False
            return retVal

        trc = inBounds(bottom,tr)
        tlc = inBounds(bottom,tl)
        brc = inBounds(bottom,br)
        blc = inBounds(bottom,bl)
        if( not trc and not tlc and not brc and not blc ): # no overlap
            return None,None
        elif( trc and tlc and brc and blc ): # easy case top is fully inside bottom
            tRet = (0,0,top[0],top[1])
            bRet = (pos[0],pos[1],top[0],top[1])
            return tRet,bRet
        # let's figure out where the top rectangle sits on the bottom
        # we clamp the corners of the top rectangle to live inside
        # the bottom rectangle and from that get the x,y,w,h
        tl = (np.clip(tl[0],0,bottom[0]),np.clip(tl[1],0,bottom[1]))
        br = (np.clip(br[0],0,bottom[0]),np.clip(br[1],0,bottom[1]))

        bx = tl[0]
        by = tl[1]
        bw = abs(tl[0]-br[0])
        bh = abs(tl[1]-br[1])
        # now let's figure where the bottom rectangle is in the top rectangle
        # we do the same thing with different coordinates
        pos = (-1*pos[0], -1*pos[1])
        #recalculate the bottoms's corners with respect to the top.
        tr = (pos[0]+bottom[0],pos[1])
        tl = pos
        br = (pos[0]+bottom[0],pos[1]+bottom[1])
        bl = (pos[0],pos[1]+bottom[1])
        tl = (np.clip(tl[0],0,top[0]), np.clip(tl[1],0,top[1]))
        br = (np.clip(br[0],0,top[0]), np.clip(br[1],0,top[1]))
        tx = tl[0]
        ty = tl[1]
        tw = abs(br[0]-tl[0])
        th = abs(br[1]-tl[1])
        return (tx,ty,tw,th),(bx,by,bw,bh)

    def createBinaryMask(self,color1=(0,0,0),color2=(255,255,255)):
        """
        **SUMMARY**

        Generate a binary mask of the image based on a range of rgb values.
        A binary mask is a black and white image where the white area is kept and the
        black area is removed.

        This method is used by specifying two colors as the range between the minimum and maximum
        values that will be masked white.

        **PARAMETERS**

        * *color1* - The starting color range for the mask..
        * *color2* - The end of the color range for the mask.

        **RETURNS**

        A binary (black/white) image mask as a SimpleCV Image.

        **EXAMPLE**

        >>> img = Image("lenna")
        >>> mask = img.createBinaryMask(color1=(0,128,128),color2=(255,255,255)
        >>> mask.show()

        **SEE ALSO**

        :py:meth:`createBinaryMask`
        :py:meth:`createAlphaMask`
        :py:meth:`blit`
        :py:meth:`threshold`

        """
        if( color1[0]-color2[0] == 0 or
            color1[1]-color2[1] == 0 or
            color1[2]-color2[2] == 0 ):
            logger.warning("No color range selected, the result will be black, returning None instead.")
            return None
        if( color1[0] > 255 or color1[0] < 0 or
            color1[1] > 255 or color1[1] < 0 or
            color1[2] > 255 or color1[2] < 0 or
            color2[0] > 255 or color2[0] < 0 or
            color2[1] > 255 or color2[1] < 0 or
            color2[2] > 255 or color2[2] < 0 ):
            logger.warning("One of the tuple values falls outside of the range of 0 to 255")
            return None

        r = self.getEmpty(1)
        g = self.getEmpty(1)
        b = self.getEmpty(1)

        rl = self.getEmpty(1)
        gl = self.getEmpty(1)
        bl = self.getEmpty(1)

        rh = self.getEmpty(1)
        gh = self.getEmpty(1)
        bh = self.getEmpty(1)

        cv.Split(self.getBitmap(),b,g,r,None);
        #the difference == 255 case is where open CV
        #kinda screws up, this should just be a white image
        if( abs(color1[0]-color2[0]) == 255 ):
            cv.Zero(rl)
            cv.AddS(rl,255,rl)
        #there is a corner case here where difference == 0
        #right now we throw an error on this case.
        #also we use the triplets directly as OpenCV is
        # SUPER FINICKY about the type of the threshold.
        elif( color1[0] < color2[0] ):
            cv.Threshold(r,rl,color1[0],255,cv.CV_THRESH_BINARY)
            cv.Threshold(r,rh,color2[0],255,cv.CV_THRESH_BINARY)
            cv.Sub(rl,rh,rl)
        else:
            cv.Threshold(r,rl,color2[0],255,cv.CV_THRESH_BINARY)
            cv.Threshold(r,rh,color1[0],255,cv.CV_THRESH_BINARY)
            cv.Sub(rl,rh,rl)


        if( abs(color1[1]-color2[1]) == 255 ):
            cv.Zero(gl)
            cv.AddS(gl,255,gl)
        elif( color1[1] < color2[1] ):
            cv.Threshold(g,gl,color1[1],255,cv.CV_THRESH_BINARY)
            cv.Threshold(g,gh,color2[1],255,cv.CV_THRESH_BINARY)
            cv.Sub(gl,gh,gl)
        else:
            cv.Threshold(g,gl,color2[1],255,cv.CV_THRESH_BINARY)
            cv.Threshold(g,gh,color1[1],255,cv.CV_THRESH_BINARY)
            cv.Sub(gl,gh,gl)

        if( abs(color1[2]-color2[2]) == 255 ):
            cv.Zero(bl)
            cv.AddS(bl,255,bl)
        elif( color1[2] < color2[2] ):
            cv.Threshold(b,bl,color1[2],255,cv.CV_THRESH_BINARY)
            cv.Threshold(b,bh,color2[2],255,cv.CV_THRESH_BINARY)
            cv.Sub(bl,bh,bl)
        else:
            cv.Threshold(b,bl,color2[2],255,cv.CV_THRESH_BINARY)
            cv.Threshold(b,bh,color1[2],255,cv.CV_THRESH_BINARY)
            cv.Sub(bl,bh,bl)


        cv.And(rl,gl,rl)
        cv.And(rl,bl,rl)
        return Image(rl)

    def applyBinaryMask(self, mask,bg_color=Color.BLACK):
        """
        **SUMMARY**

        Apply a binary mask to the image. The white areas of the mask will be kept,
        and the black areas removed. The removed areas will be set to the color of
        bg_color.

        **PARAMETERS**

        * *mask* - the binary mask image. White areas are kept, black areas are removed.
        * *bg_color* - the color of the background on the mask.

        **RETURNS**

        A binary (black/white) image mask as a SimpleCV Image.

        **EXAMPLE**

        >>> img = Image("lenna")
        >>> mask = img.createBinaryMask(color1=(0,128,128),color2=(255,255,255)
        >>> result = img.applyBinaryMask(mask)
        >>> result.show()

        **SEE ALSO**

        :py:meth:`createBinaryMask`
        :py:meth:`createAlphaMask`
        :py:meth:`applyBinaryMask`
        :py:meth:`blit`
        :py:meth:`threshold`

        """
        newCanvas = cv.CreateImage((self.width,self.height), cv.IPL_DEPTH_8U, 3)
        cv.SetZero(newCanvas)
        newBG = cv.RGB(bg_color[0],bg_color[1],bg_color[2])
        cv.AddS(newCanvas,newBG,newCanvas)
        if( mask.width != self.width or mask.height != self.height ):
            logger.warning("Image.applyBinaryMask: your mask and image don't match sizes, if the mask doesn't fit, you can't apply it! Try using the scale function. ")
            return None
        cv.Copy(self.getBitmap(),newCanvas,mask.getBitmap());
        return Image(newCanvas,colorSpace=self._colorSpace);

    def createAlphaMask(self, hue=60, hue_lb=None,hue_ub=None):
        """
        **SUMMARY**

        Generate a grayscale or binary mask image based either on a hue or an RGB triplet that can be used
        like an alpha channel. In the resulting mask, the hue/rgb_color will be treated as transparent (black).

        When a hue is used the mask is treated like an 8bit alpha channel.
        When an RGB triplet is used the result is a binary mask.
        rgb_thresh is a distance measure between a given a pixel and the mask value that we will
        add to the mask. For example, if rgb_color=(0,255,0) and rgb_thresh=5 then any pixel
        winthin five color values of the rgb_color will be added to the mask (e.g. (0,250,0),(5,255,0)....)

        Invert flips the mask values.


        **PARAMETERS**

        * *hue* - a hue used to generate the alpha mask.
        * *hue_lb* - the upper value  of a range of hue values to use.
        * *hue_ub* - the lower value  of a range of hue values to use.

        **RETURNS**

        A grayscale alpha mask as a SimpleCV Image.

        >>> img = Image("lenna")
        >>> mask = img.createAlphaMask(hue_lb=50,hue_ub=70)
        >>> mask.show()

        **SEE ALSO**

        :py:meth:`createBinaryMask`
        :py:meth:`createAlphaMask`
        :py:meth:`applyBinaryMask`
        :py:meth:`blit`
        :py:meth:`threshold`

        """

        if( hue<0 or hue > 180 ):
            logger.warning("Invalid hue color, valid hue range is 0 to 180.")

        if( self._colorSpace != ColorSpace.HSV ):
            hsv = self.toHSV()
        else:
            hsv = self
        h = hsv.getEmpty(1)
        s = hsv.getEmpty(1)
        retVal = hsv.getEmpty(1)
        mask = hsv.getEmpty(1)
        cv.Split(hsv.getBitmap(),h,None,s,None)
        hlut = np.zeros((256,1),dtype=uint8) #thankfully we're not doing a LUT on saturation
        if(hue_lb is not None and hue_ub is not None):
            hlut[hue_lb:hue_ub]=255
        else:
            hlut[hue] = 255
        cv.LUT(h,mask,cv.fromarray(hlut))
        cv.Copy(s,retVal,mask) #we'll save memory using hue
        return Image(retVal)


    def applyPixelFunction(self, theFunc):
        """
        **SUMMARY**

        apply a function to every pixel and return the result
        The function must be of the form int (r,g,b)=func((r,g,b))

        **PARAMETERS**

        * *theFunc* - a function pointer to a function of the form (r,g.b) = theFunc((r,g,b))

        **RETURNS**

        A simpleCV image after mapping the function to the image.

        **EXAMPLE**

        >>> def derp(pixels):
        >>>     return (int(b*.2),int(r*.3),int(g*.5))
        >>>
        >>> img = Image("lenna")
        >>> img2 = img.applyPixelFunction(derp)

        """
        #there should be a way to do this faster using numpy vectorize
        #but I can get vectorize to work with the three channels together... have to split them
        #TODO: benchmark this against vectorize
        pixels = np.array(self.getNumpy()).reshape(-1,3).tolist()
        result = np.array(map(theFunc,pixels),dtype=uint8).reshape(self.width,self.height,3)
        return Image(result)


    def integralImage(self,tilted=False):
        """
        **SUMMARY**

        Calculate the integral image and return it as a numpy array.
        The integral image gives the sum of all of the pixels above and to the
        right of a given pixel location. It is useful for computing Haar cascades.
        The return type is a numpy array the same size of the image. The integral
        image requires 32Bit values which are not easily supported by the SimpleCV
        Image class.

        **PARAMETERS**

        * *tilted*  - if tilted is true we tilt the image 45 degrees and then calculate the results.

        **RETURNS**

        A numpy array of the values.

        **EXAMPLE**

        >>> img = Image("logo")
        >>> derp = img.integralImage()

        **SEE ALSO**

        http://en.wikipedia.org/wiki/Summed_area_table
        """

        if(tilted):
            img2 = cv.CreateImage((self.width+1, self.height+1), cv.IPL_DEPTH_32F, 1)
            img3 = cv.CreateImage((self.width+1, self.height+1), cv.IPL_DEPTH_32F, 1)
            cv.Integral(self._getGrayscaleBitmap(),img3,None,img2)
        else:
            img2 = cv.CreateImage((self.width+1, self.height+1), cv.IPL_DEPTH_32F, 1)
            cv.Integral(self._getGrayscaleBitmap(),img2)
        return np.array(cv.GetMat(img2))


    def convolve(self,kernel = [[1,0,0],[0,1,0],[0,0,1]],center=None):
        """
        **SUMMARY**

        Convolution performs a shape change on an image.  It is similiar to
        something like a dilate.  You pass it a kernel in the form of a list, np.array, or cvMat

        **PARAMETERS**

        * *kernel* - The convolution kernel. As a cvArray, cvMat, or Numpy Array.
        * *center* - If true we use the center of the kernel.

        **RETURNS**

        The image after we apply the convolution.

        **EXAMPLE**

        >>> img = Image("sampleimages/simplecv.png")
        >>> kernel = [[1,0,0],[0,1,0],[0,0,1]]
        >>> conv = img.convolve()

        **SEE ALSO**

        http://en.wikipedia.org/wiki/Convolution

        """
        if(isinstance(kernel, list)):
            kernel = np.array(kernel)

        if(type(kernel)==np.ndarray):
            sz = kernel.shape
            kernel = kernel.astype(np.float32)
            myKernel = cv.CreateMat(sz[0], sz[1], cv.CV_32FC1)
            cv.SetData(myKernel, kernel.tostring(), kernel.dtype.itemsize * kernel.shape[1])
        elif(type(kernel)==cv.mat):
            myKernel = kernel
        else:
            logger.warning("Convolution uses numpy arrays or cv.mat type.")
            return None
        retVal = self.getEmpty(3)
        if(center is None):
            cv.Filter2D(self.getBitmap(),retVal,myKernel)
        else:
            cv.Filter2D(self.getBitmap(),retVal,myKernel,center)
        return Image(retVal)

    def findTemplate(self, template_image = None, threshold = 5, method = "SQR_DIFF_NORM", grayscale=True):
        """
        **SUMMARY**

        This function searches an image for a template image.  The template
        image is a smaller image that is searched for in the bigger image.
        This is a basic pattern finder in an image.  This uses the standard
        OpenCV template (pattern) matching and cannot handle scaling or rotation

        Template matching returns a match score for every pixel in the image.
        Often pixels that are near to each other and a close match to the template
        are returned as a match. If the threshold is set too low expect to get
        a huge number of values. The threshold parameter is in terms of the
        number of standard deviations from the mean match value you are looking

        For example, matches that are above three standard deviations will return
        0.1% of the pixels. In a 800x600 image this means there will be
        800*600*0.001 = 480 matches.

        This method returns the locations of wherever it finds a match above a
        threshold. Because of how template matching works, very often multiple
        instances of the template overlap significantly. The best approach is to
        find the centroid of all of these values. We suggest using an iterative
        k-means approach to find the centroids.


        **PARAMETERS**

        * *template_image* - The template image.
        * *threshold* - Int
        * *method* -

          * SQR_DIFF_NORM - Normalized square difference
          * SQR_DIFF      - Square difference
          * CCOEFF        -
          * CCOEFF_NORM   -
          * CCORR         - Cross correlation
          * CCORR_NORM    - Normalize cross correlation
        * *grayscale* - Boolean - If false, template Match is found using BGR image.
        
        **EXAMPLE**

        >>> image = Image("/path/to/img.png")
        >>> pattern_image = image.crop(100,100,100,100)
        >>> found_patterns = image.findTemplate(pattern_image)
        >>> found_patterns.draw()
        >>> image.show()

        **RETURNS**

        This method returns a FeatureSet of TemplateMatch objects.

        """
        if(template_image == None):
            logger.info( "Need image for matching")
            return

        if(template_image.width > self.width):
            logger.info( "Image too wide")
            return

        if(template_image.height > self.height):
            logger.info("Image too tall")
            return

        check = 0; # if check = 0 we want maximal value, otherwise minimal
        if(method is None or method == "" or method == "SQR_DIFF_NORM"):#minimal
            method = cv.CV_TM_SQDIFF_NORMED
            check = 1;
        elif(method == "SQR_DIFF"): #minimal
            method = cv.CV_TM_SQDIFF
            check = 1
        elif(method == "CCOEFF"): #maximal
            method = cv.CV_TM_CCOEFF
        elif(method == "CCOEFF_NORM"): #maximal
            method = cv.CV_TM_CCOEFF_NORMED
        elif(method == "CCORR"): #maximal
            method = cv.CV_TM_CCORR
        elif(method == "CCORR_NORM"): #maximal
            method = cv.CV_TM_CCORR_NORMED
        else:
            logger.warning("ooops.. I don't know what template matching method you are looking for.")
            return None
        #create new image for template matching computation
        matches = cv.CreateMat( (self.height - template_image.height + 1),
                                (self.width - template_image.width + 1),
                                cv.CV_32FC1)

        #choose template matching method to be used
        if grayscale:
            cv.MatchTemplate( self._getGrayscaleBitmap(), template_image._getGrayscaleBitmap(), matches, method )
        else:
            cv.MatchTemplate( self.getBitmap(), template_image.getBitmap(), matches, method )
        mean = np.mean(matches)
        sd = np.std(matches)
        if(check > 0):
            compute = np.where((matches < mean-threshold*sd) )
        else:
            compute = np.where((matches > mean+threshold*sd) )

        mapped = map(tuple, np.column_stack(compute))
        fs = FeatureSet()
        for location in mapped:
            fs.append(TemplateMatch(self, template_image, (location[1],location[0]), matches[location[0], location[1]]))

        #cluster overlapping template matches
        finalfs = FeatureSet()
        if( len(fs) > 0 ):
            finalfs.append(fs[0])
            for f in fs:
                match = False
                for f2 in finalfs:
                    if( f2._templateOverlaps(f) ): #if they overlap
                        f2.consume(f) #merge them
                        match = True
                        break

                if( not match ):
                    finalfs.append(f)

            for f in finalfs: #rescale the resulting clusters to fit the template size
                f.rescale(template_image.width,template_image.height)

            fs = finalfs

        return fs

    def findTemplateOnce(self, template_image = None, threshold = 0.2, method = "SQR_DIFF_NORM", grayscale=True):
        """
        **SUMMARY**

        This function searches an image for a single template image match.The template
        image is a smaller image that is searched for in the bigger image.
        This is a basic pattern finder in an image.  This uses the standard
        OpenCV template (pattern) matching and cannot handle scaling or rotation

        This method returns the single best match if and only if that
        match less than the threshold (greater than in the case of
        some methods).
        
        **PARAMETERS**

        * *template_image* - The template image.
        * *threshold* - Int
        * *method* -

          * SQR_DIFF_NORM - Normalized square difference
          * SQR_DIFF      - Square difference
          * CCOEFF        -
          * CCOEFF_NORM   -
          * CCORR         - Cross correlation
          * CCORR_NORM    - Normalize cross correlation
        * *grayscale* - Boolean - If false, template Match is found using BGR image.
        
        **EXAMPLE**

        >>> image = Image("/path/to/img.png")
        >>> pattern_image = image.crop(100,100,100,100)
        >>> found_patterns = image.findTemplateOnce(pattern_image)
        >>> found_patterns.draw()
        >>> image.show()

        **RETURNS**

        This method returns a FeatureSet of TemplateMatch objects.

        """
        if(template_image == None):
            logger.info( "Need image for template matching.")
            return

        if(template_image.width > self.width):
            logger.info( "Template image is too wide for the given image.")
            return

        if(template_image.height > self.height):
            logger.info("Template image too tall for the given image.")
            return

        check = 0; # if check = 0 we want maximal value, otherwise minimal
        if(method is None or method == "" or method == "SQR_DIFF_NORM"):#minimal
            method = cv.CV_TM_SQDIFF_NORMED
            check = 1;
        elif(method == "SQR_DIFF"): #minimal
            method = cv.CV_TM_SQDIFF
            check = 1
        elif(method == "CCOEFF"): #maximal
            method = cv.CV_TM_CCOEFF
        elif(method == "CCOEFF_NORM"): #maximal
            method = cv.CV_TM_CCOEFF_NORMED
        elif(method == "CCORR"): #maximal
            method = cv.CV_TM_CCORR
        elif(method == "CCORR_NORM"): #maximal
            method = cv.CV_TM_CCORR_NORMED
        else:
            logger.warning("ooops.. I don't know what template matching method you are looking for.")
            return None
        #create new image for template matching computation
        matches = cv.CreateMat( (self.height - template_image.height + 1),
                                (self.width - template_image.width + 1),
                                cv.CV_32FC1)

        #choose template matching method to be used
        if grayscale:
            cv.MatchTemplate( self._getGrayscaleBitmap(), template_image._getGrayscaleBitmap(), matches, method )
        else:
            cv.MatchTemplate( self.getBitmap(), template_image.getBitmap(), matches, method )
        mean = np.mean(matches)
        sd = np.std(matches)
        if(check > 0):
            if( np.min(matches) <= threshold ):
                compute = np.where( matches == np.min(matches) )
            else:
                return []
        else:
            if( np.max(matches) >= threshold ):
                compute = np.where( matches == np.max(matches) )
            else:
                return []
        mapped = map(tuple, np.column_stack(compute))
        fs = FeatureSet()
        for location in mapped:
            fs.append(TemplateMatch(self, template_image, (location[1],location[0]), matches[location[0], location[1]]))

        return fs


    def readText(self):
        """
        **SUMMARY**

        This function will return any text it can find using OCR on the
        image.

        Please note that it does not handle rotation well, so if you need
        it in your application try to rotate and/or crop the area so that
        the text would be the same way a document is read

        **RETURNS**

        A String

        **EXAMPLE**

        >>> img = Imgae("somethingwithtext.png")
        >>> text = img.readText()
        >>> print text

        **NOTE**

        If you're having run-time problems I feel bad for your son,
        I've got 99 problems but dependencies ain't one:

        http://code.google.com/p/tesseract-ocr/
        http://code.google.com/p/python-tesseract/

        """

        if(not OCR_ENABLED):
            return "Please install the correct OCR library required - http://code.google.com/p/tesseract-ocr/ http://code.google.com/p/python-tesseract/"

        api = tesseract.TessBaseAPI()
        api.SetOutputName("outputName")
        api.Init(".","eng",tesseract.OEM_DEFAULT)
        api.SetPageSegMode(tesseract.PSM_AUTO)


        jpgdata = StringIO()
        self.getPIL().save(jpgdata, "jpeg")
        jpgdata.seek(0)
        stringbuffer = jpgdata.read()
        result = tesseract.ProcessPagesBuffer(stringbuffer,len(stringbuffer),api)
        return result

    def findCircle(self,canny=100,thresh=350,distance=-1):
        """
        **SUMMARY**

        Perform the Hough Circle transform to extract _perfect_ circles from the image
        canny - the upper bound on a canny edge detector used to find circle edges.

        **PARAMETERS**

        * *thresh* - the threshold at which to count a circle. Small parts of a circle get
          added to the accumulator array used internally to the array. This value is the
          minimum threshold. Lower thresholds give more circles, higher thresholds give fewer circles.

        .. ::Warning:
          If this threshold is too high, and no circles are found the underlying OpenCV
          routine fails and causes a segfault.

        * *distance* - the minimum distance between each successive circle in pixels. 10 is a good
          starting value.

        **RETURNS**

        A feature set of Circle objects.

        **EXAMPLE**

        >>> img = Image("lenna")
        >>> circs = img.findCircles()
        >>> for c in circs:
        >>>    print c


        """
        storage = cv.CreateMat(self.width, 1, cv.CV_32FC3)
        #a distnace metric for how apart our circles should be - this is sa good bench mark
        if(distance < 0 ):
            distance = 1 + max(self.width,self.height)/50
        cv.HoughCircles(self._getGrayscaleBitmap(),storage, cv.CV_HOUGH_GRADIENT, 2, distance,canny,thresh)
        if storage.rows == 0:
            return None
        circs = np.asarray(storage)
        sz = circs.shape
        circleFS = FeatureSet()
        for i in range(sz[0]):
            circleFS.append(Circle(self,int(circs[i][0][0]),int(circs[i][0][1]),int(circs[i][0][2])))
        return circleFS

    def whiteBalance(self,method="Simple"):
        """
        **SUMMARY**

        Attempts to perform automatic white balancing.
        Gray World see: http://scien.stanford.edu/pages/labsite/2000/psych221/projects/00/trek/GWimages.html
        Robust AWB: http://scien.stanford.edu/pages/labsite/2010/psych221/projects/2010/JasonSu/robustawb.html
        http://scien.stanford.edu/pages/labsite/2010/psych221/projects/2010/JasonSu/Papers/Robust%20Automatic%20White%20Balance%20Algorithm%20using%20Gray%20Color%20Points%20in%20Images.pdf
        Simple AWB:
        http://www.ipol.im/pub/algo/lmps_simplest_color_balance/
        http://scien.stanford.edu/pages/labsite/2010/psych221/projects/2010/JasonSu/simplestcb.html



        **PARAMETERS**

        * *method* - The method to use for white balancing. Can be one of the following:

          * `Gray World <http://scien.stanford.edu/pages/labsite/2000/psych221/projects/00/trek/GWimages.html>`_

          * `Robust AWB <http://scien.stanford.edu/pages/labsite/2010/psych221/projects/2010/JasonSu/robustawb.html>`_

          * `Simple AWB <http://www.ipol.im/pub/algo/lmps_simplest_color_balance/>`_


        **RETURNS**

        A SimpleCV Image.

        **EXAMPLE**

        >>> img = Image("lenna")
        >>> img2 = img.whiteBalance()

        """
        img = self
        if(method=="GrayWorld"):
            avg = cv.Avg(img.getBitmap());
            bf = float(avg[0])
            gf = float(avg[1])
            rf = float(avg[2])
            af = (bf+gf+rf)/3.0
            if( bf == 0.00 ):
                b_factor = 1.00
            else:
                b_factor = af/bf

            if( gf == 0.00 ):
                g_factor = 1.00
            else:
                g_factor = af/gf

            if( rf == 0.00 ):
                r_factor = 1.00
            else:
                r_factor = af/rf

            b = img.getEmpty(1)
            g = img.getEmpty(1)
            r = img.getEmpty(1)
            cv.Split(self.getBitmap(), b, g, r, None)
            bfloat = cv.CreateImage((img.width, img.height), cv.IPL_DEPTH_32F, 1)
            gfloat = cv.CreateImage((img.width, img.height), cv.IPL_DEPTH_32F, 1)
            rfloat = cv.CreateImage((img.width, img.height), cv.IPL_DEPTH_32F, 1)

            cv.ConvertScale(b,bfloat,b_factor)
            cv.ConvertScale(g,gfloat,g_factor)
            cv.ConvertScale(r,rfloat,r_factor)

            (minB,maxB,minBLoc,maxBLoc) = cv.MinMaxLoc(bfloat)
            (minG,maxG,minGLoc,maxGLoc) = cv.MinMaxLoc(gfloat)
            (minR,maxR,minRLoc,maxRLoc) = cv.MinMaxLoc(rfloat)
            scale = max([maxR,maxG,maxB])
            sfactor = 1.00
            if(scale > 255 ):
                sfactor = 255.00/float(scale)

            cv.ConvertScale(bfloat,b,sfactor);
            cv.ConvertScale(gfloat,g,sfactor);
            cv.ConvertScale(rfloat,r,sfactor);

            retVal = img.getEmpty()
            cv.Merge(b,g,r,None,retVal);
            retVal = Image(retVal)
        elif( method == "Simple" ):
            thresh = 0.003
            sz = img.width*img.height
            tempMat = img.getNumpy()
            bcf = sss.cumfreq(tempMat[:,:,0], numbins=256)
            bcf = bcf[0] # get our cumulative histogram of values for this color

            blb = -1 #our upper bound
            bub = 256 # our lower bound
            lower_thresh = 0.00
            upper_thresh = 0.00
            #now find the upper and lower thresh% of our values live
            while( lower_thresh < thresh ):
                blb = blb+1
                lower_thresh = bcf[blb]/sz
            while( upper_thresh < thresh ):
                bub = bub-1
                upper_thresh = (sz-bcf[bub])/sz


            gcf = sss.cumfreq(tempMat[:,:,1], numbins=256)
            gcf = gcf[0]
            glb = -1 #our upper bound
            gub = 256 # our lower bound
            lower_thresh = 0.00
            upper_thresh = 0.00
            #now find the upper and lower thresh% of our values live
            while( lower_thresh < thresh ):
                glb = glb+1
                lower_thresh = gcf[glb]/sz
            while( upper_thresh < thresh ):
                gub = gub-1
                upper_thresh = (sz-gcf[gub])/sz


            rcf = sss.cumfreq(tempMat[:,:,2], numbins=256)
            rcf = rcf[0]
            rlb = -1 #our upper bound
            rub = 256 # our lower bound
            lower_thresh = 0.00
            upper_thresh = 0.00
            #now find the upper and lower thresh% of our values live
            while( lower_thresh < thresh ):
                rlb = rlb+1
                lower_thresh = rcf[rlb]/sz
            while( upper_thresh < thresh ):
                rub = rub-1
                upper_thresh = (sz-rcf[rub])/sz
            #now we create the scale factors for the remaining pixels
            rlbf = float(rlb)
            rubf = float(rub)
            glbf = float(glb)
            gubf = float(gub)
            blbf = float(blb)
            bubf = float(bub)

            rLUT = np.ones((256,1),dtype=uint8)
            gLUT = np.ones((256,1),dtype=uint8)
            bLUT = np.ones((256,1),dtype=uint8)
            for i in range(256):
                if(i <= rlb):
                    rLUT[i][0] = 0
                elif( i >= rub):
                    rLUT[i][0] = 255
                else:
                    rf = ((float(i)-rlbf)*255.00/(rubf-rlbf))
                    rLUT[i][0] = int(rf)
                if( i <= glb):
                    gLUT[i][0] = 0
                elif( i >= gub):
                    gLUT[i][0] = 255
                else:
                    gf = ((float(i)-glbf)*255.00/(gubf-glbf))
                    gLUT[i][0] = int(gf)
                if( i <= blb):
                    bLUT[i][0] = 0
                elif( i >= bub):
                    bLUT[i][0] = 255
                else:
                    bf = ((float(i)-blbf)*255.00/(bubf-blbf))
                    bLUT[i][0] = int(bf)
            retVal = img.applyLUT(bLUT,rLUT,gLUT)
        return retVal

    def applyLUT(self,rLUT=None,bLUT=None,gLUT=None):
        """
        **SUMMARY**

        Apply LUT allows you to apply a LUT (look up table) to the pixels in a image. Each LUT is just
        an array where each index in the array points to its value in the result image. For example
        rLUT[0]=255 would change all pixels where the red channel is zero to the value 255.

        **PARAMETERS**

        * *rLUT* - a tuple or np.array of size (256x1) with dtype=uint8.
        * *gLUT* - a tuple or np.array of size (256x1) with dtype=uint8.
        * *bLUT* - a tuple or np.array of size (256x1) with dtype=uint8.

        .. warning::
          The dtype is very important. Will throw the following error without it:
          error: dst.size() == src.size() && dst.type() == CV_MAKETYPE(lut.depth(), src.channels())


        **RETURNS**

        The SimpleCV image remapped using the LUT.

        **EXAMPLE**

        This example saturates the red channel:

        >>> rlut = np.ones((256,1),dtype=uint8)*255
        >>> img=img.applyLUT(rLUT=rlut)


        NOTE:

        -==== BUG NOTE ====-
        This method seems to error on the LUT map for some versions of OpenCV.
        I am trying to figure out why. -KAS
        """
        r = self.getEmpty(1)
        g = self.getEmpty(1)
        b = self.getEmpty(1)
        cv.Split(self.getBitmap(),b,g,r,None);
        if(rLUT is not None):
            cv.LUT(r,r,cv.fromarray(rLUT))
        if(gLUT is not None):
            cv.LUT(g,g,cv.fromarray(gLUT))
        if(bLUT is not None):
            cv.LUT(b,b,cv.fromarray(bLUT))
        temp = self.getEmpty()
        cv.Merge(b,g,r,None,temp)
        return Image(temp)


    def _getRawKeypoints(self,thresh=500.00,flavor="SURF", highQuality=1, forceReset=False):
        """
        .. _getRawKeypoints:
        This method finds keypoints in an image and returns them as the raw keypoints
        and keypoint descriptors. When this method is called it caches a the features
        and keypoints locally for quick and easy access.

        Parameters:
        min_quality - The minimum quality metric for SURF descriptors. Good values
                      range between about 300.00 and 600.00

        flavor - a string indicating the method to use to extract features.
                 A good primer on how feature/keypoint extractiors can be found here:

                 http://en.wikipedia.org/wiki/Feature_detection_(computer_vision)
                 http://www.cg.tu-berlin.de/fileadmin/fg144/Courses/07WS/compPhoto/Feature_Detection.pdf


                 "SURF" - extract the SURF features and descriptors. If you don't know
                 what to use, use this.
                 See: http://en.wikipedia.org/wiki/SURF

                 "STAR" - The STAR feature extraction algorithm
                 See: http://pr.willowgarage.com/wiki/Star_Detector

                 "FAST" - The FAST keypoint extraction algorithm
                 See: http://en.wikipedia.org/wiki/Corner_detection#AST_based_feature_detectors

                 All the flavour specified below are for OpenCV versions >= 2.4.0 :

                 "MSER" - Maximally Stable Extremal Regions algorithm

                 See: http://en.wikipedia.org/wiki/Maximally_stable_extremal_regions

                 "Dense" - Dense Scale Invariant Feature Transform.

                 See: http://www.vlfeat.org/api/dsift.html

                 "ORB" - The Oriented FAST and Rotated BRIEF

                 See: http://www.willowgarage.com/sites/default/files/orb_final.pdf

                 "SIFT" - Scale-invariant feature transform

                 See: http://en.wikipedia.org/wiki/Scale-invariant_feature_transform

                 "BRISK" - Binary Robust Invariant Scalable Keypoints

                  See: http://www.asl.ethz.ch/people/lestefan/personal/BRISK

                 "FREAK" - Fast Retina Keypoints

                  See: http://www.ivpe.com/freak.htm
                  Note: It's a keypoint descriptor and not a KeyPoint detector. SIFT KeyPoints
                  are detected and FERAK is used to extract keypoint descriptor.

        highQuality - The SURF descriptor comes in two forms, a vector of 64 descriptor
                      values and a vector of 128 descriptor values. The latter are "high"
                      quality descriptors.

        forceReset - If keypoints have already been calculated for this image those
                     keypoints are returned veresus recalculating the values. If
                     force reset is True we always recalculate the values, otherwise
                     we will used the cached copies.

        Returns:
        A tuple of keypoint objects and optionally a numpy array of the descriptors.

        Example:
        >>> img = Image("aerospace.jpg")
        >>> kp,d = img._getRawKeypoints()

        Notes:
        If you would prefer to work with the raw keypoints and descriptors each image keeps
        a local cache of the raw values. These are named:

        self._mKeyPoints # A tuple of keypoint objects
        See: http://opencv.itseez.com/modules/features2d/doc/common_interfaces_of_feature_detectors.html#keypoint-keypoint
        self._mKPDescriptors # The descriptor as a floating point numpy array
        self._mKPFlavor = "NONE" # The flavor of the keypoints as a string.

        See Also:
         ImageClass._getRawKeypoints(self,thresh=500.00,forceReset=False,flavor="SURF",highQuality=1)
         ImageClass._getFLANNMatches(self,sd,td)
         ImageClass.findKeypointMatch(self,template,quality=500.00,minDist=0.2,minMatch=0.4)
         ImageClass.drawKeypointMatches(self,template,thresh=500.00,minDist=0.15,width=1)

        """
        try:
            import cv2
            ver = cv2.__version__
            new_version = 0
            #For OpenCV versions till 2.4.0,  cv2.__versions__ are of the form "$Rev: 4557 $"
            if not ver.startswith('$Rev:'):
                if int(ver.replace('.','0'))>=20400:
                    new_version = 1
                if int(ver.replace('.','0'))>=20402:
                    new_version = 2
                if int(ver.replace('.','0'))>=20403:
                    new_version = 3
        except:
            logger.warning("Can't run Keypoints without OpenCV >= 2.3.0")
            return

        if( forceReset ):
            self._mKeyPoints = None
            self._mKPDescriptors = None

        if( not(self._mKeyPoints) or self._mKPFlavor != flavor ):
            if ( new_version == 0):
                if( flavor == "SURF" ):
                    surfer = cv2.SURF(thresh,_extended=highQuality,_upright=1)
                    self._mKeyPoints,self._mKPDescriptors = surfer.detect(self.getGrayNumpy(),None,False)
                    if( len(self._mKPDescriptors) == 0 ):
                        return None, None

                    if( highQuality == 1 ):
                        self._mKPDescriptors = self._mKPDescriptors.reshape((-1,128))
                    else:
                        self._mKPDescriptors = self._mKPDescriptors.reshape((-1,64))

                    self._mKPFlavor = "SURF"
                    del surfer

                elif( flavor == "FAST" and not (int(ver.split(' ')[1])>=4557)) :
                    faster = cv2.FastFeatureDetector(threshold=int(thresh),nonmaxSuppression=True)
                    self._mKeyPoints = faster.detect(self.getGrayNumpy())
                    self._mKPDescriptors = None
                    self._mKPFlavor = "FAST"
                    del faster

                #elif( flavor == "MSER"):
                #    mserer = cv2.MSER()
                #    self._mKeyPoints = mserer.detect(self.getGrayNumpy(),None)
                #    self._mKPDescriptors = None
                #    self._mKPFlavor = "MSER"
                #    del mserer

                elif( flavor == "STAR"):
                    starer = cv2.StarDetector()
                    self._mKeyPoints = starer.detect(self.getGrayNumpy())
                    self._mKPDescriptors = None
                    self._mKPFlavor = "STAR"
                    del starer

            elif( new_version >= 2 and flavor in ["SURF", "FAST", "FREAK"] ):
                if( flavor == "SURF" and new_version==2):
                    surfer = cv2.SURF(hessianThreshold=thresh,extended=highQuality,upright=1)
                    #mask = self.getGrayNumpy()
                    #mask.fill(255)
                    self._mKeyPoints,self._mKPDescriptors = surfer.detect(self.getGrayNumpy(),None,useProvidedKeypoints = False)
                    if( len(self._mKPDescriptors) == 0 ):
                        return None, None

                    if( highQuality == 1 ):
                        self._mKPDescriptors = self._mKPDescriptors.reshape((-1,128))
                    else:
                        self._mKPDescriptors = self._mKPDescriptors.reshape((-1,64))

                    self._mKPFlavor = "SURF"
                    del surfer

                elif( flavor == "FREAK" ):
                    detector = cv2.FeatureDetector_create("SIFT")
                    extractor = cv2.DescriptorExtractor_create("FREAK")
                    self._mKeyPoints = detector.detect(self.getGrayNumpyCv2())
                    self._mKeyPoints, self._mKPDescriptors = extractor.compute(self.getGrayNumpyCv2(), self._mKeyPoints)
                    self._mKPFlavor = "SURF"
                    del detector
                    del extractor


                if( flavor == "SURF" and new_version==3):
                    surfer = cv2.SURF(hessianThreshold=thresh,extended=highQuality,upright=1)
                    self._mKeyPoints,self._mKPDescriptors = surfer.detectAndCompute(self.getGrayNumpy(),None,useProvidedKeypoints = False)
                    if( len(self._mKPDescriptors) == 0 ):
                        return None, None

                    if( highQuality == 1 ):
                        self._mKPDescriptors = self._mKPDescriptors.reshape((-1,128))
                    else:
                        self._mKPDescriptors = self._mKPDescriptors.reshape((-1,64))

                    self._mKPFlavor = "SURF"
                    del surfer

                elif( flavor == "FAST" ):
                    faster = cv2.FastFeatureDetector(threshold=int(thresh),nonmaxSuppression=True)
                    self._mKeyPoints = faster.detect(self.getGrayNumpy())
                    self._mKPDescriptors = None
                    self._mKPFlavor = "FAST"
                    del faster

            elif( new_version >=1  and flavor in ["ORB", "SIFT", "SURF", "BRISK"] ):
                FeatureDetector = cv2.FeatureDetector_create(flavor)
                DescriptorExtractor = cv2.DescriptorExtractor_create(flavor)
                self._mKeyPoints = FeatureDetector.detect(self.getGrayNumpy())
                self._mKeyPoints,self._mKPDescriptors = DescriptorExtractor.compute(self.getGrayNumpy(),self._mKeyPoints)
                if( self._mKPDescriptors == None or len(self._mKPDescriptors) == 0 ):
                    return None, None
                self._mKPFlavor = flavor
                del FeatureDetector

            elif( new_version >= 1 and flavor in ["FAST", "STAR", "MSER", "Dense"] ):
                FeatureDetector = cv2.FeatureDetector_create(flavor)
                self._mKeyPoints = FeatureDetector.detect(self.getGrayNumpy())
                self._mKPDescriptors = None
                self._mKPFlavor = flavor
                del FeatureDetector

            else:
                logger.warning("ImageClass.Keypoints: I don't know the method you want to use")
                return None, None

        return self._mKeyPoints,self._mKPDescriptors

    def _getFLANNMatches(self,sd,td):
        """
        Summary:
        This method does a fast local approximate nearest neighbors (FLANN) calculation between two sets
        of feature vectors. The result are two numpy arrays the first one is a list of indexes of the
        matches and the second one is the match distance value. For the match indices or idx, the index
        values correspond to the values of td, and the value in the array is the index in td. I.
        I.e. j = idx[i] is where td[i] matches sd[j].
        The second numpy array, at the index i is the match distance between td[i] and sd[j].
        Lower distances mean better matches.

        Parameters:
        sd - A numpy array of feature vectors of any size.
        td - A numpy array of feature vectors of any size, this vector is used for indexing
             and the result arrays will have a length matching this vector.

        Returns:
        Two numpy arrays, the first one, idx, is the idx of the matches of the vector td with sd.
        The second one, dist, is the distance value for the closest match.

        Example:
        >>> kpt,td = img1._getRawKeypoints() # t is template
        >>> kps,sd = img2._getRawKeypoints() # s is source
        >>> idx,dist = img1._getFLANNMatches(sd,td)
        >>> j = idx[42]
        >>> print kps[j] # matches kp 42
        >>> print dist[i] # the match quality.

        Notes:
        If you would prefer to work with the raw keypoints and descriptors each image keeps
        a local cache of the raw values. These are named:

        self._mKeyPoints # A tuple of keypoint objects
        See: http://opencv.itseez.com/modules/features2d/doc/common_interfaces_of_feature_detectors.html#keypoint-keypoint
        self._mKPDescriptors # The descriptor as a floating point numpy array
        self._mKPFlavor = "NONE" # The flavor of the keypoints as a string.

        See:
         ImageClass._getRawKeypoints(self,thresh=500.00,forceReset=False,flavor="SURF",highQuality=1)
         ImageClass._getFLANNMatches(self,sd,td)
         ImageClass.drawKeypointMatches(self,template,thresh=500.00,minDist=0.15,width=1)
         ImageClass.findKeypoints(self,min_quality=300.00,flavor="SURF",highQuality=False )
         ImageClass.findKeypointMatch(self,template,quality=500.00,minDist=0.2,minMatch=0.4)
        """
        try:
            import cv2
        except:
            logger.warning("Can't run FLANN Matches without OpenCV >= 2.3.0")
            return
        FLANN_INDEX_KDTREE = 1  # bug: flann enums are missing
        flann_params = dict(algorithm = FLANN_INDEX_KDTREE, trees = 4)
        flann = cv2.flann_Index(sd, flann_params)
        idx, dist = flann.knnSearch(td, 1, params = {}) # bug: need to provide empty dict
        del flann
        return idx,dist

    def drawKeypointMatches(self,template,thresh=500.00,minDist=0.15,width=1):
        """
        **SUMMARY**

        Draw keypoints draws a side by side representation of two images, calculates
        keypoints for both images, determines the keypoint correspondences, and then draws
        the correspondences. This method is helpful for debugging keypoint calculations
        and also looks really cool :) .  The parameters mirror the parameters used
        for findKeypointMatches to assist with debugging

        **PARAMETERS**

        * *template* - A template image.
        * *quality* - The feature quality metric. This can be any value between about 300 and 500. Higher
          values should return fewer, but higher quality features.
        * *minDist* - The value below which the feature correspondence is considered a match. This
          is the distance between two feature vectors. Good values are between 0.05 and 0.3
        * *width* - The width of the drawn line.

        **RETURNS**

        A side by side image of the template and source image with each feature correspondence
        draw in a different color.

        **EXAMPLE**

        >>> img = cam.getImage()
        >>> template = Image("myTemplate.png")
        >>> result = img.drawKeypointMatches(self,template,300.00,0.4):

        **NOTES**

        If you would prefer to work with the raw keypoints and descriptors each image keeps
        a local cache of the raw values. These are named:

        self._mKeyPoints # A tuple of keypoint objects
        See: http://opencv.itseez.com/modules/features2d/doc/common_interfaces_of_feature_detectors.html#keypoint-keypoint
        self._mKPDescriptors # The descriptor as a floating point numpy array
        self._mKPFlavor = "NONE" # The flavor of the keypoints as a string.

        **SEE ALSO**

        :py:meth:`drawKeypointMatches`
        :py:meth:`findKeypoints`
        :py:meth:`findKeypointMatch`

        """
        if template == None:
            return None

        resultImg = template.sideBySide(self,scale=False)
        hdif = (self.height-template.height)/2
        skp,sd = self._getRawKeypoints(thresh)
        tkp,td = template._getRawKeypoints(thresh)
        if( td == None or sd == None ):
            logger.warning("We didn't get any descriptors. Image might be too uniform or blurry." )
            return resultImg
        template_points = float(td.shape[0])
        sample_points = float(sd.shape[0])
        magic_ratio = 1.00
        if( sample_points > template_points ):
            magic_ratio = float(sd.shape[0])/float(td.shape[0])

        idx,dist = self._getFLANNMatches(sd,td) # match our keypoint descriptors
        p = dist[:,0]
        result = p*magic_ratio < minDist #, = np.where( p*magic_ratio < minDist )
        for i in range(0,len(idx)):
            if( result[i] ):
                pt_a = (tkp[i].pt[1], tkp[i].pt[0]+hdif)
                pt_b = (skp[idx[i]].pt[1]+template.width,skp[idx[i]].pt[0])
                resultImg.drawLine(pt_a,pt_b,color=Color.getRandom(),thickness=width)
        return resultImg


    def findKeypointMatch(self,template,quality=500.00,minDist=0.2,minMatch=0.4):
        """
        **SUMMARY**

        findKeypointMatch allows you to match a template image with another image using
        SURF keypoints. The method extracts keypoints from each image, uses the Fast Local
        Approximate Nearest Neighbors algorithm to find correspondences between the feature
        points, filters the correspondences based on quality, and then, attempts to calculate
        a homography between the two images. This homography allows us to draw a matching
        bounding box in the source image that corresponds to the template. This method allows
        you to perform matchs the ordinarily fail when using the findTemplate method.
        This method should be able to handle a reasonable changes in camera orientation and
        illumination. Using a template that is close to the target image will yield much
        better results.

        .. Warning::
          This method is only capable of finding one instance of the template in an image.
          If more than one instance is visible the homography calculation and the method will
          fail.

        **PARAMETERS**

        * *template* - A template image.
        * *quality* - The feature quality metric. This can be any value between about 300 and 500. Higher
          values should return fewer, but higher quality features.
        * *minDist* - The value below which the feature correspondence is considered a match. This
          is the distance between two feature vectors. Good values are between 0.05 and 0.3
        * *minMatch* - The percentage of features which must have matches to proceed with homography calculation.
          A value of 0.4 means 40% of features must match. Higher values mean better matches
          are used. Good values are between about 0.3 and 0.7


        **RETURNS**

        If a homography (match) is found this method returns a feature set with a single
        KeypointMatch feature. If no match is found None is returned.

        **EXAMPLE**

        >>> template = Image("template.png")
        >>> img = camera.getImage()
        >>> fs = img.findKeypointMatch(template)
        >>> if( fs is not None ):
        >>>      fs.draw()
        >>>      img.show()

        **NOTES**

        If you would prefer to work with the raw keypoints and descriptors each image keeps
        a local cache of the raw values. These are named:

        | self._mKeyPoints # A Tuple of keypoint objects
        | self._mKPDescriptors # The descriptor as a floating point numpy array
        | self._mKPFlavor = "NONE" # The flavor of the keypoints as a string.
        | `See Documentation <http://opencv.itseez.com/modules/features2d/doc/common_interfaces_of_feature_detectors.html#keypoint-keypoint>`_

        **SEE ALSO**

        :py:meth:`_getRawKeypoints`
        :py:meth:`_getFLANNMatches`
        :py:meth:`drawKeypointMatches`
        :py:meth:`findKeypoints`

        """
        try:
            import cv2
        except:
            warnings.warn("Can't Match Keypoints without OpenCV >= 2.3.0")
            return
            
        if template == None:
          return None
        fs = FeatureSet()
        skp,sd = self._getRawKeypoints(quality)
        tkp,td = template._getRawKeypoints(quality)
        if( skp == None or tkp == None ):
            warnings.warn("I didn't get any keypoints. Image might be too uniform or blurry." )
            return None

        template_points = float(td.shape[0])
        sample_points = float(sd.shape[0])
        magic_ratio = 1.00
        if( sample_points > template_points ):
            magic_ratio = float(sd.shape[0])/float(td.shape[0])

        idx,dist = self._getFLANNMatches(sd,td) # match our keypoint descriptors
        p = dist[:,0]
        result = p*magic_ratio < minDist #, = np.where( p*magic_ratio < minDist )
        pr = result.shape[0]/float(dist.shape[0])

        if( pr > minMatch and len(result)>4 ): # if more than minMatch % matches we go ahead and get the data
            lhs = []
            rhs = []
            for i in range(0,len(idx)):
                if( result[i] ):
                    lhs.append((tkp[i].pt[1], tkp[i].pt[0]))
                    rhs.append((skp[idx[i]].pt[0], skp[idx[i]].pt[1]))
            
            rhs_pt = np.array(rhs)
            lhs_pt = np.array(lhs)
            if( len(rhs_pt) < 16 or len(lhs_pt) < 16 ):
                return None
            homography = []
            (homography,mask) = cv2.findHomography(lhs_pt,rhs_pt,cv2.RANSAC, ransacReprojThreshold=1.0 )
            w = template.width
            h = template.height
            
            pts = np.array([[0,0],[0,h],[w,h],[w,0]], dtype="float32")
            
            pPts = cv2.perspectiveTransform(np.array([pts]), homography)
            
            pt0i = (pPts[0][0][1], pPts[0][0][0])
            pt1i = (pPts[0][1][1], pPts[0][1][0])
            pt2i = (pPts[0][2][1], pPts[0][2][0])
            pt3i = (pPts[0][3][1], pPts[0][3][0])
            
            #construct the feature set and return it.
            fs = FeatureSet() 
            fs.append(KeypointMatch(self,template,(pt0i,pt1i,pt2i,pt3i),homography))
            #the homography matrix is necessary for many purposes like image stitching.
            #fs.append(homography) # No need to add homography as it is already being
            #added in KeyPointMatch class.
            return fs
        else:
            return None


    def findKeypoints(self,min_quality=300.00,flavor="SURF",highQuality=False ):
        """
        **SUMMARY**

        This method finds keypoints in an image and returns them as a feature set.
        Keypoints are unique regions in an image that demonstrate some degree of
        invariance to changes in camera pose and illumination. They are helpful
        for calculating homographies between camera views, object rotations, and
        multiple view overlaps.

        We support four keypoint detectors and only one form of keypoint descriptors.
        Only the surf flavor of keypoint returns feature and descriptors at this time.

        **PARAMETERS**

        * *min_quality* - The minimum quality metric for SURF descriptors. Good values
          range between about 300.00 and 600.00

        * *flavor* - a string indicating the method to use to extract features.
          A good primer on how feature/keypoint extractiors can be found in
          `feature detection on wikipedia <http://en.wikipedia.org/wiki/Feature_detection_(computer_vision)>`_
          and
          `this tutorial. <http://www.cg.tu-berlin.de/fileadmin/fg144/Courses/07WS/compPhoto/Feature_Detection.pdf>`_


          * "SURF" - extract the SURF features and descriptors. If you don't know
            what to use, use this.

            See: http://en.wikipedia.org/wiki/SURF

          * "STAR" - The STAR feature extraction algorithm

            See: http://pr.willowgarage.com/wiki/Star_Detector

          * "FAST" - The FAST keypoint extraction algorithm

            See: http://en.wikipedia.org/wiki/Corner_detection#AST_based_feature_detectors

          All the flavour specified below are for OpenCV versions >= 2.4.0 :

          * "MSER" - Maximally Stable Extremal Regions algorithm

            See: http://en.wikipedia.org/wiki/Maximally_stable_extremal_regions

          * "Dense" -

          * "ORB" - The Oriented FAST and Rotated BRIEF

            See: http://www.willowgarage.com/sites/default/files/orb_final.pdf

          * "SIFT" - Scale-invariant feature transform

            See: http://en.wikipedia.org/wiki/Scale-invariant_feature_transform

          * "BRISK" - Binary Robust Invariant Scalable Keypoints

            See: http://www.asl.ethz.ch/people/lestefan/personal/BRISK

           * "FREAK" - Fast Retina Keypoints

             See: http://www.ivpe.com/freak.htm
             Note: It's a keypoint descriptor and not a KeyPoint detector. SIFT KeyPoints
             are detected and FERAK is used to extract keypoint descriptor.

        * *highQuality* - The SURF descriptor comes in two forms, a vector of 64 descriptor
          values and a vector of 128 descriptor values. The latter are "high"
          quality descriptors.

        **RETURNS**

        A feature set of KeypointFeatures. These KeypointFeatures let's you draw each
        feature, crop the features, get the feature descriptors, etc.

        **EXAMPLE**

        >>> img = Image("aerospace.jpg")
        >>> fs = img.findKeypoints(flavor="SURF",min_quality=500,highQuality=True)
        >>> fs = fs.sortArea()
        >>> fs[-1].draw()
        >>> img.draw()

        **NOTES**

        If you would prefer to work with the raw keypoints and descriptors each image keeps
        a local cache of the raw values. These are named:

        :py:meth:`_getRawKeypoints`
        :py:meth:`_getFLANNMatches`
        :py:meth:`drawKeypointMatches`
        :py:meth:`findKeypoints`

        """
        try:
            import cv2
        except:
            logger.warning("Can't use Keypoints without OpenCV >= 2.3.0")
            return None

        fs = FeatureSet()
        kp = []
        d = []
        if highQuality:
            kp,d = self._getRawKeypoints(thresh=min_quality,forceReset=True,flavor=flavor,highQuality=1)
        else:
            kp,d = self._getRawKeypoints(thresh=min_quality,forceReset=True,flavor=flavor,highQuality=0)

        if( flavor in ["ORB", "SIFT", "SURF", "BRISK", "FREAK"]  and kp!=None and d !=None ):
            for i in range(0,len(kp)):
                fs.append(KeyPoint(self,kp[i],d[i],flavor))
        elif(flavor in ["FAST", "STAR", "MSER", "Dense"] and kp!=None ):
            for i in range(0,len(kp)):
                fs.append(KeyPoint(self,kp[i],None,flavor))
        else:
            logger.warning("ImageClass.Keypoints: I don't know the method you want to use")
            return None

        return fs

    def findMotion(self, previous_frame, window=11, method='BM', aggregate=True):
        """
        **SUMMARY**

        findMotion performs an optical flow calculation. This method attempts to find
        motion between two subsequent frames of an image. You provide it
        with the previous frame image and it returns a feature set of motion
        fetures that are vectors in the direction of motion.

        **PARAMETERS**

        * *previous_frame* - The last frame as an Image.
        * *window* - The block size for the algorithm. For the the HS and LK methods
          this is the regular sample grid at which we return motion samples.
          For the block matching method this is the matching window size.
        * *method* - The algorithm to use as a string.
          Your choices are:

          * 'BM' - default block matching robust but slow - if you are unsure use this.

          * 'LK' - `Lucas-Kanade method <http://en.wikipedia.org/wiki/Lucas%E2%80%93Kanade_method>`_

          * 'HS' - `Horn-Schunck method <http://en.wikipedia.org/wiki/Horn%E2%80%93Schunck_method>`_

        * *aggregate* - If aggregate is true, each of our motion features is the average of
          motion around the sample grid defined by window. If aggregate is false
          we just return the the value as sampled at the window grid interval. For
          block matching this flag is ignored.

        **RETURNS**

        A featureset of motion objects.

        **EXAMPLES**

        >>> cam = Camera()
        >>> img1 = cam.getImage()
        >>> img2 = cam.getImage()
        >>> motion = img2.findMotion(img1)
        >>> motion.draw()
        >>> img2.show()

        **SEE ALSO**

        :py:class:`Motion`
        :py:class:`FeatureSet`

        """
        try:
            import cv2
            ver = cv2.__version__
            #For OpenCV versions till 2.4.0,  cv2.__versions__ are of the form "$Rev: 4557 $"
            if not ver.startswith('$Rev:') :
                if int(ver.replace('.','0'))>=20400 :
                    FLAG_VER = 1
                    if (window > 9):
                        window = 9
            else :
                FLAG_VER = 0
        except :
            FLAG_VER = 0

        if( self.width != previous_frame.width or self.height != previous_frame.height):
            logger.warning("ImageClass.getMotion: To find motion the current and previous frames must match")
            return None
        fs = FeatureSet()
        max_mag = 0.00

        if( method == "LK" or method == "HS" ):
            # create the result images.
            xf = cv.CreateImage((self.width, self.height), cv.IPL_DEPTH_32F, 1)
            yf = cv.CreateImage((self.width, self.height), cv.IPL_DEPTH_32F, 1)
            win = (window,window)
            if( method == "LK" ):
                cv.CalcOpticalFlowLK(self._getGrayscaleBitmap(),previous_frame._getGrayscaleBitmap(),win,xf,yf)
            else:
                cv.CalcOpticalFlowHS(previous_frame._getGrayscaleBitmap(),self._getGrayscaleBitmap(),0,xf,yf,1.0,(cv.CV_TERMCRIT_ITER | cv.CV_TERMCRIT_EPS, 10, 0.01))

            w = math.floor((float(window))/2.0)
            cx = ((self.width-window)/window)+1 #our sample rate
            cy = ((self.height-window)/window)+1
            vx = 0.00
            vy = 0.00
            for x in range(0,int(cx)): # go through our sample grid
                for y in range(0,int(cy)):
                    xi = (x*window)+w # calculate the sample point
                    yi = (y*window)+w
                    if( aggregate ):
                        lowx = int(xi-w)
                        highx = int(xi+w)
                        lowy = int(yi-w)
                        highy = int(yi+w)
                        xderp = xf[lowy:highy,lowx:highx] # get the average x/y components in the output
                        yderp = yf[lowy:highy,lowx:highx]
                        vx = np.average(xderp)
                        vy = np.average(yderp)
                    else: # other wise just sample
                        vx = xf[yi,xi]
                        vy = yf[yi,xi]

                    mag = (vx*vx)+(vy*vy)
                    if(mag > max_mag): # calculate the max magnitude for normalizing our vectors
                        max_mag = mag
                    fs.append(Motion(self,xi,yi,vx,vy,window)) # add the sample to the feature set

        elif( method == "BM"):
            # In the interest of keep the parameter list short
            # I am pegging these to the window size.
            # For versions with OpenCV 2.4.0 and below.
            if ( FLAG_VER==0):
                block = (window,window) # block size
                shift = (int(window*1.2),int(window*1.2)) # how far to shift the block
                spread = (window*2,window*2) # the search windows.
                wv = (self.width - block[0]) / shift[0] # the result image size
                hv = (self.height - block[1]) / shift[1]
                xf = cv.CreateMat(hv, wv, cv.CV_32FC1)
                yf = cv.CreateMat(hv, wv, cv.CV_32FC1)
                cv.CalcOpticalFlowBM(previous_frame._getGrayscaleBitmap(),self._getGrayscaleBitmap(),block,shift,spread,0,xf,yf)

            #For versions with OpenCV 2.4.0 and above.
            elif ( FLAG_VER==1) :
                block = (window,window) # block size
                shift = (int(window*0.2),int(window*0.2)) # how far to shift the block
                spread = (window,window) # the search windows.
                wv = self.width-block[0]+shift[0]
                hv = self.height-block[1]+shift[1]
                xf = cv.CreateImage((wv,hv), cv.IPL_DEPTH_32F, 1)
                yf = cv.CreateImage((wv,hv), cv.IPL_DEPTH_32F, 1)
                cv.CalcOpticalFlowBM(previous_frame._getGrayscaleBitmap(),self._getGrayscaleBitmap(),block,shift,spread,0,xf,yf)

            for x in range(0,int(wv)): # go through the sample grid
                for y in range(0,int(hv)):
                    xi = (shift[0]*(x))+block[0] #where on the input image the samples live
                    yi = (shift[1]*(y))+block[1]
                    vx = xf[y,x] # the result image values
                    vy = yf[y,x]
                    fs.append(Motion(self,xi,yi,vx,vy,window)) # add the feature
                    mag = (vx*vx)+(vy*vy) # same the magnitude
                    if(mag > max_mag):
                        max_mag = mag
        else:
            logger.warning("ImageClass.findMotion: I don't know what algorithm you want to use. Valid method choices are Block Matching -> \"BM\" Horn-Schunck -> \"HS\" and Lucas-Kanade->\"LK\" ")
            return None

        max_mag = math.sqrt(max_mag) # do the normalization
        for f in fs:
            f.normalizeTo(max_mag)

        return fs



    def _generatePalette(self,bins,hue, centroids = None):
        """
        **SUMMARY**

        This is the main entry point for palette generation. A palette, for our purposes,
        is a list of the main colors in an image. Creating a palette with 10 bins, tries
        to cluster the colors in rgb space into ten distinct groups. In hue space we only
        look at the hue channel. All of the relevant palette data is cached in the image
        class.

        **PARAMETERS**

        * *bins* - an integer number of bins into which to divide the colors in the image.
        * *hue* - if hue is true we do only cluster on the image hue values.
        * *centroids* - A list of tuples that are the initial k-means estimates. This is handy if you want consisten results from the palettize.

        **RETURNS**

        Nothing, but creates the image's cached values for:

        self._mDoHuePalette
        self._mPaletteBins
        self._mPalette
        self._mPaletteMembers
        self._mPalettePercentages


        **EXAMPLE**

        >>> img._generatePalette(bins=42)

        **NOTES**

        The hue calculations should be siginificantly faster than the generic RGB calculation as
        it works in a one dimensional space. Sometimes the underlying scipy method freaks out
        about k-means initialization with the following warning:

        UserWarning: One of the clusters is empty. Re-run kmean with a different initialization.

        This shouldn't be a real problem.

        **SEE ALSO**

        ImageClass.getPalette(self,bins=10,hue=False
        ImageClass.rePalette(self,palette,hue=False):
        ImageClass.drawPaletteColors(self,size=(-1,-1),horizontal=True,bins=10,hue=False)
        ImageClass.palettize(self,bins=10,hue=False)
        ImageClass.binarizeFromPalette(self, palette_selection)
        ImageClass.findBlobsFromPalette(self, palette_selection, dilate = 0, minsize=5, maxsize=0)
        """
        if( self._mPaletteBins != bins or
            self._mDoHuePalette != hue ):
            total = float(self.width*self.height)
            percentages = []
            result = None
            if( not hue ):
                pixels = np.array(self.getNumpy()).reshape(-1, 3)   #reshape our matrix to 1xN
                if( centroids == None ):
                    result = scv.kmeans(pixels,bins)
                else:
                    if(isinstance(centroids,list)):
                        centroids = np.array(centroids,dtype='uint8')
                    result = scv.kmeans(pixels,centroids)

                self._mPaletteMembers = scv.vq(pixels,result[0])[0]

            else:
                hsv = self
                if( self._colorSpace != ColorSpace.HSV ):
                    hsv = self.toHSV()

                h = hsv.getEmpty(1)
                cv.Split(hsv.getBitmap(),None,None,h,None)
                mat =  cv.GetMat(h)
                pixels = np.array(mat).reshape(-1,1)

                if( centroids == None ):
                    result = scv.kmeans(pixels,bins)
                else:
                    if(isinstance( centroids,list)):
                        centroids = np.array( centroids,dtype='uint8')
                        centroids = centroids.reshape(centroids.shape[0],1)
                    result = scv.kmeans(pixels,centroids)

                self._mPaletteMembers = scv.vq(pixels,result[0])[0]


            for i in range(0,bins):
                count = np.where(self._mPaletteMembers==i)
                v = float(count[0].shape[0])/total
                percentages.append(v)

            self._mDoHuePalette = hue
            self._mPaletteBins = bins
            self._mPalette = np.array(result[0],dtype='uint8')
            self._mPalettePercentages = percentages


    def getPalette(self,bins=10,hue=False,centroids=None):
        """
        **SUMMARY**

        This method returns the colors in the palette of the image. A palette is the
        set of the most common colors in an image. This method is helpful for segmentation.

        **PARAMETERS**

        * *bins* - an integer number of bins into which to divide the colors in the image.
        * *hue*  - if hue is true we do only cluster on the image hue values.
        * *centroids* - A list of tuples that are the initial k-means estimates. This is handy if you want consisten results from the palettize.

        **RETURNS**

        A numpy array of the BGR color tuples.

        **EXAMPLE**

        >>> p = img.getPalette(bins=42)
        >>> print p[2]

        **NOTES**

        The hue calculations should be siginificantly faster than the generic RGB calculation as
        it works in a one dimensional space. Sometimes the underlying scipy method freaks out
        about k-means initialization with the following warning:

        .. Warning::
          One of the clusters is empty. Re-run kmean with a different initialization.
          This shouldn't be a real problem.

        **SEE ALSO**

        :py:meth:`rePalette`
        :py:meth:`drawPaletteColors`
        :py:meth:`palettize`
        :py:meth:`getPalette`
        :py:meth:`binarizeFromPalette`
        :py:meth:`findBlobsFromPalette`

        """
        self._generatePalette(bins,hue,centroids)
        return self._mPalette


    def rePalette(self,palette,hue=False):
        """
        **SUMMARY**

        rePalette takes in the palette from another image and attempts to apply it to this image.
        This is helpful if you want to speed up the palette computation for a series of images (like those in a
        video stream.

        **PARAMETERS**

        * *palette* - The pre-computed palette from another image.
        * *hue* - Boolean Hue - if hue is True we use a hue palette, otherwise we use a BGR palette.

        **RETURNS**

        A SimpleCV Image.

        **EXAMPLE**

        >>> img = Image("lenna")
        >>> img2 = Image("logo")
        >>> p = img.getPalette()
        >>> result = img2.rePalette(p)
        >>> result.show()

        **SEE ALSO**

        :py:meth:`rePalette`
        :py:meth:`drawPaletteColors`
        :py:meth:`palettize`
        :py:meth:`getPalette`
        :py:meth:`binarizeFromPalette`
        :py:meth:`findBlobsFromPalette`

        """
        retVal = None
        if(hue):
            hsv = self
            if( self._colorSpace != ColorSpace.HSV ):
                hsv = self.toHSV()

            h = hsv.getEmpty(1)
            cv.Split(hsv.getBitmap(),None,None,h,None)
            mat =  cv.GetMat(h)
            pixels = np.array(mat).reshape(-1,1)
            result = scv.vq(pixels,palette)
            derp = palette[result[0]]
            retVal = Image(derp[::-1].reshape(self.height,self.width)[::-1])
            retVal = retVal.rotate(-90,fixed=False)
            retVal._mDoHuePalette = True
            retVal._mPaletteBins = len(palette)
            retVal._mPalette = palette
            retVal._mPaletteMembers = result[0]

        else:
            result = scv.vq(self.getNumpy().reshape(-1,3),palette)
            retVal = Image(palette[result[0]].reshape(self.width,self.height,3))
            retVal._mDoHuePalette = False
            retVal._mPaletteBins = len(palette)
            retVal._mPalette = palette
            pixels = np.array(self.getNumpy()).reshape(-1, 3)
            retVal._mPaletteMembers = scv.vq(pixels,palette)[0]

        percentages = []
        total = self.width*self.height
        for i in range(0,len(palette)):
            count = np.where(self._mPaletteMembers==i)
            v = float(count[0].shape[0])/total
            percentages.append(v)
        self._mPalettePercentages = percentages
        return retVal

    def drawPaletteColors(self,size=(-1,-1),horizontal=True,bins=10,hue=False):
        """
        **SUMMARY**

        This method returns the visual representation (swatches) of the palette in an image. The palette
        is orientated either horizontally or vertically, and each color is given an area
        proportional to the number of pixels that have that color in the image. The palette
        is arranged as it is returned from the clustering algorithm. When size is left
        to its default value, the palette size will match the size of the
        orientation, and then be 10% of the other dimension. E.g. if our image is 640X480 the horizontal
        palette will be (640x48) likewise the vertical palette will be (480x64)

        If a Hue palette is used this method will return a grayscale palette.

        **PARAMETERS**

        * *bins* - an integer number of bins into which to divide the colors in the image.
        * *hue* - if hue is true we do only cluster on the image hue values.
        * *size* - The size of the generated palette as a (width,height) tuple, if left default we select
          a size based on the image so it can be nicely displayed with the
          image.
        * *horizontal* - If true we orientate our palette horizontally, otherwise vertically.

        **RETURNS**

        A palette swatch image.

        **EXAMPLE**

        >>> p = img1.drawPaletteColors()
        >>> img2 = img1.sideBySide(p,side="bottom")
        >>> img2.show()

        **NOTES**

        The hue calculations should be siginificantly faster than the generic RGB calculation as
        it works in a one dimensional space. Sometimes the underlying scipy method freaks out
        about k-means initialization with the following warning:

        .. Warning::
          One of the clusters is empty. Re-run kmean with a different initialization.
          This shouldn't be a real problem.

        **SEE ALSO**

        :py:meth:`rePalette`
        :py:meth:`drawPaletteColors`
        :py:meth:`palettize`
        :py:meth:`getPalette`
        :py:meth:`binarizeFromPalette`
        :py:meth:`findBlobsFromPalette`

        """
        self._generatePalette(bins,hue)
        retVal = None
        if( not hue ):
            if( horizontal ):
                if( size[0] == -1 or size[1] == -1 ):
                    size = (int(self.width),int(self.height*.1))
                pal = cv.CreateImage(size, cv.IPL_DEPTH_8U, 3)
                cv.Zero(pal)
                idxL = 0
                idxH = 0
                for i in range(0,bins):
                    idxH =np.clip(idxH+(self._mPalettePercentages[i]*float(size[0])),0,size[0]-1)
                    roi = (int(idxL),0,int(idxH-idxL),size[1])
                    cv.SetImageROI(pal,roi)
                    color = np.array((float(self._mPalette[i][2]),float(self._mPalette[i][1]),float(self._mPalette[i][0])))
                    cv.AddS(pal,color,pal)
                    cv.ResetImageROI(pal)
                    idxL = idxH
                retVal = Image(pal)
            else:
                if( size[0] == -1 or size[1] == -1 ):
                    size = (int(self.width*.1),int(self.height))
                pal = cv.CreateImage(size, cv.IPL_DEPTH_8U, 3)
                cv.Zero(pal)
                idxL = 0
                idxH = 0
                for i in range(0,bins):
                    idxH =np.clip(idxH+self._mPalettePercentages[i]*size[1],0,size[1]-1)
                    roi = (0,int(idxL),size[0],int(idxH-idxL))
                    cv.SetImageROI(pal,roi)
                    color = np.array((float(self._mPalette[i][2]),float(self._mPalette[i][1]),float(self._mPalette[i][0])))
                    cv.AddS(pal,color,pal)
                    cv.ResetImageROI(pal)
                    idxL = idxH
                retVal = Image(pal)
        else: # do hue
            if( horizontal ):
                if( size[0] == -1 or size[1] == -1 ):
                    size = (int(self.width),int(self.height*.1))
                pal = cv.CreateImage(size, cv.IPL_DEPTH_8U, 1)
                cv.Zero(pal)
                idxL = 0
                idxH = 0
                for i in range(0,bins):
                    idxH =np.clip(idxH+(self._mPalettePercentages[i]*float(size[0])),0,size[0]-1)
                    roi = (int(idxL),0,int(idxH-idxL),size[1])
                    cv.SetImageROI(pal,roi)
                    cv.AddS(pal,float(self._mPalette[i]),pal)
                    cv.ResetImageROI(pal)
                    idxL = idxH
                retVal = Image(pal)
            else:
                if( size[0] == -1 or size[1] == -1 ):
                    size = (int(self.width*.1),int(self.height))
                pal = cv.CreateImage(size, cv.IPL_DEPTH_8U, 1)
                cv.Zero(pal)
                idxL = 0
                idxH = 0
                for i in range(0,bins):
                    idxH =np.clip(idxH+self._mPalettePercentages[i]*size[1],0,size[1]-1)
                    roi = (0,int(idxL),size[0],int(idxH-idxL))
                    cv.SetImageROI(pal,roi)
                    cv.AddS(pal,float(self._mPalette[i]),pal)
                    cv.ResetImageROI(pal)
                    idxL = idxH
                retVal = Image(pal)

        return retVal

    def palettize(self,bins=10,hue=False,centroids=None):
        """
        **SUMMARY**

        This method analyzes an image and determines the most common colors using a k-means algorithm.
        The method then goes through and replaces each pixel with the centroid of the clutsters found
        by k-means. This reduces the number of colors in an image to the number of bins. This can be particularly
        handy for doing segementation based on color.

        **PARAMETERS**

        * *bins* - an integer number of bins into which to divide the colors in the image.
        * *hue* - if hue is true we do only cluster on the image hue values.


        **RETURNS**

        An image matching the original where each color is replaced with its palette value.

        **EXAMPLE**

        >>> img2 = img1.palettize()
        >>> img2.show()

        **NOTES**

        The hue calculations should be siginificantly faster than the generic RGB calculation as
        it works in a one dimensional space. Sometimes the underlying scipy method freaks out
        about k-means initialization with the following warning:

        .. Warning::
          UserWarning: One of the clusters is empty. Re-run kmean with a different initialization.
          This shouldn't be a real problem.

        **SEE ALSO**

        :py:meth:`rePalette`
        :py:meth:`drawPaletteColors`
        :py:meth:`palettize`
        :py:meth:`getPalette`
        :py:meth:`binarizeFromPalette`
        :py:meth:`findBlobsFromPalette`

        """
        retVal = None
        self._generatePalette(bins,hue,centroids)
        if( hue ):
            derp = self._mPalette[self._mPaletteMembers]
            retVal = Image(derp[::-1].reshape(self.height,self.width)[::-1])
            retVal = retVal.rotate(-90,fixed=False)
        else:
            retVal = Image(self._mPalette[self._mPaletteMembers].reshape(self.width,self.height,3))
        return retVal


    def findBlobsFromPalette(self, palette_selection, dilate = 0, minsize=5, maxsize=0,appx_level=3):
        """
        **SUMMARY**

        This method attempts to use palettization to do segmentation and behaves similar to the
        findBlobs blob in that it returs a feature set of blob objects. Once a palette has been
        extracted using getPalette() we can then select colors from that palette to be labeled
        white within our blobs.

        **PARAMETERS**

        * *palette_selection* - color triplets selected from our palette that will serve turned into blobs
          These values can either be a 3xN numpy array, or a list of RGB triplets.
        * *dilate* - the optional number of dilation operations to perform on the binary image
          prior to performing blob extraction.
        * *minsize* - the minimum blob size in pixels
        * *maxsize* - the maximim blob size in pixels.
        * *appx_level* - The blob approximation level - an integer for the maximum distance between the true edge and the
          approximation edge - lower numbers yield better approximation.

        **RETURNS**

        If the method executes successfully a FeatureSet of Blobs is returned from the image. If the method
        fails a value of None is returned.

       **EXAMPLE**

        >>> img = Image("lenna")
        >>> p = img.getPalette()
        >>> blobs = img.findBlobsFromPalette( (p[0],p[1],[6]) )
        >>> blobs.draw()
        >>> img.show()

        **SEE ALSO**

        :py:meth:`rePalette`
        :py:meth:`drawPaletteColors`
        :py:meth:`palettize`
        :py:meth:`getPalette`
        :py:meth:`binarizeFromPalette`
        :py:meth:`findBlobsFromPalette`

        """

        #we get the palette from find palete
        #ASSUME: GET PALLETE WAS CALLED!
        bwimg = self.binarizeFromPalette(palette_selection)
        if( dilate > 0 ):
            bwimg =bwimg.dilate(dilate)

        if (maxsize == 0):
            maxsize = self.width * self.height
        #create a single channel image, thresholded to parameters

        blobmaker = BlobMaker()
        blobs = blobmaker.extractFromBinary(bwimg,
            self, minsize = minsize, maxsize = maxsize,appx_level=appx_level)

        if not len(blobs):
            return None
        return blobs


    def binarizeFromPalette(self, palette_selection):
        """
        **SUMMARY**

        This method uses the color palette to generate a binary (black and white) image. Palaette selection
        is a list of color tuples retrieved from img.getPalette(). The provided values will be drawn white
        while other values will be black.

        **PARAMETERS**

        palette_selection - color triplets selected from our palette that will serve turned into blobs
        These values can either be a 3xN numpy array, or a list of RGB triplets.

        **RETURNS**

        This method returns a black and white images, where colors that are close to the colors
        in palette_selection are set to white

        **EXAMPLE**

        >>> img = Image("lenna")
        >>> p = img.getPalette()
        >>> b = img.binarizeFromPalette( (p[0],p[1],[6]) )
        >>> b.show()

        **SEE ALSO**

        :py:meth:`rePalette`
        :py:meth:`drawPaletteColors`
        :py:meth:`palettize`
        :py:meth:`getPalette`
        :py:meth:`binarizeFromPalette`
        :py:meth:`findBlobsFromPalette`

        """

        #we get the palette from find palete
        #ASSUME: GET PALLETE WAS CALLED!
        if( self._mPalette == None ):
            logger.warning("Image.binarizeFromPalette: No palette exists, call getPalette())")
            return None
        retVal = None
        img = self.palettize(self._mPaletteBins, hue=self._mDoHuePalette)
        if( not self._mDoHuePalette ):
            npimg = img.getNumpy()
            white = np.array([255,255,255])
            black = np.array([0,0,0])

            for p in palette_selection:
                npimg = np.where(npimg != p,npimg,white)

            npimg = np.where(npimg != white,black,white)
            retVal = Image(npimg)
        else:
            npimg = img.getNumpy()[:,:,1]
            white = np.array([255])
            black = np.array([0])

            for p in palette_selection:
                npimg = np.where(npimg != p,npimg,white)

            npimg = np.where(npimg != white,black,white)
            retVal = Image(npimg)

        return retVal

    def skeletonize(self, radius = 5):
        """
        **SUMMARY**

        Skeletonization is the process of taking in a set of blobs (here blobs are white
        on a black background) and finding a squigly line that would be the back bone of
        the blobs were they some sort of vertebrate animal. Another way of thinking about
        skeletonization is that it finds a series of lines that approximates a blob's shape.

        A good summary can be found here:

        http://www.inf.u-szeged.hu/~palagyi/skel/skel.html

        **PARAMETERS**

        * *radius* - an intenger that defines how roughly how wide a blob must be to be added
          to the skeleton, lower values give more skeleton lines, higher values give
          fewer skeleton lines.

        **EXAMPLE**

        >>> cam = Camera()
        >>> while True:
        >>>     img = cam.getImage()
        >>>     b = img.binarize().invert()
        >>>     s = img.skeletonize()
        >>>     r = b-s
        >>>     r.show()


        **NOTES**

        This code was a suggested improvement by Alex Wiltchko, check out his awesome blog here:

        http://alexbw.posterous.com/

        """
        img = self.toGray().getNumpy()[:,:,0]
        distance_img = ndimage.distance_transform_edt(img)
        morph_laplace_img = ndimage.morphological_laplace(distance_img, (radius, radius))
        skeleton = morph_laplace_img < morph_laplace_img.min()/2
        retVal = np.zeros([self.width,self.height])
        retVal[skeleton] = 255
        return Image(retVal)

    def smartThreshold(self, mask=None, rect=None):
        """
        **SUMMARY**

        smartThreshold uses a method called grabCut, also called graph cut, to
        automagically generate a grayscale mask image. The dumb version of threshold
        just uses color, smartThreshold looks at
        both color and edges to find a blob. To work smartThreshold needs either a
        rectangle that bounds the object you want to find, or a mask. If you use
        a rectangle make sure it holds the complete object. In the case of a mask, it
        need not be a normal binary mask, it can have the normal white foreground and black
        background, but also a light and dark gray values that correspond to areas
        that are more likely to be foreground and more likely to be background. These
        values can be found in the color class as Color.BACKGROUND, Color.FOREGROUND,
        Color.MAYBE_BACKGROUND, and Color.MAYBE_FOREGROUND.

        **PARAMETERS**

        * *mask* - A grayscale mask the same size as the image using the 4 mask color values
        * *rect* - A rectangle tuple of the form (x_position,y_position,width,height)

        **RETURNS**

        A grayscale image with the foreground / background values assigned to:

        * BACKGROUND = (0,0,0)

        * MAYBE_BACKGROUND = (64,64,64)

        * MAYBE_FOREGROUND =  (192,192,192)

        * FOREGROUND = (255,255,255)

        **EXAMPLE**

        >>> img = Image("RatTop.png")
        >>> mask = Image((img.width,img.height))
        >>> mask.dl().circle((100,100),80,color=Color.MAYBE_BACKGROUND,filled=True)
        >>> mask.dl().circle((100,100),60,color=Color.MAYBE_FOREGROUND,filled=True)
        >>> mask.dl().circle((100,100),40,color=Color.FOREGROUND,filled=True)
        >>> mask = mask.applyLayers()
        >>> new_mask = img.smartThreshold(mask=mask)
        >>> new_mask.show()

        **NOTES**

        http://en.wikipedia.org/wiki/Graph_cuts_in_computer_vision

        **SEE ALSO**

        :py:meth:`smartFindBlobs`

        """
        try:
            import cv2
        except:
            logger.warning("Can't Do GrabCut without OpenCV >= 2.3.0")
            return
        retVal = []
        if( mask is not None ):
            bmp = mask._getGrayscaleBitmap()
            # translate the human readable images to something opencv wants using a lut
            LUT = np.zeros((256,1),dtype=uint8)
            LUT[255]=1
            LUT[64]=2
            LUT[192]=3
            cv.LUT(bmp,bmp,cv.fromarray(LUT))
            mask_in = np.array(cv.GetMat(bmp))
            # get our image in a flavor grab cut likes
            npimg = np.array(cv.GetMat(self.getBitmap()))
            # require by opencv
            tmp1 = np.zeros((1, 13 * 5))
            tmp2 = np.zeros((1, 13 * 5))
            # do the algorithm
            cv2.grabCut(npimg,mask_in,None,tmp1,tmp2,10,mode=cv2.GC_INIT_WITH_MASK)
            # generate the output image
            output = cv.CreateImageHeader((mask_in.shape[1],mask_in.shape[0]),cv.IPL_DEPTH_8U,1)
            cv.SetData(output,mask_in.tostring(),mask_in.dtype.itemsize*mask_in.shape[1])
            # remap the color space
            LUT = np.zeros((256,1),dtype=uint8)
            LUT[1]=255
            LUT[2]=64
            LUT[3]=192
            cv.LUT(output,output,cv.fromarray(LUT))
            # and create the return value
            mask._graybitmap = None # don't ask me why... but this gets corrupted
            retVal = Image(output)

        elif ( rect is not None ):
            npimg = np.array(cv.GetMat(self.getBitmap()))
            tmp1 = np.zeros((1, 13 * 5))
            tmp2 = np.zeros((1, 13 * 5))
            mask = np.zeros((self.height,self.width),dtype='uint8')
            cv2.grabCut(npimg,mask,rect,tmp1,tmp2,10,mode=cv2.GC_INIT_WITH_RECT)
            bmp = cv.CreateImageHeader((mask.shape[1],mask.shape[0]),cv.IPL_DEPTH_8U,1)
            cv.SetData(bmp,mask.tostring(),mask.dtype.itemsize*mask.shape[1])
            LUT = np.zeros((256,1),dtype=uint8)
            LUT[1]=255
            LUT[2]=64
            LUT[3]=192
            cv.LUT(bmp,bmp,cv.fromarray(LUT))
            retVal = Image(bmp)
        else:
            logger.warning( "ImageClass.findBlobsSmart requires either a mask or a selection rectangle. Failure to provide one of these causes your bytes to splinter and bit shrapnel to hit your pipeline making it asplode in a ball of fire. Okay... not really")
        return retVal

    def smartFindBlobs(self,mask=None,rect=None,thresh_level=2,appx_level=3):
        """
        **SUMMARY**

        smartFindBlobs uses a method called grabCut, also called graph cut, to
        automagically determine the boundary of a blob in the image. The dumb find
        blobs just uses color threshold to find the boundary, smartFindBlobs looks at
        both color and edges to find a blob. To work smartFindBlobs needs either a
        rectangle that bounds the object you want to find, or a mask. If you use
        a rectangle make sure it holds the complete object. In the case of a mask, it
        need not be a normal binary mask, it can have the normal white foreground and black
        background, but also a light and dark gray values that correspond to areas
        that are more likely to be foreground and more likely to be background. These
        values can be found in the color class as Color.BACKGROUND, Color.FOREGROUND,
        Color.MAYBE_BACKGROUND, and Color.MAYBE_FOREGROUND.

        **PARAMETERS**

        * *mask* - A grayscale mask the same size as the image using the 4 mask color values
        * *rect* - A rectangle tuple of the form (x_position,y_position,width,height)
        * *thresh_level* - This represents what grab cut values to use in the mask after the
          graph cut algorithm is run,

          * 1  - means use the foreground, maybe_foreground, and maybe_background values
          * 2  - means use the foreground and maybe_foreground values.
          * 3+ - means use just the foreground

        * *appx_level* - The blob approximation level - an integer for the maximum distance between the true edge and the
          approximation edge - lower numbers yield better approximation.


        **RETURNS**

        A featureset of blobs. If everything went smoothly only a couple of blobs should
        be present.

        **EXAMPLE**

        >>> img = Image("RatTop.png")
        >>> mask = Image((img.width,img.height))
        >>> mask.dl().circle((100,100),80,color=Color.MAYBE_BACKGROUND,filled=True
        >>> mask.dl().circle((100,100),60,color=Color.MAYBE_FOREGROUND,filled=True)
        >>> mask.dl().circle((100,100),40,color=Color.FOREGROUND,filled=True)
        >>> mask = mask.applyLayers()
        >>> blobs = img.smartFindBlobs(mask=mask)
        >>> blobs.draw()
        >>> blobs.show()

        **NOTES**

        http://en.wikipedia.org/wiki/Graph_cuts_in_computer_vision

        **SEE ALSO**

        :py:meth:`smartThreshold`

        """
        result = self.smartThreshold(mask, rect)
        binary = None
        retVal = None

        if result:
            if( thresh_level ==  1 ):
                result = result.threshold(192)
            elif( thresh_level == 2):
                result = result.threshold(128)
            elif( thresh_level > 2 ):
                result = result.threshold(1)
            bm = BlobMaker()
            retVal = bm.extractFromBinary(result,self,appx_level)

        return retVal

    def threshold(self, value):
        """
        **SUMMARY**

        We roll old school with this vanilla threshold function. It takes your image
        converts it to grayscale, and applies a threshold. Values above the threshold
        are white, values below the threshold are black (note this is in contrast to
        binarize... which is a stupid function that drives me up a wall). The resulting
        black and white image is returned.

        **PARAMETERS**

        * *value* - the threshold, goes between 0 and 255.

        **RETURNS**

        A black and white SimpleCV image.

        **EXAMPLE**

        >>> img = Image("purplemonkeydishwasher.png")
        >>> result = img.threshold(42)

        **NOTES**

        THRESHOLD RULES BINARIZE DROOLS!

        **SEE ALSO**

        :py:meth:`binarize`

        """
        gray = self._getGrayscaleBitmap()
        result = self.getEmpty(1)
        cv.Threshold(gray, result, value, 255, cv.CV_THRESH_BINARY)
        retVal = Image(result)
        return retVal


    def floodFill(self,points,tolerance=None,color=Color.WHITE,lower=None,upper=None,fixed_range=True):
        """
        **SUMMARY**

        FloodFill works just like ye olde paint bucket tool in your favorite image manipulation
        program. You select a point (or a list of points), a color, and a tolerance, and floodFill will start at that
        point, looking for pixels within the tolerance from your intial pixel. If the pixel is in
        tolerance, we will convert it to your color, otherwise the method will leave the pixel alone.
        The method accepts both single values, and triplet tuples for the tolerance values. If you
        require more control over your tolerance you can use the upper and lower values. The fixed
        range parameter let's you toggle between setting the tolerance with repect to the seed pixel,
        and using a tolerance that is relative to the adjacent pixels. If fixed_range is true the
        method will set its tolerance with respect to the seed pixel, otherwise the tolerance will
        be with repsect to adjacent pixels.

        **PARAMETERS**

        * *points* - A tuple, list of tuples, or np.array of seed points for flood fill
        * *tolerance* - The color tolerance as a single value or a triplet.
        * *color* - The color to replace the floodFill pixels with
        * *lower* - If tolerance does not provide enough control you can optionally set the upper and lower values
          around the seed pixel. This value can be a single value or a triplet. This will override
          the tolerance variable.
        * *upper* - If tolerance does not provide enough control you can optionally set the upper and lower values
          around the seed pixel. This value can be a single value or a triplet. This will override
          the tolerance variable.
        * *fixed_range* - If fixed_range is true we use the seed_pixel +/- tolerance
          If fixed_range is false, the tolerance is +/- tolerance of the values of
          the adjacent pixels to the pixel under test.

        **RETURNS**

        An Image where the values similar to the seed pixel have been replaced by the input color.

        **EXAMPLE**

        >>> img = Image("lenna")
        >>> img2 = img.floodFill(((10,10),(54,32)),tolerance=(10,10,10),color=Color.RED)
        >>> img2.show()

        **SEE ALSO**

        :py:meth:`floodFillToMask`
        :py:meth:`findFloodFillBlobs`

        """
        if( isinstance(color,np.ndarray) ):
            color = color.tolist()
        elif( isinstance(color,dict) ):
            color = (color['R'],color['G'],color['B'])

        if( isinstance(points,tuple) ):
            points = np.array(points)
        # first we guess what the user wants to do
        # if we get and int/float convert it to a tuple
        if( upper is None and lower is None and tolerance is None ):
            upper = (0,0,0)
            lower = (0,0,0)

        if( tolerance is not None and
            (isinstance(tolerance,float) or isinstance(tolerance,int))):
            tolerance = (int(tolerance),int(tolerance),int(tolerance))

        if( lower is not None and
            (isinstance(lower,float) or isinstance(lower, int)) ):
            lower = (int(lower),int(lower),int(lower))
        elif( lower is None ):
            lower = tolerance

        if( upper is not None and
            (isinstance(upper,float) or isinstance(upper, int)) ):
            upper = (int(upper),int(upper),int(upper))
        elif( upper is None ):
            upper = tolerance

        if( isinstance(points,tuple) ):
            points = np.array(points)

        flags = 8
        if( fixed_range ):
            flags = flags+cv.CV_FLOODFILL_FIXED_RANGE

        bmp = self.getEmpty()
        cv.Copy(self.getBitmap(),bmp)

        if( len(points.shape) != 1 ):
            for p in points:
                cv.FloodFill(bmp,tuple(p),color,lower,upper,flags)
        else:
            cv.FloodFill(bmp,tuple(points),color,lower,upper,flags)

        retVal = Image(bmp)

        return retVal

    def floodFillToMask(self, points,tolerance=None,color=Color.WHITE,lower=None,upper=None,fixed_range=True,mask=None):
        """
        **SUMMARY**

        floodFillToMask works sorta paint bucket tool in your favorite image manipulation
        program. You select a point (or a list of points), a color, and a tolerance, and floodFill will start at that
        point, looking for pixels within the tolerance from your intial pixel. If the pixel is in
        tolerance, we will convert it to your color, otherwise the method will leave the pixel alone.
        Unlike regular floodFill, floodFillToMask, will return a binary mask of your flood fill
        operation. This is handy if you want to extract blobs from an area, or create a
        selection from a region. The method takes in an optional mask. Non-zero values of the mask
        act to block the flood fill operations. This is handy if you want to use an edge image
        to "stop" the flood fill operation within a particular region.

        The method accepts both single values, and triplet tuples for the tolerance values. If you
        require more control over your tolerance you can use the upper and lower values. The fixed
        range parameter let's you toggle between setting the tolerance with repect to the seed pixel,
        and using a tolerance that is relative to the adjacent pixels. If fixed_range is true the
        method will set its tolerance with respect to the seed pixel, otherwise the tolerance will
        be with repsect to adjacent pixels.

        **PARAMETERS**

        * *points* - A tuple, list of tuples, or np.array of seed points for flood fill
        * *tolerance* - The color tolerance as a single value or a triplet.
        * *color* - The color to replace the floodFill pixels with
        * *lower* - If tolerance does not provide enough control you can optionally set the upper and lower values
          around the seed pixel. This value can be a single value or a triplet. This will override
          the tolerance variable.
        * *upper* - If tolerance does not provide enough control you can optionally set the upper and lower values
          around the seed pixel. This value can be a single value or a triplet. This will override
          the tolerance variable.
        * *fixed_range* - If fixed_range is true we use the seed_pixel +/- tolerance
          If fixed_range is false, the tolerance is +/- tolerance of the values of
          the adjacent pixels to the pixel under test.
        * *mask* - An optional mask image that can be used to control the flood fill operation.
          the output of this function will include the mask data in the input mask.

        **RETURNS**

        An Image where the values similar to the seed pixel have been replaced by the input color.

        **EXAMPLE**

        >>> img = Image("lenna")
        >>> mask = img.edges()
        >>> mask= img.floodFillToMask(((10,10),(54,32)),tolerance=(10,10,10),mask=mask)
        >>> mask.show

        **SEE ALSO**

        :py:meth:`floodFill`
        :py:meth:`findFloodFillBlobs`

        """
        mask_flag = 255 # flag weirdness

        if( isinstance(color,np.ndarray) ):
            color = color.tolist()
        elif( isinstance(color,dict) ):
            color = (color['R'],color['G'],color['B'])
        
        if( isinstance(points,tuple) ):
            points = np.array(points)

        # first we guess what the user wants to do
        # if we get and int/float convert it to a tuple
        if( upper is None and lower is None and tolerance is None ):
            upper = (0,0,0)
            lower = (0,0,0)

        if( tolerance is not None and
            (isinstance(tolerance,float) or isinstance(tolerance,int))):
            tolerance = (int(tolerance),int(tolerance),int(tolerance))

        if( lower is not None and
            (isinstance(lower,float) or isinstance(lower, int)) ):
            lower = (int(lower),int(lower),int(lower))
        elif( lower is None ):
            lower = tolerance

        if( upper is not None and
            (isinstance(upper,float) or isinstance(upper, int)) ):
            upper = (int(upper),int(upper),int(upper))
        elif( upper is None ):
            upper = tolerance

        if( isinstance(points,tuple) ):
            points = np.array(points)

        flags = (mask_flag << 8 )+8
        if( fixed_range ):
            flags = flags + cv.CV_FLOODFILL_FIXED_RANGE

        localMask = None
        #opencv wants a mask that is slightly larger
        if( mask is None ):
            localMask  = cv.CreateImage((self.width+2,self.height+2), cv.IPL_DEPTH_8U, 1)
            cv.Zero(localMask)
        else:
            localMask = mask.embiggen(size=(self.width+2,self.height+2))._getGrayscaleBitmap()

        bmp = self.getEmpty()
        cv.Copy(self.getBitmap(),bmp)
        if( len(points.shape) != 1 ):
            for p in points:
                cv.FloodFill(bmp,tuple(p),color,lower,upper,flags,localMask)
        else:
            cv.FloodFill(bmp,tuple(points),color,lower,upper,flags,localMask)

        retVal = Image(localMask)
        retVal = retVal.crop(1,1,self.width,self.height)
        return retVal

    def findBlobsFromMask(self, mask,threshold=128, minsize=10, maxsize=0,appx_level=3 ):
        """
        **SUMMARY**

        This method acts like findBlobs, but it lets you specifiy blobs directly by
        providing a mask image. The mask image must match the size of this image, and
        the mask should have values > threshold where you want the blobs selected. This
        method can be used with binarize, dialte, erode, floodFill, edges etc to
        get really nice segmentation.

        **PARAMETERS**

        * *mask* - The mask image, areas lighter than threshold will be counted as blobs.
          Mask should be the same size as this image.
        * *threshold* - A single threshold value used when we binarize the mask.
        * *minsize* - The minimum size of the returned blobs.
        * *maxsize*  - The maximum size of the returned blobs, if none is specified we peg
          this to the image size.
        * *appx_level* - The blob approximation level - an integer for the maximum distance between the true edge and the
          approximation edge - lower numbers yield better approximation.


        **RETURNS**

        A featureset of blobs. If no blobs are found None is returned.

        **EXAMPLE**

        >>> img = Image("Foo.png")
        >>> mask = img.binarize().dilate(2)
        >>> blobs = img.findBlobsFromMask(mask)
        >>> blobs.show()

        **SEE ALSO**

        :py:meth:`findBlobs`
        :py:meth:`binarize`
        :py:meth:`threshold`
        :py:meth:`dilate`
        :py:meth:`erode`
        """
        if (maxsize == 0):
            maxsize = self.width * self.height
        #create a single channel image, thresholded to parameters
        if( mask.width != self.width or mask.height != self.height ):
            logger.warning("ImageClass.findBlobsFromMask - your mask does not match the size of your image")
            return None

        blobmaker = BlobMaker()
        gray = mask._getGrayscaleBitmap()
        result = mask.getEmpty(1)
        cv.Threshold(gray, result, threshold, 255, cv.CV_THRESH_BINARY)
        blobs = blobmaker.extractFromBinary(Image(result), self, minsize = minsize, maxsize = maxsize,appx_level=appx_level)

        if not len(blobs):
            return None

        return FeatureSet(blobs).sortArea()


    def findFloodFillBlobs(self,points,tolerance=None,lower=None,upper=None,
                           fixed_range=True,minsize=30,maxsize=-1):
        """

        **SUMMARY**

        This method lets you use a flood fill operation and pipe the results to findBlobs. You provide
        the points to seed floodFill and the rest is taken care of.

        floodFill works just like ye olde paint bucket tool in your favorite image manipulation
        program. You select a point (or a list of points), a color, and a tolerance, and floodFill will start at that
        point, looking for pixels within the tolerance from your intial pixel. If the pixel is in
        tolerance, we will convert it to your color, otherwise the method will leave the pixel alone.
        The method accepts both single values, and triplet tuples for the tolerance values. If you
        require more control over your tolerance you can use the upper and lower values. The fixed
        range parameter let's you toggle between setting the tolerance with repect to the seed pixel,
        and using a tolerance that is relative to the adjacent pixels. If fixed_range is true the
        method will set its tolerance with respect to the seed pixel, otherwise the tolerance will
        be with repsect to adjacent pixels.

        **PARAMETERS**

        * *points* - A tuple, list of tuples, or np.array of seed points for flood fill.
        * *tolerance* - The color tolerance as a single value or a triplet.
        * *color* - The color to replace the floodFill pixels with
        * *lower* - If tolerance does not provide enough control you can optionally set the upper and lower values
          around the seed pixel. This value can be a single value or a triplet. This will override
          the tolerance variable.
        * *upper* - If tolerance does not provide enough control you can optionally set the upper and lower values
          around the seed pixel. This value can be a single value or a triplet. This will override
          the tolerance variable.
        * *fixed_range* - If fixed_range is true we use the seed_pixel +/- tolerance
          If fixed_range is false, the tolerance is +/- tolerance of the values of
          the adjacent pixels to the pixel under test.
        * *minsize* - The minimum size of the returned blobs.
        * *maxsize* - The maximum size of the returned blobs, if none is specified we peg
          this to the image size.

        **RETURNS**

        A featureset of blobs. If no blobs are found None is returned.

        An Image where the values similar to the seed pixel have been replaced by the input color.

        **EXAMPLE**

        >>> img = Image("lenna")
        >>> blerbs = img.findFloodFillBlobs(((10,10),(20,20),(30,30)),tolerance=30)
        >>> blerbs.show()

        **SEE ALSO**

        :py:meth:`findBlobs`
        :py:meth:`floodFill`

        """
        mask = self.floodFillToMask(points,tolerance,color=Color.WHITE,lower=lower,upper=upper,fixed_range=fixed_range)
        return self.findBlobsFromMask(mask,minsize,maxsize)

    def _doDFT(self, grayscale=False):
        """
        **SUMMARY**

        This private method peforms the discrete Fourier transform on an input image.
        The transform can be applied to a single channel gray image or to each channel of the
        image. Each channel generates a 64F 2 channel IPL image corresponding to the real
        and imaginary components of the DFT. A list of these IPL images are then cached
        in the private member variable _DFT.


        **PARAMETERS**

        * *grayscale* - If grayscale is True we first covert the image to grayscale, otherwise
          we perform the operation on each channel.

        **RETURNS**

        nothing - but creates a locally cached list of IPL imgaes corresponding to the real
        and imaginary components of each channel.

        **EXAMPLE**

        >>> img = Image('logo.png')
        >>> img._doDFT()
        >>> img._DFT[0] # get the b channel Re/Im components

        **NOTES**

        http://en.wikipedia.org/wiki/Discrete_Fourier_transform
        http://math.stackexchange.com/questions/1002/fourier-transform-for-dummies

        **TO DO**

        This method really needs to convert the image to an optimal DFT size.
        http://opencv.itseez.com/modules/core/doc/operations_on_arrays.html#getoptimaldftsize

        """
        if( grayscale and (len(self._DFT) == 0 or len(self._DFT) == 3)):
            self._DFT = []
            img = self._getGrayscaleBitmap()
            width, height = cv.GetSize(img)
            src = cv.CreateImage((width, height), cv.IPL_DEPTH_64F, 2)
            dst = cv.CreateImage((width, height), cv.IPL_DEPTH_64F, 2)
            data = cv.CreateImage((width, height), cv.IPL_DEPTH_64F, 1)
            blank = cv.CreateImage((width, height), cv.IPL_DEPTH_64F, 1)
            cv.ConvertScale(img,data,1.0)
            cv.Zero(blank)
            cv.Merge(data,blank,None,None,src)
            cv.Merge(data,blank,None,None,dst)
            cv.DFT(src, dst, cv.CV_DXT_FORWARD)
            self._DFT.append(dst)
        elif( not grayscale and (len(self._DFT) < 2 )):
            self._DFT = []
            r = self.getEmpty(1)
            g = self.getEmpty(1)
            b = self.getEmpty(1)
            cv.Split(self.getBitmap(),b,g,r,None)
            chans = [b,g,r]
            width = self.width
            height = self.height
            data = cv.CreateImage((width, height), cv.IPL_DEPTH_64F, 1)
            blank = cv.CreateImage((width, height), cv.IPL_DEPTH_64F, 1)
            src = cv.CreateImage((width, height), cv.IPL_DEPTH_64F, 2)
            for c in chans:
                dst = cv.CreateImage((width, height), cv.IPL_DEPTH_64F, 2)
                cv.ConvertScale(c,data,1.0)
                cv.Zero(blank)
                cv.Merge(data,blank,None,None,src)
                cv.Merge(data,blank,None,None,dst)
                cv.DFT(src, dst, cv.CV_DXT_FORWARD)
                self._DFT.append(dst)

    def _getDFTClone(self,grayscale=False):
        """
        **SUMMARY**

        This method works just like _doDFT but returns a deep copy
        of the resulting array which can be used in destructive operations.

        **PARAMETERS**

        * *grayscale* - If grayscale is True we first covert the image to grayscale, otherwise
          we perform the operation on each channel.

        **RETURNS**

        A deep copy of the cached DFT real/imaginary image list.

        **EXAMPLE**

        >>> img = Image('logo.png')
        >>> myDFT = img._getDFTClone()
        >>> SomeCVFunc(myDFT[0])

        **NOTES**

        http://en.wikipedia.org/wiki/Discrete_Fourier_transform
        http://math.stackexchange.com/questions/1002/fourier-transform-for-dummies

        **SEE ALSO**

        ImageClass._doDFT()

        """
        # this is needs to be switched to the optimal
        # DFT size for faster processing.
        self._doDFT(grayscale)
        retVal = []
        if(grayscale):
            gs = cv.CreateImage((self.width,self.height),cv.IPL_DEPTH_64F,2)
            cv.Copy(self._DFT[0],gs)
            retVal.append(gs)
        else:
            for img in self._DFT:
                temp = cv.CreateImage((self.width,self.height),cv.IPL_DEPTH_64F,2)
                cv.Copy(img,temp)
                retVal.append(temp)
        return retVal

    def rawDFTImage(self,grayscale=False):
        """
        **SUMMARY**

        This method returns the **RAW** DFT transform of an image as a list of IPL Images.
        Each result image is a two channel 64f image where the first channel is the real
        component and the second channel is teh imaginary component. If the operation
        is performed on an RGB image and grayscale is False the result is a list of
        these images of the form [b,g,r].

        **PARAMETERS**

        * *grayscale* - If grayscale is True we first covert the image to grayscale, otherwise
          we perform the operation on each channel.

        **RETURNS**

        A list of the DFT images (see above). Note that this is a shallow copy operation.

        **EXAMPLE**

        >>> img = Image('logo.png')
        >>> myDFT = img.rawDFTImage()
        >>> for c in myDFT:
        >>>    #do some operation on the DFT

        **NOTES**

        http://en.wikipedia.org/wiki/Discrete_Fourier_transform
        http://math.stackexchange.com/questions/1002/fourier-transform-for-dummies

        **SEE ALSO**

        :py:meth:`rawDFTImage`
        :py:meth:`getDFTLogMagnitude`
        :py:meth:`applyDFTFilter`
        :py:meth:`highPassFilter`
        :py:meth:`lowPassFilter`
        :py:meth:`bandPassFilter`
        :py:meth:`InverseDFT`
        :py:meth:`applyButterworthFilter`
        :py:meth:`InverseDFT`
        :py:meth:`applyGaussianFilter`
        :py:meth:`applyUnsharpMask`

        """
        self._doDFT(grayscale)
        return self._DFT

    def getDFTLogMagnitude(self,grayscale=False):
        """
        **SUMMARY**

        This method returns the log value of the magnitude image of the DFT transform. This
        method is helpful for examining and comparing the results of DFT transforms. The log
        component helps to "squish" the large floating point values into an image that can
        be rendered easily.

        In the image the low frequency components are in the corners of the image and the high
        frequency components are in the center of the image.

        **PARAMETERS**

        * *grayscale* - if grayscale is True we perform the magnitude operation of the grayscale
          image otherwise we perform the operation on each channel.

        **RETURNS**

        Returns a SimpleCV image corresponding to the log magnitude of the input image.

        **EXAMPLE**

        >>> img = Image("RedDog2.jpg")
        >>> img.getDFTLogMagnitude().show()
        >>> lpf = img.lowPassFilter(img.width/10.img.height/10)
        >>> lpf.getDFTLogMagnitude().show()

        **NOTES**

        * http://en.wikipedia.org/wiki/Discrete_Fourier_transform
        * http://math.stackexchange.com/questions/1002/fourier-transform-for-dummies

        **SEE ALSO**

        :py:meth:`rawDFTImage`
        :py:meth:`getDFTLogMagnitude`
        :py:meth:`applyDFTFilter`
        :py:meth:`highPassFilter`
        :py:meth:`lowPassFilter`
        :py:meth:`bandPassFilter`
        :py:meth:`InverseDFT`
        :py:meth:`applyButterworthFilter`
        :py:meth:`InverseDFT`
        :py:meth:`applyGaussianFilter`
        :py:meth:`applyUnsharpMask`


        """
        dft = self._getDFTClone(grayscale)
        chans = []
        if( grayscale ):
            chans = [self.getEmpty(1)]
        else:
            chans = [self.getEmpty(1),self.getEmpty(1),self.getEmpty(1)]
        data = cv.CreateImage((self.width, self.height), cv.IPL_DEPTH_64F, 1)
        blank = cv.CreateImage((self.width, self.height), cv.IPL_DEPTH_64F, 1)

        for i in range(0,len(chans)):
            cv.Split(dft[i],data,blank,None,None)
            cv.Pow( data, data, 2.0)
            cv.Pow( blank, blank, 2.0)
            cv.Add( data, blank, data, None)
            cv.Pow( data, data, 0.5 )
            cv.AddS( data, cv.ScalarAll(1.0), data, None ) # 1 + Mag
            cv.Log( data, data ) # log(1 + Mag
            min, max, pt1, pt2 = cv.MinMaxLoc(data)
            cv.Scale(data, data, 1.0/(max-min), 1.0*(-min)/(max-min))
            cv.Mul(data,data,data,255.0)
            cv.Convert(data,chans[i])

        retVal = None
        if( grayscale ):
            retVal = Image(chans[0])
        else:
            retVal = self.getEmpty()
            cv.Merge(chans[0],chans[1],chans[2],None,retVal)
            retVal = Image(retVal)
        return retVal

    def _boundsFromPercentage(self, floatVal, bound):
        return np.clip(int(floatVal*bound),0,bound)

    def applyDFTFilter(self,flt,grayscale=False):
        """
        **SUMMARY**

        This function allows you to apply an arbitrary filter to the DFT of an image.
        This filter takes in a gray scale image, whiter values are kept and black values
        are rejected. In the DFT image, the lower frequency values are in the corners
        of the image, while the higher frequency components are in the center. For example,
        a low pass filter has white squares in the corners and is black everywhere else.

        **PARAMETERS**

        * *grayscale* - if this value is True we perfrom the operation on the DFT of the gray
          version of the image and the result is gray image. If grayscale is true
          we perform the operation on each channel and the recombine them to create
          the result.

        * *flt* - A grayscale filter image. The size of the filter must match the size of
          the image.

        **RETURNS**

        A SimpleCV image after applying the filter.

        **EXAMPLE**

        >>>  filter = Image("MyFilter.png")
        >>>  myImage = Image("MyImage.png")
        >>>  result = myImage.applyDFTFilter(filter)
        >>>  result.show()

        **SEE ALSO**

        :py:meth:`rawDFTImage`
        :py:meth:`getDFTLogMagnitude`
        :py:meth:`applyDFTFilter`
        :py:meth:`highPassFilter`
        :py:meth:`lowPassFilter`
        :py:meth:`bandPassFilter`
        :py:meth:`InverseDFT`
        :py:meth:`applyButterworthFilter`
        :py:meth:`InverseDFT`
        :py:meth:`applyGaussianFilter`
        :py:meth:`applyUnsharpMask`

        **TODO**

        Make this function support a separate filter image for each channel.
        """
        if( flt.width != self.width and
            flt.height != self.height ):
            logger.warning("Image.applyDFTFilter - Your filter must match the size of the image")
        dft = []
        if( grayscale ):
            dft = self._getDFTClone(grayscale)
            flt = flt._getGrayscaleBitmap()
            flt64f = cv.CreateImage((flt.width,flt.height),cv.IPL_DEPTH_64F,1)
            cv.ConvertScale(flt,flt64f,1.0)
            finalFilt = cv.CreateImage((flt.width,flt.height),cv.IPL_DEPTH_64F,2)
            cv.Merge(flt64f,flt64f,None,None,finalFilt)
            for d in dft:
                cv.MulSpectrums(d,finalFilt,d,0)
        else: #break down the filter and then do each channel
            dft = self._getDFTClone(grayscale)
            flt = flt.getBitmap()
            b = cv.CreateImage((flt.width,flt.height),cv.IPL_DEPTH_8U,1)
            g = cv.CreateImage((flt.width,flt.height),cv.IPL_DEPTH_8U,1)
            r = cv.CreateImage((flt.width,flt.height),cv.IPL_DEPTH_8U,1)
            cv.Split(flt,b,g,r,None)
            chans = [b,g,r]
            for c in range(0,len(chans)):
                flt64f = cv.CreateImage((chans[c].width,chans[c].height),cv.IPL_DEPTH_64F,1)
                cv.ConvertScale(chans[c],flt64f,1.0)
                finalFilt = cv.CreateImage((chans[c].width,chans[c].height),cv.IPL_DEPTH_64F,2)
                cv.Merge(flt64f,flt64f,None,None,finalFilt)
                cv.MulSpectrums(dft[c],finalFilt,dft[c],0)

        return self._inverseDFT(dft)

    def _boundsFromPercentage(self, floatVal, bound):
        return np.clip(int(floatVal*(bound/2.00)),0,(bound/2))

    def highPassFilter(self, xCutoff,yCutoff=None,grayscale=False):
        """
        **SUMMARY**

        This method applies a high pass DFT filter. This filter enhances
        the high frequencies and removes the low frequency signals. This has
        the effect of enhancing edges. The frequencies are defined as going between
        0.00 and 1.00 and where 0 is the lowest frequency in the image and 1.0 is
        the highest possible frequencies. Each of the frequencies are defined
        with respect to the horizontal and vertical signal. This filter
        isn't perfect and has a harsh cutoff that causes ringing artifacts.

        **PARAMETERS**

        * *xCutoff* - The horizontal frequency at which we perform the cutoff. A separate
          frequency can be used for the b,g, and r signals by providing a
          list of values. The frequency is defined between zero to one,
          where zero is constant component and 1 is the highest possible
          frequency in the image.

        * *yCutoff* - The cutoff frequencies in the y direction. If none are provided
          we use the same values as provided for x.

        * *grayscale* - if this value is True we perfrom the operation on the DFT of the gray
          version of the image and the result is gray image. If grayscale is true
          we perform the operation on each channel and the recombine them to create
          the result.

        **RETURNS**

        A SimpleCV Image after applying the filter.

        **EXAMPLE**

        >>> img = Image("SimpleCV/sampleimages/RedDog2.jpg")
        >>> img.getDFTLogMagnitude().show()
        >>> hpf = img.highPassFilter([0.2,0.1,0.2])
        >>> hpf.show()
        >>> hpf.getDFTLogMagnitude().show()

        **NOTES**

        This filter is far from perfect and will generate a lot of ringing artifacts.
        * See: http://en.wikipedia.org/wiki/Ringing_(signal)
        * See: http://en.wikipedia.org/wiki/High-pass_filter#Image

        **SEE ALSO**

        :py:meth:`rawDFTImage`
        :py:meth:`getDFTLogMagnitude`
        :py:meth:`applyDFTFilter`
        :py:meth:`highPassFilter`
        :py:meth:`lowPassFilter`
        :py:meth:`bandPassFilter`
        :py:meth:`InverseDFT`
        :py:meth:`applyButterworthFilter`
        :py:meth:`InverseDFT`
        :py:meth:`applyGaussianFilter`
        :py:meth:`applyUnsharpMask`

        """
        if( isinstance(xCutoff,float) ):
            xCutoff = [xCutoff,xCutoff,xCutoff]
        if( isinstance(yCutoff,float) ):
            yCutoff = [yCutoff,yCutoff,yCutoff]
        if(yCutoff is None):
            yCutoff = [xCutoff[0],xCutoff[1],xCutoff[2]]

        for i in range(0,len(xCutoff)):
            xCutoff[i] = self._boundsFromPercentage(xCutoff[i],self.width)
            yCutoff[i] = self._boundsFromPercentage(yCutoff[i],self.height)

        filter = None
        h  = self.height
        w  = self.width

        if( grayscale ):
            filter = cv.CreateImage((self.width,self.height),cv.IPL_DEPTH_8U,1)
            cv.Zero(filter)
            cv.AddS(filter,255,filter) # make everything white
            #now make all of the corners black
            cv.Rectangle(filter,(0,0),(xCutoff[0],yCutoff[0]),(0,0,0),thickness=-1) #TL
            cv.Rectangle(filter,(0,h-yCutoff[0]),(xCutoff[0],h),(0,0,0),thickness=-1) #BL
            cv.Rectangle(filter,(w-xCutoff[0],0),(w,yCutoff[0]),(0,0,0),thickness=-1) #TR
            cv.Rectangle(filter,(w-xCutoff[0],h-yCutoff[0]),(w,h),(0,0,0),thickness=-1) #BR

        else:
            #I need to looking into CVMERGE/SPLIT... I would really need to know
            # how much memory we're allocating here
            filterB = cv.CreateImage((self.width,self.height),cv.IPL_DEPTH_8U,1)
            filterG = cv.CreateImage((self.width,self.height),cv.IPL_DEPTH_8U,1)
            filterR = cv.CreateImage((self.width,self.height),cv.IPL_DEPTH_8U,1)
            cv.Zero(filterB)
            cv.Zero(filterG)
            cv.Zero(filterR)
            cv.AddS(filterB,255,filterB) # make everything white
            cv.AddS(filterG,255,filterG) # make everything whit
            cv.AddS(filterR,255,filterR) # make everything white
            #now make all of the corners black
            temp = [filterB,filterG,filterR]
            i = 0
            for f in temp:
                cv.Rectangle(f,(0,0),(xCutoff[i],yCutoff[i]),0,thickness=-1)
                cv.Rectangle(f,(0,h-yCutoff[i]),(xCutoff[i],h),0,thickness=-1)
                cv.Rectangle(f,(w-xCutoff[i],0),(w,yCutoff[i]),0,thickness=-1)
                cv.Rectangle(f,(w-xCutoff[i],h-yCutoff[i]),(w,h),0,thickness=-1)
                i = i+1

            filter = cv.CreateImage((self.width,self.height),cv.IPL_DEPTH_8U,3)
            cv.Merge(filterB,filterG,filterR,None,filter)

        scvFilt = Image(filter)
        retVal = self.applyDFTFilter(scvFilt,grayscale)
        return retVal

    def lowPassFilter(self, xCutoff,yCutoff=None,grayscale=False):
        """
        **SUMMARY**

        This method applies a low pass DFT filter. This filter enhances
        the low frequencies and removes the high frequency signals. This has
        the effect of reducing noise. The frequencies are defined as going between
        0.00 and 1.00 and where 0 is the lowest frequency in the image and 1.0 is
        the highest possible frequencies. Each of the frequencies are defined
        with respect to the horizontal and vertical signal. This filter
        isn't perfect and has a harsh cutoff that causes ringing artifacts.

        **PARAMETERS**

        * *xCutoff* - The horizontal frequency at which we perform the cutoff. A separate
          frequency can be used for the b,g, and r signals by providing a
          list of values. The frequency is defined between zero to one,
          where zero is constant component and 1 is the highest possible
          frequency in the image.

        * *yCutoff* - The cutoff frequencies in the y direction. If none are provided
          we use the same values as provided for x.

        * *grayscale* - if this value is True we perfrom the operation on the DFT of the gray
          version of the image and the result is gray image. If grayscale is true
          we perform the operation on each channel and the recombine them to create
          the result.

        **RETURNS**

        A SimpleCV Image after applying the filter.

        **EXAMPLE**

        >>> img = Image("SimpleCV/sampleimages/RedDog2.jpg")
        >>> img.getDFTLogMagnitude().show()
        >>> lpf = img.lowPassFilter([0.2,0.2,0.05])
        >>> lpf.show()
        >>> lpf.getDFTLogMagnitude().show()

        **NOTES**

        This filter is far from perfect and will generate a lot of ringing artifacts.
        See: http://en.wikipedia.org/wiki/Ringing_(signal)
        See: http://en.wikipedia.org/wiki/Low-pass_filter

        **SEE ALSO**

        :py:meth:`rawDFTImage`
        :py:meth:`getDFTLogMagnitude`
        :py:meth:`applyDFTFilter`
        :py:meth:`highPassFilter`
        :py:meth:`lowPassFilter`
        :py:meth:`bandPassFilter`
        :py:meth:`InverseDFT`
        :py:meth:`applyButterworthFilter`
        :py:meth:`InverseDFT`
        :py:meth:`applyGaussianFilter`
        :py:meth:`applyUnsharpMask`

        """
        if( isinstance(xCutoff,float) ):
            xCutoff = [xCutoff,xCutoff,xCutoff]
        if( isinstance(yCutoff,float) ):
            yCutoff = [yCutoff,yCutoff,yCutoff]
        if(yCutoff is None):
            yCutoff = [xCutoff[0],xCutoff[1],xCutoff[2]]

        for i in range(0,len(xCutoff)):
            xCutoff[i] = self._boundsFromPercentage(xCutoff[i],self.width)
            yCutoff[i] = self._boundsFromPercentage(yCutoff[i],self.height)

        filter = None
        h  = self.height
        w  = self.width

        if( grayscale ):
            filter = cv.CreateImage((self.width,self.height),cv.IPL_DEPTH_8U,1)
            cv.Zero(filter)
            #now make all of the corners black

            cv.Rectangle(filter,(0,0),(xCutoff[0],yCutoff[0]),255,thickness=-1) #TL
            cv.Rectangle(filter,(0,h-yCutoff[0]),(xCutoff[0],h),255,thickness=-1) #BL
            cv.Rectangle(filter,(w-xCutoff[0],0),(w,yCutoff[0]),255,thickness=-1) #TR
            cv.Rectangle(filter,(w-xCutoff[0],h-yCutoff[0]),(w,h),255,thickness=-1) #BR

        else:
            #I need to looking into CVMERGE/SPLIT... I would really need to know
            # how much memory we're allocating here
            filterB = cv.CreateImage((self.width,self.height),cv.IPL_DEPTH_8U,1)
            filterG = cv.CreateImage((self.width,self.height),cv.IPL_DEPTH_8U,1)
            filterR = cv.CreateImage((self.width,self.height),cv.IPL_DEPTH_8U,1)
            cv.Zero(filterB)
            cv.Zero(filterG)
            cv.Zero(filterR)
            #now make all of the corners black
            temp = [filterB,filterG,filterR]
            i = 0
            for f in temp:
                cv.Rectangle(f,(0,0),(xCutoff[i],yCutoff[i]),255,thickness=-1)
                cv.Rectangle(f,(0,h-yCutoff[i]),(xCutoff[i],h),255,thickness=-1)
                cv.Rectangle(f,(w-xCutoff[i],0),(w,yCutoff[i]),255,thickness=-1)
                cv.Rectangle(f,(w-xCutoff[i],h-yCutoff[i]),(w,h),255,thickness=-1)
                i = i+1

            filter = cv.CreateImage((self.width,self.height),cv.IPL_DEPTH_8U,3)
            cv.Merge(filterB,filterG,filterR,None,filter)

        scvFilt = Image(filter)
        retVal = self.applyDFTFilter(scvFilt,grayscale)
        return retVal


    #FUCK! need to decide BGR or RGB
    # ((rx_begin,ry_begin)(gx_begin,gy_begin)(bx_begin,by_begin))
    # or (x,y)
    def bandPassFilter(self, xCutoffLow, xCutoffHigh, yCutoffLow=None, yCutoffHigh=None,grayscale=False):
        """
        **SUMMARY**

        This method applies a simple band pass DFT filter. This filter enhances
        the a range of frequencies and removes all of the other frequencies. This allows
        a user to precisely select a set of signals to display . The frequencies are
        defined as going between
        0.00 and 1.00 and where 0 is the lowest frequency in the image and 1.0 is
        the highest possible frequencies. Each of the frequencies are defined
        with respect to the horizontal and vertical signal. This filter
        isn't perfect and has a harsh cutoff that causes ringing artifacts.

        **PARAMETERS**

        * *xCutoffLow*  - The horizontal frequency at which we perform the cutoff of the low
          frequency signals. A separate
          frequency can be used for the b,g, and r signals by providing a
          list of values. The frequency is defined between zero to one,
          where zero is constant component and 1 is the highest possible
          frequency in the image.

        * *xCutoffHigh* - The horizontal frequency at which we perform the cutoff of the high
          frequency signals. Our filter passes signals between xCutoffLow and
          xCutoffHigh. A separate frequency can be used for the b, g, and r
          channels by providing a
          list of values. The frequency is defined between zero to one,
          where zero is constant component and 1 is the highest possible
          frequency in the image.

        * *yCutoffLow* - The low frequency cutoff in the y direction. If none
          are provided we use the same values as provided for x.

        * *yCutoffHigh* - The high frequency cutoff in the y direction. If none
          are provided we use the same values as provided for x.

        * *grayscale* - if this value is True we perfrom the operation on the DFT of the gray
          version of the image and the result is gray image. If grayscale is true
          we perform the operation on each channel and the recombine them to create
          the result.

        **RETURNS**

        A SimpleCV Image after applying the filter.

        **EXAMPLE**

        >>> img = Image("SimpleCV/sampleimages/RedDog2.jpg")
        >>> img.getDFTLogMagnitude().show()
        >>> lpf = img.bandPassFilter([0.2,0.2,0.05],[0.3,0.3,0.2])
        >>> lpf.show()
        >>> lpf.getDFTLogMagnitude().show()

        **NOTES**

        This filter is far from perfect and will generate a lot of ringing artifacts.

        See: http://en.wikipedia.org/wiki/Ringing_(signal)

        **SEE ALSO**

        :py:meth:`rawDFTImage`
        :py:meth:`getDFTLogMagnitude`
        :py:meth:`applyDFTFilter`
        :py:meth:`highPassFilter`
        :py:meth:`lowPassFilter`
        :py:meth:`bandPassFilter`
        :py:meth:`InverseDFT`
        :py:meth:`applyButterworthFilter`
        :py:meth:`InverseDFT`
        :py:meth:`applyGaussianFilter`
        :py:meth:`applyUnsharpMask`

        """

        if( isinstance(xCutoffLow,float) ):
            xCutoffLow = [xCutoffLow,xCutoffLow,xCutoffLow]
        if( isinstance(yCutoffLow,float) ):
            yCutoffLow = [yCutoffLow,yCutoffLow,yCutoffLow]
        if( isinstance(xCutoffHigh,float) ):
            xCutoffHigh = [xCutoffHigh,xCutoffHigh,xCutoffHigh]
        if( isinstance(yCutoffHigh,float) ):
            yCutoffHigh = [yCutoffHigh,yCutoffHigh,yCutoffHigh]

        if(yCutoffLow is None):
            yCutoffLow = [xCutoffLow[0],xCutoffLow[1],xCutoffLow[2]]
        if(yCutoffHigh is None):
            yCutoffHigh = [xCutoffHigh[0],xCutoffHigh[1],xCutoffHigh[2]]

        for i in range(0,len(xCutoffLow)):
            xCutoffLow[i] = self._boundsFromPercentage(xCutoffLow[i],self.width)
            xCutoffHigh[i] = self._boundsFromPercentage(xCutoffHigh[i],self.width)
            yCutoffHigh[i] = self._boundsFromPercentage(yCutoffHigh[i],self.height)
            yCutoffLow[i] = self._boundsFromPercentage(yCutoffLow[i],self.height)

        filter = None
        h  = self.height
        w  = self.width
        if( grayscale ):
            filter = cv.CreateImage((self.width,self.height),cv.IPL_DEPTH_8U,1)
            cv.Zero(filter)
            #now make all of the corners black
            cv.Rectangle(filter,(0,0),(xCutoffHigh[0],yCutoffHigh[0]),255,thickness=-1) #TL
            cv.Rectangle(filter,(0,h-yCutoffHigh[0]),(xCutoffHigh[0],h),255,thickness=-1) #BL
            cv.Rectangle(filter,(w-xCutoffHigh[0],0),(w,yCutoffHigh[0]),255,thickness=-1) #TR
            cv.Rectangle(filter,(w-xCutoffHigh[0],h-yCutoffHigh[0]),(w,h),255,thickness=-1) #BR
            cv.Rectangle(filter,(0,0),(xCutoffLow[0],yCutoffLow[0]),0,thickness=-1) #TL
            cv.Rectangle(filter,(0,h-yCutoffLow[0]),(xCutoffLow[0],h),0,thickness=-1) #BL
            cv.Rectangle(filter,(w-xCutoffLow[0],0),(w,yCutoffLow[0]),0,thickness=-1) #TR
            cv.Rectangle(filter,(w-xCutoffLow[0],h-yCutoffLow[0]),(w,h),0,thickness=-1) #BR


        else:
            #I need to looking into CVMERGE/SPLIT... I would really need to know
            # how much memory we're allocating here
            filterB = cv.CreateImage((self.width,self.height),cv.IPL_DEPTH_8U,1)
            filterG = cv.CreateImage((self.width,self.height),cv.IPL_DEPTH_8U,1)
            filterR = cv.CreateImage((self.width,self.height),cv.IPL_DEPTH_8U,1)
            cv.Zero(filterB)
            cv.Zero(filterG)
            cv.Zero(filterR)
            #now make all of the corners black
            temp = [filterB,filterG,filterR]
            i = 0
            for f in temp:
                cv.Rectangle(f,(0,0),(xCutoffHigh[i],yCutoffHigh[i]),255,thickness=-1) #TL
                cv.Rectangle(f,(0,h-yCutoffHigh[i]),(xCutoffHigh[i],h),255,thickness=-1) #BL
                cv.Rectangle(f,(w-xCutoffHigh[i],0),(w,yCutoffHigh[i]),255,thickness=-1) #TR
                cv.Rectangle(f,(w-xCutoffHigh[i],h-yCutoffHigh[i]),(w,h),255,thickness=-1) #BR
                cv.Rectangle(f,(0,0),(xCutoffLow[i],yCutoffLow[i]),0,thickness=-1) #TL
                cv.Rectangle(f,(0,h-yCutoffLow[i]),(xCutoffLow[i],h),0,thickness=-1) #BL
                cv.Rectangle(f,(w-xCutoffLow[i],0),(w,yCutoffLow[i]),0,thickness=-1) #TR
                cv.Rectangle(f,(w-xCutoffLow[i],h-yCutoffLow[i]),(w,h),0,thickness=-1) #BR
                i = i+1

            filter = cv.CreateImage((self.width,self.height),cv.IPL_DEPTH_8U,3)
            cv.Merge(filterB,filterG,filterR,None,filter)

        scvFilt = Image(filter)
        retVal = self.applyDFTFilter(scvFilt,grayscale)
        return retVal





    def _inverseDFT(self,input):
        """
        **SUMMARY**
        **PARAMETERS**
        **RETURNS**
        **EXAMPLE**
        NOTES:
        SEE ALSO:
        """
        # a destructive IDFT operation for internal calls
        w = input[0].width
        h = input[0].height
        if( len(input) == 1 ):
            cv.DFT(input[0], input[0], cv.CV_DXT_INV_SCALE)
            result = cv.CreateImage((w,h), cv.IPL_DEPTH_8U, 1)
            data = cv.CreateImage((w,h), cv.IPL_DEPTH_64F, 1)
            blank = cv.CreateImage((w,h), cv.IPL_DEPTH_64F, 1)
            cv.Split(input[0],data,blank,None,None)
            min, max, pt1, pt2 = cv.MinMaxLoc(data)
            denom = max-min
            if(denom == 0):
                denom = 1
            cv.Scale(data, data, 1.0/(denom), 1.0*(-min)/(denom))
            cv.Mul(data,data,data,255.0)
            cv.Convert(data,result)
            retVal = Image(result)
        else: # DO RGB separately
            results = []
            data = cv.CreateImage((w,h), cv.IPL_DEPTH_64F, 1)
            blank = cv.CreateImage((w,h), cv.IPL_DEPTH_64F, 1)
            for i in range(0,len(input)):
                cv.DFT(input[i], input[i], cv.CV_DXT_INV_SCALE)
                result = cv.CreateImage((w,h), cv.IPL_DEPTH_8U, 1)
                cv.Split( input[i],data,blank,None,None)
                min, max, pt1, pt2 = cv.MinMaxLoc(data)
                denom = max-min
                if(denom == 0):
                    denom = 1
                cv.Scale(data, data, 1.0/(denom), 1.0*(-min)/(denom))
                cv.Mul(data,data,data,255.0) # this may not be right
                cv.Convert(data,result)
                results.append(result)

            retVal = cv.CreateImage((w,h),cv.IPL_DEPTH_8U,3)
            cv.Merge(results[0],results[1],results[2],None,retVal)
            retVal = Image(retVal)
        del input
        return retVal

    def InverseDFT(self, raw_dft_image):
        """
        **SUMMARY**

        This method provides a way of performing an inverse discrete Fourier transform
        on a real/imaginary image pair and obtaining the result as a SimpleCV image. This
        method is helpful if you wish to perform custom filter development.

        **PARAMETERS**

        * *raw_dft_image* - A list object with either one or three IPL images. Each image should
          have a 64f depth and contain two channels (the real and the imaginary).

        **RETURNS**

        A simpleCV image.

        **EXAMPLE**

        Note that this is an example, I don't recommend doing this unless you know what
        you are doing.

        >>> raw = img.getRawDFT()
        >>> cv.SomeOperation(raw)
        >>> result = img.InverseDFT(raw)
        >>> result.show()

        **SEE ALSO**

        :py:meth:`rawDFTImage`
        :py:meth:`getDFTLogMagnitude`
        :py:meth:`applyDFTFilter`
        :py:meth:`highPassFilter`
        :py:meth:`lowPassFilter`
        :py:meth:`bandPassFilter`
        :py:meth:`InverseDFT`
        :py:meth:`applyButterworthFilter`
        :py:meth:`InverseDFT`
        :py:meth:`applyGaussianFilter`
        :py:meth:`applyUnsharpMask`

        """
        input  = []
        w = raw_dft_image[0].width
        h = raw_dft_image[0].height
        if(len(raw_dft_image) == 1):
            gs = cv.CreateImage((w,h),cv.IPL_DEPTH_64F,2)
            cv.Copy(self._DFT[0],gs)
            input.append(gs)
        else:
            for img in raw_dft_image:
                temp = cv.CreateImage((w,h),cv.IPL_DEPTH_64F,2)
                cv.Copy(img,temp)
                input.append(img)

        if( len(input) == 1 ):
            cv.DFT(input[0], input[0], cv.CV_DXT_INV_SCALE)
            result = cv.CreateImage((w,h), cv.IPL_DEPTH_8U, 1)
            data = cv.CreateImage((w,h), cv.IPL_DEPTH_64F, 1)
            blank = cv.CreateImage((w,h), cv.IPL_DEPTH_64F, 1)
            cv.Split(input[0],data,blank,None,None)
            min, max, pt1, pt2 = cv.MinMaxLoc(data)
            denom = max-min
            if(denom == 0):
                denom = 1
            cv.Scale(data, data, 1.0/(denom), 1.0*(-min)/(denom))
            cv.Mul(data,data,data,255.0)
            cv.Convert(data,result)
            retVal = Image(result)
        else: # DO RGB separately
            results = []
            data = cv.CreateImage((w,h), cv.IPL_DEPTH_64F, 1)
            blank = cv.CreateImage((w,h), cv.IPL_DEPTH_64F, 1)
            for i in range(0,len(raw_dft_image)):
                cv.DFT(input[i], input[i], cv.CV_DXT_INV_SCALE)
                result = cv.CreateImage((w,h), cv.IPL_DEPTH_8U, 1)
                cv.Split( input[i],data,blank,None,None)
                min, max, pt1, pt2 = cv.MinMaxLoc(data)
                denom = max-min
                if(denom == 0):
                    denom = 1
                cv.Scale(data, data, 1.0/(denom), 1.0*(-min)/(denom))
                cv.Mul(data,data,data,255.0) # this may not be right
                cv.Convert(data,result)
                results.append(result)

            retVal = cv.CreateImage((w,h),cv.IPL_DEPTH_8U,3)
            cv.Merge(results[0],results[1],results[2],None,retVal)
            retVal = Image(retVal)

        return retVal

    def applyButterworthFilter(self,dia=400,order=2,highpass=False,grayscale=False):
        """
        **SUMMARY**

        Creates a butterworth filter of 64x64 pixels, resizes it to fit
        image, applies DFT on image using the filter.
        Returns image with DFT applied on it

        **PARAMETERS**

        * *dia* - int Diameter of Butterworth low pass filter
        * *order* - int Order of butterworth lowpass filter
        * *highpass*: BOOL True: highpass filterm False: lowpass filter
        * *grayscale*: BOOL

        **EXAMPLE**

        >>> im = Image("lenna")
        >>> img = im.applyButterworth(dia=400,order=2,highpass=True,grayscale=False)

        Output image: http://i.imgur.com/5LS3e.png

        >>> img = im.applyButterworth(dia=400,order=2,highpass=False,grayscale=False)

        Output img: http://i.imgur.com/QlCAY.png

        >>> im = Image("grayscale_lenn.png") #take image from here: http://i.imgur.com/O0gZn.png
        >>> img = im.applyButterworth(dia=400,order=2,highpass=True,grayscale=True)

        Output img: http://i.imgur.com/BYYnp.png

        >>> img = im.applyButterworth(dia=400,order=2,highpass=False,grayscale=True)

        Output img: http://i.imgur.com/BYYnp.png

        **SEE ALSO**

        :py:meth:`rawDFTImage`
        :py:meth:`getDFTLogMagnitude`
        :py:meth:`applyDFTFilter`
        :py:meth:`highPassFilter`
        :py:meth:`lowPassFilter`
        :py:meth:`bandPassFilter`
        :py:meth:`InverseDFT`
        :py:meth:`applyButterworthFilter`
        :py:meth:`InverseDFT`
        :py:meth:`applyGaussianFilter`
        :py:meth:`applyUnsharpMask`

        """
        #reimplemented with faster, vectorized filter kernel creation
        w,h = self.size()
        intensity_scale = 2**8 - 1 #for now 8-bit
        sz_x            = 64       #for now constant, symmetric
        sz_y            = 64       #for now constant, symmetric
        x0              = sz_x/2.0 #for now, on center 
        y0              = sz_y/2.0 #for now, on center
        #efficient "vectorized" computation
        X, Y = np.meshgrid(np.arange(sz_x), np.arange(sz_y))
        D = np.sqrt((X-x0)**2+(Y-y0)**2)
        flt = intensity_scale/(1.0 + (D/dia)**(order*2)) 
        if highpass:     #then invert the filter
            flt = intensity_scale - flt
        flt    = Image(flt) #numpy arrays are in row-major form...doesn't matter for symmetric filter 
        flt_re = flt.resize(w,h)
        img = self.applyDFTFilter(flt_re,grayscale)
        return img

    def applyGaussianFilter(self, dia=400, highpass=False, grayscale=False):
        """
        **SUMMARY**

        Creates a gaussian filter of 64x64 pixels, resizes it to fit
        image, applies DFT on image using the filter.
        Returns image with DFT applied on it

        **PARAMETERS**

        * *dia* -  int - diameter of Gaussian filter
        * *highpass*: BOOL True: highpass filter False: lowpass filter
        * *grayscale*: BOOL

        **EXAMPLE**

        >>> im = Image("lenna")
        >>> img = im.applyGaussianfilter(dia=400,highpass=True,grayscale=False)

        Output image: http://i.imgur.com/DttJv.png

        >>> img = im.applyGaussianfilter(dia=400,highpass=False,grayscale=False)

        Output img: http://i.imgur.com/PWn4o.png

        >>> im = Image("grayscale_lenn.png") #take image from here: http://i.imgur.com/O0gZn.png
        >>> img = im.applyGaussianfilter(dia=400,highpass=True,grayscale=True)

        Output img: http://i.imgur.com/9hX5J.png

        >>> img = im.applyGaussianfilter(dia=400,highpass=False,grayscale=True)

        Output img: http://i.imgur.com/MXI5T.png

        **SEE ALSO**

        :py:meth:`rawDFTImage`
        :py:meth:`getDFTLogMagnitude`
        :py:meth:`applyDFTFilter`
        :py:meth:`highPassFilter`
        :py:meth:`lowPassFilter`
        :py:meth:`bandPassFilter`
        :py:meth:`InverseDFT`
        :py:meth:`applyButterworthFilter`
        :py:meth:`InverseDFT`
        :py:meth:`applyGaussianFilter`
        :py:meth:`applyUnsharpMask`

        """
        #reimplemented with faster, vectorized filter kernel creation
        w,h = self.size()
        intensity_scale = 2**8 - 1 #for now 8-bit
        sz_x            = 64       #for now constant, symmetric
        sz_y            = 64       #for now constant, symmetric
        x0              = sz_x/2.0 #for now, on center 
        y0              = sz_y/2.0 #for now, on center
        #efficient "vectorized" computation
        X, Y = np.meshgrid(np.arange(sz_x), np.arange(sz_y))
        D = np.sqrt((X-x0)**2+(Y-y0)**2)
        flt = intensity_scale*np.exp(-0.5*(D/dia)**2) 
        if highpass:     #then invert the filter
            flt = intensity_scale - flt
        flt    = Image(flt) #numpy arrays are in row-major form...doesn't matter for symmetric filter 
        flt_re = flt.resize(w,h)
        img = self.applyDFTFilter(flt_re,grayscale)
        return img

    def applyUnsharpMask(self,boost=1,dia=400,grayscale=False):
        """
        **SUMMARY**

        This method applies unsharp mask or highboost filtering
        on image depending upon the boost value provided.
        DFT is applied on image using gaussian lowpass filter.
        A mask is created subtracting the DFT image from the original
        iamge. And then mask is added in the image to sharpen it.
        unsharp masking => image + mask
        highboost filtering => image + (boost)*mask

        **PARAMETERS**

        * *boost* - int  boost = 1 => unsharp masking, boost > 1 => highboost filtering
        * *dia* - int Diameter of Gaussian low pass filter
        * *grayscale* - BOOL

        **EXAMPLE**

        Gaussian Filters:

        >>> im = Image("lenna")
        >>> img = im.applyUnsharpMask(2,grayscale=False) #highboost filtering

        output image: http://i.imgur.com/A1pZf.png

        >>> img = im.applyUnsharpMask(1,grayscale=False) #unsharp masking

        output image: http://i.imgur.com/smCdL.png

        >>> im = Image("grayscale_lenn.png") #take image from here: http://i.imgur.com/O0gZn.png
        >>> img = im.applyUnsharpMask(2,grayscale=True) #highboost filtering

        output image: http://i.imgur.com/VtGzl.png

        >>> img = im.applyUnsharpMask(1,grayscale=True) #unsharp masking

        output image: http://i.imgur.com/bywny.png

        **SEE ALSO**

        :py:meth:`rawDFTImage`
        :py:meth:`getDFTLogMagnitude`
        :py:meth:`applyDFTFilter`
        :py:meth:`highPassFilter`
        :py:meth:`lowPassFilter`
        :py:meth:`bandPassFilter`
        :py:meth:`InverseDFT`
        :py:meth:`applyButterworthFilter`
        :py:meth:`InverseDFT`
        :py:meth:`applyGaussianFilter`
        :py:meth:`applyUnsharpMask`

        """
        if boost < 0:
            print "boost >= 1"
            return None

        lpIm = self.applyGaussianFilter(dia=dia,grayscale=grayscale,highpass=False)
        im = Image(self.getBitmap())
        mask = im - lpIm
        img = im
        for i in range(boost):
            img = img + mask
        return img

    def listHaarFeatures(self):
        '''
        This is used to list the built in features available for HaarCascade feature
        detection.  Just run this function as:

        >>> img.listHaarFeatures()

        Then use one of the file names returned as the input to the findHaarFeature()
        function.  So you should get a list, more than likely you will see face.xml,
        to use it then just

        >>> img.findHaarFeatures('face.xml')
        '''

        features_directory = os.path.join(LAUNCH_PATH, 'Features','HaarCascades')
        features = os.listdir(features_directory)
        print features

    def _CopyAvg(self, src, dst,roi, levels, levels_f, mode):
        '''
        Take the value in an ROI, calculate the average / peak hue
        and then set the output image roi to the value.
        '''

        if( mode ): # get the peak hue for an area
            h = src[roi[0]:roi[0]+roi[2],roi[1]:roi[1]+roi[3]].hueHistogram()
            myHue = np.argmax(h)
            C = (float(myHue),float(255),float(255),float(0))
            cv.SetImageROI(dst,roi)
            cv.AddS(dst,c,dst)
            cv.ResetImageROI(dst)
        else: # get the average value for an area optionally set levels
            cv.SetImageROI(src.getBitmap(),roi)
            cv.SetImageROI(dst,roi)
            avg = cv.Avg(src.getBitmap())
            avg = (float(avg[0]),float(avg[1]),float(avg[2]),0)
            if(levels is not None):
                avg = (int(avg[0]/levels)*levels_f,int(avg[1]/levels)*levels_f,int(avg[2]/levels)*levels_f,0)
            cv.AddS(dst,avg,dst)
            cv.ResetImageROI(src.getBitmap())
            cv.ResetImageROI(dst)

    def pixelize(self, block_size = 10, region = None, levels=None, doHue=False):
        """
        **SUMMARY**

        Pixelation blur, like the kind used to hide naughty bits on your favorite tv show.

        **PARAMETERS**

        * *block_size* - the blur block size in pixels, an integer is an square blur, a tuple is rectangular.
        * *region* - do the blur in a region in format (x_position,y_position,width,height)
        * *levels* - the number of levels per color channel. This makes the image look like an 8-bit video game.
        * *doHue* - If this value is true we calculate the peak hue for the area, not the
          average color for the area.

        **RETURNS**

        Returns the image with the pixelation blur applied.

        **EXAMPLE**

        >>> img = Image("lenna")
        >>> result = img.pixelize( 16, (200,180,250,250), levels=4)
        >>> img.show()

        """

        if( isinstance(block_size, int) ):
            block_size = (block_size,block_size)


        retVal = self.getEmpty()


        levels_f = 0.00
        if( levels is not None ):
            levels = 255/int(levels)
            if(levels <= 1 ):
                levels = 2
            levels_f = float(levels)

        if( region is not None ):
            cv.Copy(self.getBitmap(), retVal)
            cv.SetImageROI(retVal,region)
            cv.Zero(retVal)
            cv.ResetImageROI(retVal)
            xs = region[0]
            ys = region[1]
            w = region[2]
            h = region[3]
        else:
            xs = 0
            ys = 0
            w = self.width
            h = self.height

        #if( region is None ):
        hc = w / block_size[0] #number of horizontal blocks
        vc = h / block_size[1] #number of vertical blocks
        #when we fit in the blocks, we're going to spread the round off
        #over the edges 0->x_0, 0->y_0  and x_0+hc*block_size
        x_lhs = int(np.ceil(float(w%block_size[0])/2.0)) # this is the starting point
        y_lhs = int(np.ceil(float(h%block_size[1])/2.0))
        x_rhs = int(np.floor(float(w%block_size[0])/2.0)) # this is the starting point
        y_rhs = int(np.floor(float(h%block_size[1])/2.0))
        x_0 = xs+x_lhs
        y_0 = ys+y_lhs
        x_f = (x_0+(block_size[0]*hc)) #this would be the end point
        y_f = (y_0+(block_size[1]*vc))

        for i in range(0,hc):
            for j in range(0,vc):
                xt = x_0+(block_size[0]*i)
                yt = y_0+(block_size[1]*j)
                roi = (xt,yt,block_size[0],block_size[1])
                self._CopyAvg(self,retVal,roi,levels,levels_f,doHue)


        if( x_lhs > 0 ): # add a left strip
            xt = xs
            wt = x_lhs
            ht = block_size[1]
            for j in range(0,vc):
                yt = y_0+(j*block_size[1])
                roi = (xt,yt,wt,ht)
                self._CopyAvg(self,retVal,roi,levels,levels_f,doHue)


        if( x_rhs > 0 ): # add a right strip
            xt = (x_0+(block_size[0]*hc))
            wt = x_rhs
            ht = block_size[1]
            for j in range(0,vc):
                yt = y_0+(j*block_size[1])
                roi = (xt,yt,wt,ht)
                self._CopyAvg(self,retVal,roi,levels,levels_f,doHue)

        if( y_lhs > 0 ): # add a left strip
            yt = ys
            ht = y_lhs
            wt = block_size[0]
            for i in range(0,hc):
                xt = x_0+(i*block_size[0])
                roi = (xt,yt,wt,ht)
                self._CopyAvg(self,retVal,roi,levels,levels_f,doHue)

        if( y_rhs > 0 ): # add a right strip
            yt = (y_0+(block_size[1]*vc))
            ht = y_rhs
            wt = block_size[0]
            for i in range(0,hc):
                xt = x_0+(i*block_size[0])
                roi = (xt,yt,wt,ht)
                self._CopyAvg(self,retVal,roi,levels,levels_f,doHue)

        #now the corner cases
        if(x_lhs > 0 and y_lhs > 0 ):
            roi = (xs,ys,x_lhs,y_lhs)
            self._CopyAvg(self,retVal,roi,levels,levels_f,doHue)

        if(x_rhs > 0 and y_rhs > 0 ):
            roi = (x_f,y_f,x_rhs,y_rhs)
            self._CopyAvg(self,retVal,roi,levels,levels_f,doHue)

        if(x_lhs > 0 and y_rhs > 0 ):
            roi = (xs,y_f,x_lhs,y_rhs)
            self._CopyAvg(self,retVal,roi,levels,levels_f,doHue)

        if(x_rhs > 0 and y_lhs > 0 ):
            roi = (x_f,ys,x_rhs,y_lhs)
            self._CopyAvg(self,retVal,roi,levels,levels_f,doHue)

        if(doHue):
            cv.CvtColor(retVal,retVal,cv.CV_HSV2BGR)


        return Image(retVal)

    def anonymize(self, block_size=10, features=None, transform=None):
        """
        **SUMMARY**

        Anonymize, for additional privacy to images.

        **PARAMETERS**

        * *features* - A list with the Haar like feature cascades that should be matched.
        * *block_size* - The size of the blocks for the pixelize function.
        * *transform* - A function, to be applied to the regions matched instead of pixelize.
        * This function must take two arguments: the image and the region it'll be applied to,
        * as in region = (x, y, width, height).

        **RETURNS**

        Returns the image with matching regions pixelated.

        **EXAMPLE**

        >>> img = Image("lenna")
        >>> anonymous = img.anonymize()
        >>> anonymous.show()

        >>> def my_function(img, region):
        >>>     x, y, width, height = region
        >>>     img = img.crop(x, y, width, height)
        >>>     return img
        >>>
        >>>img = Image("lenna")
        >>>transformed = img.anonymize(transform = my_function)

        """

        regions = []

        if features is None:
            regions.append(self.findHaarFeatures("face"))
            regions.append(self.findHaarFeatures("profile"))
        else:
            for feature in features:
                regions.append(self.findHaarFeatures(feature))

        found = [f for f in regions if f is not None]

        img = self.copy()

        if found:
            for feature_set in found:
                for region in feature_set:
                    rect = (region.topLeftCorner()[0], region.topLeftCorner()[1],
                            region.width(), region.height())
                    if transform is None:
                        img = img.pixelize(block_size=block_size, region=rect)
                    else:
                        img = transform(img, rect)

        return img

    def edgeIntersections(self, pt0, pt1, width=1, canny1=0, canny2=100):
        """
        **SUMMARY**

        Find the outermost intersection of a line segment and the edge image and return
        a list of the intersection points. If no intersections are found the method returns
        an empty list.

        **PARAMETERS**

        * *pt0* - an (x,y) tuple of one point on the intersection line.
        * *pt1* - an (x,y) tuple of the second point on the intersection line.
        * *width* - the width of the line to use. This approach works better when
                    for cases where the edges on an object are not always closed
                    and may have holes.
        * *canny1* - the lower bound of the Canny edge detector parameters.
        * *canny2* - the upper bound of the Canny edge detector parameters.

        **RETURNS**

        A list of two (x,y) tuples or an empty list.

        **EXAMPLE**

        >>> img = Image("SimpleCV")
        >>> a = (25,100)
        >>> b = (225,110)
        >>> pts = img.edgeIntersections(a,b,width=3)
        >>> e = img.edges(0,100)
        >>> e.drawLine(a,b,color=Color.RED)
        >>> e.drawCircle(pts[0],10,color=Color.GREEN)
        >>> e.drawCircle(pts[1],10,color=Color.GREEN)
        >>> e.show()

        img = Image("SimpleCV")
        a = (25,100)
        b = (225,100)
        pts = img.edgeIntersections(a,b,width=3)
        e = img.edges(0,100)
        e.drawLine(a,b,color=Color.RED)
        e.drawCircle(pts[0],10,color=Color.GREEN)
        e.drawCircle(pts[1],10,color=Color.GREEN)
        e.show()


        """
        w = abs(pt0[0]-pt1[0])
        h = abs(pt0[1]-pt1[1])
        x = np.min([pt0[0],pt1[0]])
        y = np.min([pt0[1],pt1[1]])
        if( w <= 0 ):
            w = width
            x = np.clip(x-(width/2),0,x-(width/2))
        if( h <= 0 ):
            h = width
            y = np.clip(y-(width/2),0,y-(width/2))
        #got some corner cases to catch here
        p0p = np.array([(pt0[0]-x,pt0[1]-y)])
        p1p = np.array([(pt1[0]-x,pt1[1]-y)])
        edges = self.crop(x,y,w,h)._getEdgeMap(canny1, canny2)
        line = cv.CreateImage((w,h),cv.IPL_DEPTH_8U,1)
        cv.Zero(line)
        cv.Line(line,((pt0[0]-x),(pt0[1]-y)),((pt1[0]-x),(pt1[1]-y)),cv.Scalar(255.00),width,8)
        cv.Mul(line,edges,line)
        intersections = uint8(np.array(cv.GetMat(line)).transpose())
        (xs,ys) = np.where(intersections==255)
        points = zip(xs,ys)
        if(len(points)==0):
            return [None,None]
        A = np.argmin(spsd.cdist(p0p,points,'cityblock'))
        B = np.argmin(spsd.cdist(p1p,points,'cityblock'))
        ptA = (int(xs[A]+x),int(ys[A]+y))
        ptB = (int(xs[B]+x),int(ys[B]+y))
        # we might actually want this to be list of all the points
        return [ptA, ptB]


    def fitContour(self, initial_curve, window=(11,11), params=(0.1,0.1,0.1),doAppx=True,appx_level=1):
        """
        **SUMMARY**

        This method tries to fit a list of points to lines in the image. The list of points
        is a list of (x,y) tuples that are near (i.e. within the window size) of the line
        you want to fit in the image. This method uses a binary such as the result of calling
        edges.

        This method is based on active contours. Please see this reference:
        http://en.wikipedia.org/wiki/Active_contour_model

        **PARAMETERS**

        * *initial_curve* - region of the form [(x0,y0),(x1,y1)...] that are the initial conditions to fit.
        * *window* - the search region around each initial point to look for a solution.
        * *params* - The alpha, beta, and gamma parameters for the active contours
          algorithm as a list [alpha,beta,gamma].
        * *doAppx* - post process the snake into a polynomial approximation. Basically
          this flag will clean up the output of the contour algorithm.
        * *appx_level* - how much to approximate the snake, higher numbers mean more approximation.

        **DISCUSSION**

        THIS SECTION IS QUOTED FROM: http://users.ecs.soton.ac.uk/msn/book/new_demo/Snakes/
        There are three components to the Energy Function:

        * Continuity
        * Curvature
        * Image (Gradient)
        Each Weighted by Specified Parameter:

        Total Energy = Alpha*Continuity + Beta*Curvature + Gamma*Image

        Choose different values dependent on Feature to extract:

        * Set alpha high if there is a deceptive Image Gradient
        * Set beta  high if smooth edged Feature, low if sharp edges
        * Set gamma high if contrast between Background and Feature is low


        **RETURNS**

        A list of (x,y) tuples that approximate the curve. If you do not use
        approximation the list should be the same length as the input list length.

        **EXAMPLE**

        >>> img = Image("lenna")
        >>> edges = img.edges(t1=120,t2=155)
        >>> guess = [(311,284),(313,270),(320,259),(330,253),(347,245)]
        >>> result = edges.fitContour(guess)
        >>> img.drawPoints(guess,color=Color.RED)
        >>> img.drawPoints(result,color=Color.GREEN)
        >>> img.show()

        """
        alpha = [params[0]]
        beta= [params[1]]
        gamma = [params[2]]
        if( window[0]%2 == 0 ):
            window = (window[0]+1,window[1])
            logger.warn("Yo dawg, just a heads up, snakeFitPoints wants an odd window size. I fixed it for you, but you may want to take a look at your code.")
        if( window[1]%2 == 0 ):
            window = (window[0],window[1]+1)
            logger.warn("Yo dawg, just a heads up, snakeFitPoints wants an odd window size. I fixed it for you, but you may want to take a look at your code.")
        raw = cv.SnakeImage(self._getGrayscaleBitmap(),initial_curve,alpha,beta,gamma,window,(cv.CV_TERMCRIT_ITER,10,0.01))
        if( doAppx ):
            try:
                import cv2
            except:
                logger.warning("Can't Do snakeFitPoints without OpenCV >= 2.3.0")
                return
            appx = cv2.approxPolyDP(np.array([raw],'float32'),appx_level,True)
            retVal = []
            for p in appx:
                retVal.append((int(p[0][0]),int(p[0][1])))
        else:
            retVal = raw

        return retVal

    def fitLines(self,guesses,window=10,threshold=128):
        """
        **SUMMARY**

        Fit lines in a binary/gray image using an initial guess and the least squares method.
        The lines are returned as a line feature set.

        **PARAMETERS**

        * *guesses* - A list of tuples of the form ((x0,y0),(x1,y1)) where each of the lines
          is an approximate guess.
        * *window* - A window around the guess to search.
        * *threshold* - the threshold above which we count a pixel as a line

        **RETURNS**

        A feature set of line features, one per guess.

        **EXAMPLE**


        >>> img = Image("lsq.png")
        >>> guesses = [((313,150),(312,332)),((62,172),(252,52)),((102,372),(182,182)),((372,62),(572,162)),((542,362),(462,182)),((232,412),(462,423))]
        >>> l = img.fitLines(guesses,window=10)
        >>> l.draw(color=Color.RED,width=3)
        >>> for g in guesses:
        >>>    img.drawLine(g[0],g[1],color=Color.YELLOW)

        >>> img.show()
        """

        retVal = FeatureSet()
        i =0
        for g in guesses:
            # Guess the size of the crop region from the line guess and the window.
            ymin = np.min([g[0][1],g[1][1]])
            ymax = np.max([g[0][1],g[1][1]])
            xmin = np.min([g[0][0],g[1][0]])
            xmax = np.max([g[0][0],g[1][0]])

            xminW = np.clip(xmin-window,0,self.width)
            xmaxW = np.clip(xmax+window,0,self.width)
            yminW = np.clip(ymin-window,0,self.height)
            ymaxW = np.clip(ymax+window,0,self.height)
            temp = self.crop(xminW,yminW,xmaxW-xminW,ymaxW-yminW)
            temp = temp.getGrayNumpy()

            # pick the lines above our threshold
            x,y = np.where(temp>threshold)
            pts = zip(x,y)
            gpv = np.array([float(g[0][0]-xminW),float(g[0][1]-yminW)])
            gpw = np.array([float(g[1][0]-xminW),float(g[1][1]-yminW)])
            def lineSegmentToPoint(p):
                w = gpw
                v = gpv
                #print w,v
                p = np.array([float(p[0]),float(p[1])])
                l2 = np.sum((w-v)**2)
                t = float(np.dot((p-v),(w-v))) / float(l2)
                if( t < 0.00 ):
                    return np.sqrt(np.sum((p-v)**2))
                elif(t > 1.0):
                    return np.sqrt(np.sum((p-w)**2))
                else:
                    project = v + (t*(w-v))
                    return np.sqrt(np.sum((p-project)**2))
            # http://stackoverflow.com/questions/849211/shortest-distance-between-a-point-and-a-line-segment

            distances = np.array(map(lineSegmentToPoint,pts))
            closepoints = np.where(distances<window)[0]

            pts = np.array(pts)

            if( len(closepoints) < 3 ):
                continue

            good_pts = pts[closepoints]
            good_pts = good_pts.astype(float)


            x = good_pts[:,0]
            y = good_pts[:,1]
            # do the shift from our crop
            # generate the line values
            x = x + xminW
            y = y + yminW

            ymin = np.min(y)
            ymax = np.max(y)
            xmax = np.max(x)
            xmin = np.min(x)

            if( (xmax-xmin) > (ymax-ymin) ):
                # do the least squares
                A = np.vstack([x,np.ones(len(x))]).T
                m,c = nla.lstsq(A,y)[0]
                y0 = int(m*xmin+c)
                y1 = int(m*xmax+c)
                retVal.append(Line(self,((xmin,y0),(xmax,y1))))
            else:
                # do the least squares
                A = np.vstack([y,np.ones(len(y))]).T
                m,c = nla.lstsq(A,x)[0]
                x0 = int(ymin*m+c)
                x1 = int(ymax*m+c)
                retVal.append(Line(self,((x0,ymin),(x1,ymax))))

        return retVal

    def fitLinePoints(self,guesses,window=(11,11), samples=20,params=(0.1,0.1,0.1)):
        """
        **DESCRIPTION**

        This method uses the snakes / active contour approach in an attempt to
        fit a series of points to a line that may or may not be exactly linear.

        **PARAMETERS**

        * *guesses* - A set of lines that we wish to fit to. The lines are specified
          as a list of tuples of (x,y) tuples. E.g. [((x0,y0),(x1,y1))....]
        * *window* - The search window in pixels for the active contours approach.
        * *samples* - The number of points to sample along the input line,
          these are the initial conditions for active contours method.
        * *params* - the alpha, beta, and gamma values for the active contours routine.

        **RETURNS**

        A list of fitted contour points. Each contour is a list of (x,y) tuples.

        **EXAMPLE**

        >>> img = Image("lsq.png")
        >>> guesses = [((313,150),(312,332)),((62,172),(252,52)),((102,372),(182,182)),((372,62),(572,162)),((542,362),(462,182)),((232,412),(462,423))]
        >>> r = img.fitLinePoints(guesses)
        >>> for rr in r:
        >>>    img.drawLine(rr[0],rr[1],color=Color.RED,width=3)
        >>> for g in guesses:
        >>>    img.drawLine(g[0],g[1],color=Color.YELLOW)

        >>> img.show()

        """
        pts = []
        for g in guesses:
            #generate the approximation
            bestGuess = []
            dx = float(g[1][0]-g[0][0])
            dy = float(g[1][1]-g[0][1])
            l = np.sqrt((dx*dx)+(dy*dy))
            if( l <= 0 ):
                logger.warning("Can't Do snakeFitPoints without OpenCV >= 2.3.0")
                return

            dx = dx/l
            dy = dy/l
            for i in range(-1,samples+1):
                t = i*(l/samples)
                bestGuess.append((int(g[0][0]+(t*dx)),int(g[0][1]+(t*dy))))
            # do the snake fitting
            appx = self.fitContour(bestGuess,window=window,params=params,doAppx=False)
            pts.append(appx)

        return pts



    def drawPoints(self, pts, color=Color.RED, sz=3, width=-1):
        """
        **DESCRIPTION**

        A quick and dirty points rendering routine.

        **PARAMETERS**

        * *pts* - pts a list of (x,y) points.
        * *color* - a color for our points.
        * *sz* - the circle radius for our points.
        * *width* - if -1 fill the point, otherwise the size of point border

        **RETURNS**

        None - This is an inplace operation.

        **EXAMPLE**

        >>> img = Image("lenna")
        >>> img.drawPoints([(10,10),(30,30)])
        >>> img.show()
        """
        for p in pts:
            self.drawCircle(p,sz,color,width)
        return None

    def sobel(self, xorder=1, yorder=1, doGray=True, aperture=5, aperature=None):
        """
        **DESCRIPTION**

        Sobel operator for edge detection

        **PARAMETERS**

        * *xorder* - int - Order of the derivative x.
        * *yorder* - int - Order of the derivative y.
        * *doGray* - Bool - grayscale or not.
        * *aperture* - int - Size of the extended Sobel kernel. It must be 1, 3, 5, or 7.

        **RETURNS**

        Image with sobel opeartor applied on it

        **EXAMPLE**

        >>> img = Image("lenna")
        >>> s = img.sobel()
        >>> s.show()
        """
        aperture = aperature if aperature else aperture
        retVal = None
        try:
            import cv2
        except:
            logger.warning("Can't do Sobel without OpenCV >= 2.3.0")
            return None

        if( aperture != 1 and aperture != 3 and aperture != 5 and aperture != 7 ):
            logger.warning("Bad Sobel Aperture, values are [1,3,5,7].")
            return None

        if( doGray ):
            dst = cv2.Sobel(self.getGrayNumpy(),cv2.cv.CV_32F,xorder,yorder,ksize=aperture)
            minv = np.min(dst)
            maxv = np.max(dst)
            cscale = 255/(maxv-minv)
            shift =  -1*(minv)

            t = np.zeros(self.size(),dtype='uint8')
            t = cv2.convertScaleAbs(dst,t,cscale,shift/255.0)
            retVal = Image(t)

        else:
            layers = self.splitChannels(grayscale=False)
            sobel_layers = []
            for layer in layers:
                dst = cv2.Sobel(layer.getGrayNumpy(),cv2.cv.CV_32F,xorder,yorder,ksize=aperture)

                minv = np.min(dst)
                maxv = np.max(dst)
                cscale = 255/(maxv-minv)
                shift =  -1*(minv)

                t = np.zeros(self.size(),dtype='uint8')
                t = cv2.convertScaleAbs(dst,t,cscale,shift/255.0)
                sobel_layers.append(Image(t))
            b,g,r = sobel_layers

            retVal = self.mergeChannels(b,g,r)
        return retVal

    def track(self, method="CAMShift", ts=None, img=None, bb=None, **kwargs):
        """
        **DESCRIPTION**

        Tracking the object surrounded by the bounding box in the given
        image or TrackSet.

        **PARAMETERS**

        * *method* - str - The Tracking Algorithm to be applied
        * *ts* - TrackSet - SimpleCV.Features.TrackSet.
        * *img* - Image - Image to be tracked.
                - list - List of Images to be tracked.
        * *bb* - tuple - Bounding Box tuple (x, y, w, h)

        **Optional Parameters**

        *CAMShift*

        CAMShift Tracker is based on mean shift thresholding algorithm which is
        combined with an adaptive region-sizing step. Histogram is calcualted based
        on the mask provided. If mask is not provided, hsv transformed image of the
        provided image is thresholded using inRange function (band thresholding).

        lower HSV and upper HSV values are used inRange function. If the user doesn't 
        provide any range values, default range values are used.

        Histogram is back projected using previous images to get an appropriate image
        and it passed to camshift function to find the object in the image. Users can 
        decide the number of images to be used in back projection by providing num_frames.

        lower      - Lower HSV value for inRange thresholding
                     tuple of (H, S, V)
                     Default : (0, 60, 32)
                
        upper      - Upper HSV value for inRange thresholding
                     tuple of (H, S, V)
                     Default: (180, 255, 255)

        mask       - Mask to calculate Histogram. It's better 
                     if you don't provide one.
                     Default: calculated using above thresholding ranges.

        num_frames - number of frames to be backtracked.
                     Default: 40

        *LK*

        LK Tracker is based on Optical Flow method. In brief, optical flow can be
        defined as the apparent motion of objects caused by the relative motion between
        an observer and the scene. (Wikipedia).

        LK Tracker first finds some good feature points in the given bounding box in the image.
        These are the tracker points. In consecutive frames, optical flow of these feature points
        is calculated. Users can limit the number of feature points by provideing maxCorners and 
        qualityLevel. number of features will always be less than maxCorners. These feature points
        are calculated using Harris Corner detector. It returns a matrix with each pixel having
        some quality value. Only good features are used based upon the qualityLevel provided. better
        features have better quality measure and hence are more suitable to track.

        Users can set minimum distance between each features by providing minDistance.

        LK tracker finds optical flow using a number of pyramids and users can set this number by
        providing maxLevel and users can set size of the search window for Optical Flow by setting 
        winSize.

        (docs from http://docs.opencv.org/)
        maxCorners    - Maximum number of corners to return in goodFeaturesToTrack. 
                        If there are more corners than are found, the strongest of 
                        them is returned.
                        Default: 4000

        qualityLevel  - Parameter characterizing the minimal accepted quality of image corners. 
                        The parameter value is multiplied by the best corner quality measure, 
                        which is the minimal eigenvalue or the Harris function response. 
                        The corners with the quality measure less than the product are rejected.
                        For example, if the best corner has the quality measure = 1500, 
                        and the qualityLevel=0.01 , then all the corners with the quality measure 
                        less than 15 are rejected. 
                        Default: 0.08
                  
        minDistance   - Minimum possible Euclidean distance between the returned corners.
                        Default: 2

        blockSize     - Size of an average block for computing a derivative covariation matrix over each pixel neighborhood.
                        Default: 3

        winSize       - size of the search window at each pyramid level.
                        Default: (10, 10)

        maxLevel      - 0-based maximal pyramid level number; if set to 0, pyramids are not used (single level), 
                        Default: 10
                        if set to 1, two levels are used, and so on


        *SURF*

        SURF based tracker finds keypoints in the template and computes the descriptor. The template is
        chosen based on the bounding box provided with the first image. The image is cropped and stored 
        as template. SURF keypoints are found and descriptor is computed for the template and stored.

        SURF keypoints are found in the image and its descriptor is computed. Image keypoints and template
        keypoints are matched using K-nearest neighbor algorithm. Matched keypoints are filtered according
        to the knn distance of the points. Users can set this criteria by setting distance.
        Density Based Clustering algorithm (DBSCAN) is applied on the matched keypoints to filter out points
        that are in background. DBSCAN creates a cluster of object points anc background points. These background
        points are discarded. Users can set certain parameters for DBSCAN which are listed below.

        K-means is applied on matched KeyPoints with k=1 to find the center of the cluster and then bounding
        box is predicted based upon the position of all the object KeyPoints.

        eps_val     - eps for DBSCAN
                      The maximum distance between two samples for them 
                      to be considered as in the same neighborhood.
                      default: 0.69
                
        min_samples - min number of samples in DBSCAN
                      The number of samples in a neighborhood for a point 
                      to be considered as a core point. 
                      default: 5
                  
        distance    - thresholding KNN distance of each feature
                      if KNN distance > distance, point is discarded.
                      default: 100

        *MFTrack*

        Median Flow tracker is similar to LK tracker (based on Optical Flow), but it's more advanced, better and
        faster.

        In MFTrack, tracking points are decided based upon the number of horizontal and vertical points and window
        size provided by the user. Unlike LK Tracker, good features are not found which saves a huge amount of time.

        feature points are selected symmetrically in the bounding box.
        Total number of feature points to be tracked = numM * numN.

        If the width and height of bounding box is 200 and 100 respectively, and numM = 10 and numN = 10,
        there will be 10 points in the bounding box equally placed(10 points in 200 pixels) in each row. and 10 equally placed
        points (10 points in 100 pixels) in each column. So total number of tracking points = 100.

        numM > 0
        numN > 0 (both may not be equal)

        users can provide a margin around the bounding box that will be considered to place feature points and
        calculate optical flow.
        Optical flow is calculated from frame1 to frame2 and from frame2 to frame1. There might be some points 
        which give inaccurate optical flow, to eliminate these points the above method is used. It is called
        forward-backward error tracking. Optical Flow seach window size can be set usung winsize_lk.

        For each point, comparision is done based on the quadratic area around it.
        The length of the square window can be set using winsize.

        numM        - Number of points to be tracked in the bounding box
                      in height direction. 
                      default: 10
                
        numN        - Number of points to be tracked in the bounding box
                      in width direction.
                      default: 10 
                  
        margin      - Margin around the bounding box.
                      default: 5

        winsize_lk  - Optical Flow search window size.
                      default: 4

        winsize     - Size of quadratic area around the point which is compared.
                      default: 10


        Available Tracking Methods

         - CamShift
         - LK
         - SURF
         - MFTrack

        **RETURNS**

        SimpleCV.Features.TrackSet

        Returns a TrackSet with all the necessary attributes.

        **HOW TO**

        >>> ts = img.track("camshift", img=img1, bb=bb)

        Here TrackSet is returned. All the necessary attributes will be included in the trackset.
        After getting the trackset you need not provide the bounding box or image. You provide TrackSet as parameter to track().
        Bounding box and image will be taken from the trackset.
        So. now

        >>> ts = new_img.track("camshift",ts)

        The new Tracking feature will be appended to the given trackset and that will be returned.
        So, to use it in loop
        ==========================================================

        img = cam.getImage()
        bb = (img.width/4,img.height/4,img.width/4,img.height/4)
        ts = img.track(img=img, bb=bb)
        while (True):
            img = cam.getImage()
            ts = img.track("camshift", ts=ts)

        ==========================================================

        ts = []
        while (some_condition_here):
            img = cam.getImage()
            ts = img.track("camshift",ts,img0,bb)

        now here in first loop iteration since ts is empty, img0 and bb will be considered.
        New tracking object will be created and added in ts (TrackSet)
        After first iteration, ts is not empty and hence the previous
        image frames and bounding box will be taken from ts and img0
        and bb will be ignored.

        ==========================================================
        # Instead of loop, give a list of images to be tracked.

        ts = []
        imgs = [img1, img2, img3, ..., imgN]
        ts = img0.track("camshift", ts, imgs, bb)
        ts.drawPath()
        ts[-1].image.show()
        ==========================================================

        Using Optional Parameters:

        for CAMShift
        >>> ts = []
        >>> ts = img.track("camshift", ts, img1, bb, lower=(40, 100, 100), upper=(100, 250, 250))

        You can provide some/all/None of the optional parameters listed for CAMShift.

        for LK
        >>> ts = []
        >>> ts = img.track("lk", ts, img1, bb, maxCorners=4000, qualityLevel=0.5, minDistance=3)

        You can provide some/all/None of the optional parameters listed for LK.

        for SURF
        >>> ts = []
        >>> ts = img.track("surf", ts, img1, bb, eps_val=0.7, min_samples=8, distance=200)

        You can provide some/all/None of the optional parameters listed for SURF.

        for MFTrack
        >>> ts = []
        >>> ts = img.track("mftrack", ts, img1, bb, numM=12, numN=12, winsize=15)

        You can provide some/all/None of the optional parameters listed for MFTrack.

        Check out Tracking examples provided in the SimpleCV source code.

        READ MORE:

        CAMShift Tracker:
        Uses meanshift based CAMShift thresholding technique. Blobs and objects with
        single tone or tracked very efficiently. CAMshift should be preferred if you 
        are trying to track faces. It is optimized to track faces.

        LK (Lucas Kanade) Tracker:
        It is based on LK Optical Flow. It calculates Optical flow in frame1 to frame2 
        and also in frame2 to frame1 and using back track error, filters out false
        positives.

        SURF based Tracker:
        Matches keypoints from the template image and the current frame.
        flann based matcher is used to match the keypoints.
        Density based clustering is used classify points as in-region (of bounding box)
        and out-region points. Using in-region points, new bounding box is predicted using
        k-means.

        Median Flow Tracker:
    
        Media Flow Tracker is the base tracker that is used in OpenTLD. It is based on
        Optical Flow. It calculates optical flow of the points in the bounding box from
        frame 1 to frame 2 and from frame 2 to frame 1 and using back track error, removes
        false positives. As the name suggests, it takes the median of the flow, and eliminates
        points.
        """
        if not ts and not img:
            print "Invalid Input. Must provide FeatureSet or Image"
            return None

        if not ts and not bb:
            print "Invalid Input. Must provide Bounding Box with Image"
            return None

        if not ts:
            ts = TrackSet()
        else:
            img = ts[-1].image
            bb = ts[-1].bb
        try:
            import cv2
        except ImportError:
            print "Tracking is available for OpenCV >= 2.3"
            return None

        if type(img) == list:
            ts = self.track(method, ts, img[0], bb, **kwargs)
            for i in img:
                ts = i.track(method, ts, **kwargs)
            return ts

        # Issue #256 - (Bug) Memory management issue due to too many number of images.
        nframes = 300
        if 'nframes' in kwargs:
            nframes = kwargs['nframes']

        if len(ts) > nframes:
            ts.trimList(50)

        if method.lower() == "camshift":
            track = CAMShiftTracker(self, bb, ts, **kwargs)
            ts.append(track)

        elif method.lower() == "lk":
            track = lkTracker(self, bb, ts, img, **kwargs)
            ts.append(track)

        elif method.lower() == "surf":
            try:
                from scipy.spatial import distance as Dis
                from sklearn.cluster import DBSCAN
            except ImportError:
                logger.warning("sklearn required")
                return None
            versions = ["2.4.2","2.4.3", "2.4.4"]
            if cv2.__version__ not in versions:
                logger.warning("OpenCV >= 2.4.3 required")
                return None
            track = surfTracker(self, bb, ts, **kwargs)
            ts.append(track)

        elif method.lower() == "mftrack":
            track = MFTrack(self, bb, ts, img, **kwargs)
            ts.append(track)

        return ts

    def _to32F(self):
        """
        **SUMMARY**

        Convert this image to a 32bit floating point image.

        """
        retVal = cv.CreateImage((self.width,self.height), cv.IPL_DEPTH_32F, 3)
        cv.Convert(self.getBitmap(),retVal)
        return retVal

    def __getstate__(self):
        return dict( size = self.size(), colorspace = self._colorSpace, image = self.applyLayers().getBitmap().tostring() )

    def __setstate__(self, mydict):
        self._bitmap = cv.CreateImageHeader(mydict['size'], cv.IPL_DEPTH_8U, 3)
        cv.SetData(self._bitmap, mydict['image'])
        self._colorSpace = mydict['colorspace']
        self.width = mydict['size'][0]
        self.height = mydict['size'][1]

    def area(self):
        '''
        Returns the area of the Image.
        '''

        return self.width * self.height

    def _get_header_anim(self):
        """ Animation header. To replace the getheader()[0] """
        bb = "GIF89a"
        bb += int_to_bin(self.size()[0])
        bb += int_to_bin(self.size()[1])
        bb += "\x87\x00\x00"
        return bb

    def rotate270(self):
        """
        **DESCRIPTION**

        Rotate the image 270 degrees to the left, the same as 90 degrees to the right.
        This is the same as rotateRight()

        **RETURNS**

        A SimpleCV image.

        **EXAMPLE**

        >>>> img = Image('lenna')
        >>>> img.rotate270().show()

        """
        retVal = cv.CreateImage((self.height, self.width), cv.IPL_DEPTH_8U, 3)
        cv.Flip(self.getBitmap(), retVal, 0) # vertical
        cv.Transpose(retVal, retVal)
        return(Image(retVal, colorSpace=self._colorSpace))

    def rotate90(self):
        """
        **DESCRIPTION**

        Rotate the image 90 degrees to the left, the same as 270 degrees to the right.
        This is the same as rotateRight()

        **RETURNS**

        A SimpleCV image.

        **EXAMPLE**

        >>>> img = Image('lenna')
        >>>> img.rotate90().show()

        """

        retVal = cv.CreateImage((self.height, self.width), cv.IPL_DEPTH_8U, 3)
        cv.Transpose(self.getBitmap(), retVal)
        cv.Flip(retVal, retVal, 0) # vertical
        return(Image(retVal, colorSpace=self._colorSpace))

    def rotateLeft(self): # same as 90
        """
        **DESCRIPTION**

        Rotate the image 90 degrees to the left.
        This is the same as rotate 90.

        **RETURNS**

        A SimpleCV image.

        **EXAMPLE**

        >>>> img = Image('lenna')
        >>>> img.rotateLeft().show()

        """

        retVal = cv.CreateImage((self.height, self.width), cv.IPL_DEPTH_8U, 3)
        cv.Transpose(self.getBitmap(), retVal)
        cv.Flip(retVal, retVal, 0) # vertical
        return(Image(retVal, colorSpace=self._colorSpace))

    def rotateRight(self): # same as 270
        """
        **DESCRIPTION**

        Rotate the image 90 degrees to the right.
        This is the same as rotate 270.

        **RETURNS**

        A SimpleCV image.

        **EXAMPLE**

        >>>> img = Image('lenna')
        >>>> img.rotateRight().show()

        """
        retVal = cv.CreateImage((self.height, self.width), cv.IPL_DEPTH_8U, 3)
        cv.Flip(self.getBitmap(), retVal, 0) # vertical
        cv.Transpose(retVal, retVal)
        return(Image(retVal, colorSpace=self._colorSpace))


    def rotate180(self):
        """
        **DESCRIPTION**

        Rotate the image 180 degrees to the left/right.
        This is the same as rotate 90.

        **RETURNS**

        A SimpleCV image.

        **EXAMPLE**

        >>>> img = Image('lenna')
        >>>> img.rotate180().show()
        """
        retVal = cv.CreateImage((self.height, self.width), cv.IPL_DEPTH_8U, 3)
        cv.Flip(self.getBitmap(), retVal, 0) #vertical
        cv.Flip(retVal, retVal, 1)#horizontal
        return(Image(retVal, colorSpace=self._colorSpace))

    def verticalHistogram(self, bins=10, threshold=128,normalize=False,forPlot=False):
        """
        **DESCRIPTION**

        This method generates histogram of the number of grayscale pixels
        greater than the provided threshold. The method divides the image
        into a number evenly spaced vertical bins and then counts the number
        of pixels where the pixel is greater than the threshold. This method
        is helpful for doing basic morphological analysis.

        **PARAMETERS**
        * *bins* - The number of bins to use.
        * *threshold* - The grayscale threshold. We count pixels greater
                       than this value.

        * *normalize* - If normalize is true we normalize the bin counts
                        to sum to one. Otherwise we return the number of
                        pixels.
        * *forPlot* - If this is true we return the bin indicies, the bin
                      counts, and the bin widths as a tuple. We can use
                      these values in pyplot.bar to quickly plot the
                      histogram.

        **RETURNS**

        The default settings return the raw bin counts moving from left to
        right on the image. If forPlot is true we return a tuple that
        contains a list of bin labels, the bin counts, and the bin widths.
        This tuple can be used to plot the histogram using
        matplotlib.pyplot.bar function.

        **EXAMPLE**

        >>>> import matplotlib.pyplot as plt
        >>>> img = Image('lenna')
        >>>> plt.bar(*img.verticalHistogram(threshold=128,bins=10,normalize=False,forPlot=True),color='y')
        >>>> plt.show())

        **NOTES**

        See: http://docs.scipy.org/doc/numpy/reference/generated/numpy.histogram.html
        See: http://matplotlib.org/api/pyplot_api.html?highlight=hist#matplotlib.pyplot.hist

        """
        if( bins <= 0 ):
            raise Exception("Not enough bins")

        img = self.getGrayNumpy()
        pts = np.where(img>threshold)
        y = pts[1]
        hist = np.histogram(y,bins=bins,range=(0,self.height),normed=normalize)
        retVal = None
        if( forPlot ):
            # for using matplotlib bar command
            # bin labels, bin values, bin width
            retVal=(hist[1][0:-1],hist[0],self.height/bins)
        else:
            retVal = hist[0]
        return retVal

    def horizontalHistogram(self, bins=10, threshold=128,normalize=False,forPlot=False):
        """
        **DESCRIPTION**

        This method generates histogram of the number of grayscale pixels
        greater than the provided threshold. The method divides the image
        into a number evenly spaced horizontal bins and then counts the number
        of pixels where the pixel is greater than the threshold. This method
        is helpful for doing basic morphological analysis.

        **PARAMETERS**
        * *bins* - The number of bins to use.
        * *threshold* - The grayscale threshold. We count pixels greater
                       than this value.

        * *normalize* - If normalize is true we normalize the bin counts
                        to sum to one. Otherwise we return the number of
                        pixels.
        * *forPlot* - If this is true we return the bin indicies, the bin
                      counts, and the bin widths as a tuple. We can use
                      these values in pyplot.bar to quickly plot the
                      histogram.

        **RETURNS**

        The default settings return the raw bin counts moving from top to
        bottom on the image. If forPlot is true we return a tuple that
        contains a list of bin labels, the bin counts, and the bin widths.
        This tuple can be used to plot the histogram using
        matplotlib.pyplot.bar function.

        **EXAMPLE**

        >>>> import matplotlib.pyplot as plt
        >>>> img = Image('lenna')
        >>>> plt.bar(*img.horizontalHistogram(threshold=128,bins=10,normalize=False,forPlot=True),color='y')
        >>>> plt.show())

        **NOTES**

        See: http://docs.scipy.org/doc/numpy/reference/generated/numpy.histogram.html
        See: http://matplotlib.org/api/pyplot_api.html?highlight=hist#matplotlib.pyplot.hist

        """
        if( bins <= 0 ):
            raise Exception("Not enough bins")

        img = self.getGrayNumpy()
        pts = np.where(img>threshold)
        x = pts[0]
        hist = np.histogram(x,bins=bins,range=(0,self.width),normed=normalize)
        retVal = None
        if( forPlot ):
            # for using matplotlib bar command
            # bin labels, bin values, bin width
            retVal=(hist[1][0:-1],hist[0],self.width/bins)
        else:
            retVal = hist[0]
        return retVal

    def getLineScan(self,x=None,y=None,pt1=None,pt2=None,channel = -1):
        """
        **SUMMARY**

        This function takes in a channel of an image or grayscale by default
        and then pulls out a series of pixel values as a linescan object
        than can be manipulated further.

        **PARAMETERS**
        * *x* - Take a vertical line scan at the column x.
        * *y* - Take a horizontal line scan at the row y.
        * *pt1* - Take a line scan between two points on the line
                  the line scan values always go in the +x direction
        * *pt2* - Second parameter for a non-vertical or horizontal line scan.
        * *channel* - To select a channel. eg: selecting a channel RED,GREEN or BLUE.
                      If set to -1 it operates with gray scale values
        **RETURNS**

        A SimpleCV.LineScan object or None if the method fails.

        **EXAMPLE**

        >>>> import matplotlib.pyplot as plt
        >>>> img = Image('lenna')
        >>>> a = img.getLineScan(x=10)
        >>>> b = img.getLineScan(y=10)
        >>>> c = img.getLineScan(pt1 = (10,10), pt2 = (500,500) )
        >>>> plt.plot(a)
        >>>> plt.plot(b)
        >>>> plt.plot(c)
        >>>> plt.show()

        """

        if channel == -1:
            img = self.getGrayNumpy()
        else:
            try:
                img = self.getNumpy()[:,:,channel]
            except IndexError:
                print 'Channel missing!'
                return None

        retVal = None
        if( x is not None and y is None and pt1 is None and pt2 is None):
            if( x >= 0 and x < self.width):
                retVal = LineScan(img[x,:])
                retVal.image = self
                retVal.pt1 = (x,0)
                retVal.pt2 = (x,self.height)
                retVal.col = x
                x = np.ones((1,self.height))[0]*x
                y = range(0,self.height,1)
                pts = zip(x,y)
                retVal.pointLoc = pts
            else:
                warnings.warn("ImageClass.getLineScan - that is not valid scanline.")
                return None

        elif( x is None and y is not None and pt1 is None and pt2 is None):
            if( y >= 0 and y < self.height):
                retVal = LineScan(img[:,y])
                retVal.image = self
                retVal.pt1 = (0,y)
                retVal.pt2 = (self.width,y)
                retVal.row = y
                y = np.ones((1,self.width))[0]*y
                x = range(0,self.width,1)
                pts = zip(x,y)
                retVal.pointLoc = pts

            else:
                warnings.warn("ImageClass.getLineScan - that is not valid scanline.")
                return None

            pass
        elif( (isinstance(pt1,tuple) or isinstance(pt1,list)) and
              (isinstance(pt2,tuple) or isinstance(pt2,list)) and
              len(pt1) == 2 and len(pt2) == 2 and
              x is None and y is None):

            pts = self.bresenham_line(pt1,pt2)
            retVal = LineScan([img[p[0],p[1]] for p in pts])
            retVal.pointLoc = pts
            retVal.image = self
            retVal.pt1 = pt1
            retVal.pt2 = pt2

        else:
            # an invalid combination - warn
            warnings.warn("ImageClass.getLineScan - that is not valid scanline.")
            return None
        retVal.channel = channel
        return retVal

    def setLineScan(self, linescan,x=None,y=None,pt1=None,pt2=None,channel = -1):
        """
        **SUMMARY**

        This function helps you put back the linescan in the image.

        **PARAMETERS**
        * *linescan* - LineScan object
        * *x* - put  line scan at the column x.
        * *y* - put line scan at the row y.
        * *pt1* - put line scan between two points on the line
                  the line scan values always go in the +x direction
        * *pt2* - Second parameter for a non-vertical or horizontal line scan.
        * *channel* - To select a channel. eg: selecting a channel RED,GREEN or BLUE.
                      If set to -1 it operates with gray scale values
        **RETURNS**

        A SimpleCV.Image 

        **EXAMPLE**

        >>> img = Image('lenna')
        >>> a = img.getLineScan(x=10)
        >>> for index in range(len(a)):
            ... a[index] = 0
        >>> newimg = img.putLineScan(a, x=50)
        >>> newimg.show()
        # This will show you a black line in column 50.
        """
        #retVal = self.toGray()
        if channel == -1:
            img = np.copy(self.getGrayNumpy())
        else:
            try:
                img = np.copy(self.getNumpy()[:,:,channel])
            except IndexError:
                print 'Channel missing!'
                return None

        if( x is None and y is None and pt1 is None and pt2 is None):
            if(linescan.pt1 is None or linescan.pt2 is None):
                warnings.warn("ImageClass.setLineScan: No coordinates to re-insert linescan.")
                return None
            else:
                pt1 = linescan.pt1
                pt2 = linescan.pt2
                if( pt1[0] == pt2[0] and np.abs(pt1[1]-pt2[1])==self.height):
                    x = pt1[0] # vertical line
                    pt1=None
                    pt2=None

                elif( pt1[1] == pt2[1] and np.abs(pt1[0]-pt2[0])==self.width):
                    y = pt1[1] # horizontal line
                    pt1=None
                    pt2=None


        retVal = None
        if( x is not None and y is None and pt1 is None and pt2 is None):
            if( x >= 0 and x < self.width):
                if( len(linescan) != self.height ):
                    linescan = linescan.resample(self.height)
                #check for number of points
                #linescan = np.array(linescan)
                img[x,:] = np.clip(linescan[:], 0, 255)
            else:
                warnings.warn("ImageClass.setLineScan: No coordinates to re-insert linescan.")
                return None

        elif( x is None and y is not None and pt1 is None and pt2 is None):
            if( y >= 0 and y < self.height):
                if( len(linescan) != self.width ):
                    linescan = linescan.resample(self.width)
                #check for number of points
                #linescan = np.array(linescan)
                img[:,y] = np.clip(linescan[:], 0, 255)
            else:
                warnings.warn("ImageClass.setLineScan: No coordinates to re-insert linescan.")
                return None


        elif( (isinstance(pt1,tuple) or isinstance(pt1,list)) and
              (isinstance(pt2,tuple) or isinstance(pt2,list)) and
              len(pt1) == 2 and len(pt2) == 2 and
              x is None and y is None):

            pts = self.bresenham_line(pt1,pt2)
            if( len(linescan) != len(pts) ):
                linescan = linescan.resample(len(pts))
            #linescan = np.array(linescan)
            linescan = np.clip(linescan[:], 0, 255)
            idx = 0
            for pt in pts:
                img[pt[0],pt[1]]=linescan[idx]
                idx = idx+1
        else:
            warnings.warn("ImageClass.setLineScan: No coordinates to re-insert linescan.")
            return None
        if channel == -1:
            retVal = Image(img)
        else:
            temp = np.copy(self.getNumpy())
            temp[:,:,channel] = img
            retVal = Image(temp)
        return retVal

    def replaceLineScan(self, linescan, x=None, y=None, pt1=None, pt2=None, channel = None):
        """
        **SUMMARY**

        This function easily lets you replace the linescan in the image.
        Once you get the LineScan object, you might want to edit it. Perform
        some task, apply some filter etc and now you want to put it back where
        you took it from. By using this function, it is not necessary to specify
        where to put the data. It will automatically replace where you took the 
        LineScan from.

        **PARAMETERS**
        * *linescan* - LineScan object
        * *x* - put  line scan at the column x.
        * *y* - put line scan at the row y.
        * *pt1* - put line scan between two points on the line
                  the line scan values always go in the +x direction
        * *pt2* - Second parameter for a non-vertical or horizontal line scan.
        * *channel* - To select a channel. eg: selecting a channel RED,GREEN or BLUE.
                      If set to -1 it operates with gray scale values
        **RETURNS**

        A SimpleCV.Image 

        **EXAMPLE**

        >>> img = Image('lenna')
        >>> a = img.getLineScan(x=10)
        >>> for index in range(len(a)):
            ... a[index] = 0
        >>> newimg = img.replaceLineScan(a)
        >>> newimg.show()
        # This will show you a black line in column 10.
        """
        

        if x is None and y is None and pt1 is None and pt2 is None and channel is None:
            
            if linescan.channel == -1:
                img = np.copy(self.getGrayNumpy())
            else:
                try:
                    img = np.copy(self.getNumpy()[:,:,linescan.channel])
                except IndexError:
                    print 'Channel missing!'
                    return None

            if linescan.row is not None:
                if len(linescan) == self.width:
                    ls = np.clip(linescan, 0, 255)
                    img[:,linescan.row] = ls[:]
                else:
                    warnings.warn("LineScan Size and Image size do not match")
                    return None

            elif linescan.col is not None:
                if len(linescan) == self.height:
                    ls = np.clip(linescan, 0, 255)
                    img[linescan.col,:] = ls[:]
                else:
                    warnings.warn("LineScan Size and Image size do not match")
                    return None
            elif linescan.pt1 and linescan.pt2:
                pts = self.bresenham_line(linescan.pt1, linescan.pt2)
                if( len(linescan) != len(pts) ):
                    linescan = linescan.resample(len(pts))
                ls = np.clip(linescan[:], 0, 255)
                idx = 0
                for pt in pts:
                    img[pt[0],pt[1]]=ls[idx]
                    idx = idx+1
            
            if linescan.channel == -1:
                retVal = Image(img)
            else:
                temp = np.copy(self.getNumpy())
                temp[:,:,linescan.channel] = img
                retVal = Image(temp)

        else:
            if channel is None:
                retVal = self.setLineScan(linescan , x, y, pt1, pt2, linescan.channel)
            else:
                retVal = self.setLineScan(linescan , x, y, pt1, pt2, channel)
        return retVal


    def getPixelsOnLine(self,pt1,pt2):
        """
        **SUMMARY**

        Return all of the pixels on an arbitrary line.

        **PARAMETERS**

        * *pt1* - The first pixel coordinate as an (x,y) tuple or list.
        * *pt2* - The second pixel coordinate as an (x,y) tuple or list.

        **RETURNS**

        Returns a list of RGB pixels values.

        **EXAMPLE**

        >>>> img = Image('something.png')
        >>>> img.getPixelsOnLine( (0,0), (img.width/2,img.height/2) )
        """
        retVal = None
        if( (isinstance(pt1,tuple) or isinstance(pt1,list)) and
            (isinstance(pt2,tuple) or isinstance(pt2,list)) and
            len(pt1) == 2 and len(pt2) == 2 ):
            pts = self.bresenham_line(pt1,pt2)
            retVal = [self.getPixel(p[0],p[1]) for p in pts]
        else:
            warnings.warn("ImageClass.getPixelsOnLine - The line you provided is not valid")

        return retVal

    def bresenham_line(self, pt1,pt2): #(x,y),(x2,y2)):
        """
        Brensenham line algorithm

        cribbed from: http://snipplr.com/view.php?codeview&id=22482

        This is just a helper method
        """
        x = np.clip(pt1[0],0,self.width)
        y = np.clip(pt1[1],0,self.height)
        x2 = np.clip(pt2[0],0,self.width)
        y2 = np.clip(pt2[1],0,self.height)

        steep = 0
        coords = []
        dx = abs(x2 - x)
        if (x2 - x) > 0:
            sx = 1
        else:
            sx = -1
        dy = abs(y2 - y)
        if (y2 - y) > 0:
            sy = 1
        else:
            sy = -1
        if dy > dx:
            steep = 1
            x,y = y,x
            dx,dy = dy,dx
            sx,sy = sy,sx
        d = (2 * dy) - dx
        for i in range(0,dx):
            if steep:
                coords.append((y,x))
            else:
                coords.append((x,y))
            while d >= 0:
                y = y + sy
                d = d - (2 * dx)
            x = x + sx
            d = d + (2 * dy)
        coords.append((x2,y2))
        return coords

    def uncrop(self, ListofPts): #(x,y),(x2,y2)):
        """
        **SUMMARY**

        This function allows us to translate a set of points from the crop window back to the coordinate of the source window.

        **PARAMETERS**

        * *ListofPts* - set of points from cropped image.

        **RETURNS**

        Returns a list of coordinates in the source image.

        **EXAMPLE**

        >> img = Image('lenna')
        >> croppedImg = img.crop(10,20,250,500)
        >> sourcePts = croppedImg.uncrop([(2,3),(56,23),(24,87)])
        """
        return [(i[0]+self._uncroppedX,i[1]+self._uncroppedY)for i in ListofPts]

    def grid(self,dimensions=(10,10), color=(0, 0, 0), width=1, antialias=True, alpha=-1):


        """
        **SUMMARY**

        Draw a grid on the image

        **PARAMETERS**

        * *dimensions* - No of rows and cols as an (rows,xols) tuple or list.
        * *color* - Grid's color as a tuple or list.
        * *width* - The grid line width in pixels.
        * *antialias* - Draw an antialiased object
        * *aplha* - The alpha blending for the object. If this value is -1 then the
                            layer default value is used. A value of 255 means opaque, while 0 means transparent.

        **RETURNS**

        Returns the index of the drawing layer of the grid

        **EXAMPLE**

        >>>> img = Image('something.png')
        >>>> img.grid([20,20],(255,0,0))
        >>>> img.grid((20,20),(255,0,0),1,True,0)
        """
        retVal = self.copy()
        try:
            step_row = self.size()[1]/dimensions[0]
            step_col = self.size()[0]/dimensions[1]
        except ZeroDivisionError:
            return imgTemp

        i = 1
        j = 1

        grid = DrawingLayer(self.size()) #add a new layer for grid
        while( (i < dimensions[0]) and (j < dimensions[1]) ):
            if( i < dimensions[0] ):
                grid.line((0,step_row*i), (self.size()[0],step_row*i), color, width, antialias, alpha)
                i = i + 1
            if( j < dimensions[1] ):
                grid.line((step_col*j,0), (step_col*j,self.size()[1]), color, width, antialias, alpha)
                j = j + 1
        retVal._gridLayer[0] = retVal.addDrawingLayer(grid) # store grid layer index
        retVal._gridLayer[1] = dimensions
        return retVal

    def removeGrid(self):

        """
        **SUMMARY**

                Remove Grid Layer from the Image.

        **PARAMETERS**

                None

        **RETURNS**

                Drawing Layer corresponding to the Grid Layer

        **EXAMPLE**

        >>>> img = Image('something.png')
        >>>> img.grid([20,20],(255,0,0))
        >>>> gridLayer = img.removeGrid()

        """

        if self._gridLayer[0] is not None:
            grid = self.removeDrawingLayer(self._gridLayer[0])
            self._gridLayer=[None,[0, 0]]
            return grid
        else:
            return None


    def findGridLines(self):

        """
        **SUMMARY**

        Return Grid Lines as a Line Feature Set

        **PARAMETERS**

        None

        **RETURNS**

        Grid Lines as a Feature Set

        **EXAMPLE**

        >>>> img = Image('something.png')
        >>>> img.grid([20,20],(255,0,0))
        >>>> lines = img.findGridLines()

        """

        gridIndex = self.getDrawingLayer(self._gridLayer[0])
        if self._gridLayer[0]==-1:
            print "Cannot find grid on the image, Try adding a grid first"

        lineFS = FeatureSet()
        try:
            step_row = self.size()[1]/self._gridLayer[1][0]
            step_col = self.size()[0]/self._gridLayer[1][1]
        except ZeroDivisionError:
            return None

        i = 1
        j = 1

        while( i < self._gridLayer[1][0] ):
            lineFS.append(Line(self,((0,step_row*i), (self.size()[0],step_row*i))))
            i = i + 1
        while( j < self._gridLayer[1][1] ):
            lineFS.append(Line(self,((step_col*j,0), (step_col*j,self.size()[1]))))
            j = j + 1

        return lineFS

    def logicalAND(self, img, grayscale=True):
        """
        **SUMMARY**

        Perform bitwise AND operation on images

        **PARAMETERS**

        img - the bitwise operation to be performed with
        grayscale

        **RETURNS**

        SimpleCV.ImageClass.Image

        **EXAMPLE**

        >>> img = Image("something.png")
        >>> img1 = Image("something_else.png")
        >>> img.logicalAND(img1, grayscale=False)
        >>> img.logicalAND(img1)

        """
        if not self.size() == img.size():
            print "Both images must have same sizes"
            return None
        try:
            import cv2
        except ImportError:
            print "This function is available for OpenCV >= 2.3"
        if grayscale:
            retval = cv2.bitwise_and(self.getGrayNumpyCv2(), img.getGrayNumpyCv2())
        else:
            retval = cv2.bitwise_and(self.getNumpyCv2(), img.getNumpyCv2())
        return Image(retval, cv2image=True)

    def logicalNAND(self, img, grayscale=True):
        """
        **SUMMARY**

        Perform bitwise NAND operation on images

        **PARAMETERS**

        img - the bitwise operation to be performed with
        grayscale

        **RETURNS**

        SimpleCV.ImageClass.Image

        **EXAMPLE**

        >>> img = Image("something.png")
        >>> img1 = Image("something_else.png")
        >>> img.logicalNAND(img1, grayscale=False)
        >>> img.logicalNAND(img1)

        """
        if not self.size() == img.size():
            print "Both images must have same sizes"
            return None
        try:
            import cv2
        except ImportError:
            print "This function is available for OpenCV >= 2.3"
        if grayscale:
            retval = cv2.bitwise_and(self.getGrayNumpyCv2(), img.getGrayNumpyCv2())
        else:
            retval = cv2.bitwise_and(self.getNumpyCv2(), img.getNumpyCv2())
        retval = cv2.bitwise_not(retval)
        return Image(retval, cv2image=True)

    def logicalOR(self, img, grayscale=True):
        """
        **SUMMARY**

        Perform bitwise OR operation on images

        **PARAMETERS**

        img - the bitwise operation to be performed with
        grayscale

        **RETURNS**

        SimpleCV.ImageClass.Image

        **EXAMPLE**

        >>> img = Image("something.png")
        >>> img1 = Image("something_else.png")
        >>> img.logicalOR(img1, grayscale=False)
        >>> img.logicalOR(img1)

        """
        if not self.size() == img.size():
            print "Both images must have same sizes"
            return None
        try:
            import cv2
        except ImportError:
            print "This function is available for OpenCV >= 2.3"
        if grayscale:
            retval = cv2.bitwise_or(self.getGrayNumpyCv2(), img.getGrayNumpyCv2())
        else:
            retval = cv2.bitwise_or(self.getNumpyCv2(), img.getNumpyCv2())
        return Image(retval, cv2image=True)

    def logicalXOR(self, img, grayscale=True):
        """
        **SUMMARY**

        Perform bitwise XOR operation on images

        **PARAMETERS**

        img - the bitwise operation to be performed with
        grayscale

        **RETURNS**

        SimpleCV.ImageClass.Image

        **EXAMPLE**

        >>> img = Image("something.png")
        >>> img1 = Image("something_else.png")
        >>> img.logicalXOR(img1, grayscale=False)
        >>> img.logicalXOR(img1)

        """
        if not self.size() == img.size():
            print "Both images must have same sizes"
            return None
        try:
            import cv2
        except ImportError:
            print "This function is available for OpenCV >= 2.3"
        if grayscale:
            retval = cv2.bitwise_xor(self.getGrayNumpyCv2(), img.getGrayNumpyCv2())
        else:
            retval = cv2.bitwise_xor(self.getNumpyCv2(), img.getNumpyCv2())
        return Image(retval, cv2image=True)

    def matchSIFTKeyPoints(self, template, quality=200):
        """
        **SUMMARY**

        matchSIFTKeypoint allows you to match a template image with another image using
        SIFT keypoints. The method extracts keypoints from each image, uses the Fast Local
        Approximate Nearest Neighbors algorithm to find correspondences between the feature
        points, filters the correspondences based on quality.
        This method should be able to handle a reasonable changes in camera orientation and
        illumination. Using a template that is close to the target image will yield much
        better results.

        **PARAMETERS**

        * *template* - A template image.
        * *quality* - The feature quality metric. This can be any value between about 100 and 500. Lower
          values should return fewer, but higher quality features.

        **RETURNS**

        A Tuple of lists consisting of matched KeyPoints found on the image and matched
        keypoints found on the template. keypoints are sorted according to lowest distance.

        **EXAMPLE**

        >>> template = Image("template.png")
        >>> img = camera.getImage()
        >>> fs = img.macthSIFTKeyPoints(template)

        **SEE ALSO**

        :py:meth:`_getRawKeypoints`
        :py:meth:`_getFLANNMatches`
        :py:meth:`drawKeypointMatches`
        :py:meth:`findKeypoints`

        """
        try:
            import cv2
        except ImportError:
            logger.warning("OpenCV >= 2.4.3 required")
            return None
        if not "2.4.3" in cv2.__version__:
            # I don't know; they might roll out 2.4.3.2
            logger.warning("OpenCV >= 2.4.3 required")
            return None
        if template == None:
            return None    
        detector = cv2.FeatureDetector_create("SIFT")
        descriptor = cv2.DescriptorExtractor_create("SIFT")
        img = self.getNumpyCv2()
        template_img = template.getNumpyCv2()

        skp = detector.detect(img)
        skp, sd = descriptor.compute(img, skp)

        tkp = detector.detect(template_img)
        tkp, td = descriptor.compute(template_img, tkp)

        idx, dist = self._getFLANNMatches(sd, td)
        dist = dist[:,0]/2500.0
        dist = dist.reshape(-1,).tolist()
        idx = idx.reshape(-1).tolist()
        indices = range(len(dist))
        indices.sort(key=lambda i: dist[i])
        dist = [dist[i] for i in indices]
        idx = [idx[i] for i in indices]
        sfs = []
        for i, dis in itertools.izip(idx, dist):
            if dis < quality:
                sfs.append(KeyPoint(template, skp[i], sd, "SIFT"))
            else:
                break #since sorted

        idx, dist = self._getFLANNMatches(td, sd)
        dist = dist[:,0]/2500.0
        dist = dist.reshape(-1,).tolist()
        idx = idx.reshape(-1).tolist()
        indices = range(len(dist))
        indices.sort(key=lambda i: dist[i])
        dist = [dist[i] for i in indices]
        idx = [idx[i] for i in indices]
        tfs = []
        for i, dis in itertools.izip(idx, dist):
            if dis < quality:
                tfs.append(KeyPoint(template, tkp[i], td, "SIFT"))
            else:
                break

        return sfs, tfs

    def drawSIFTKeyPointMatch(self, template, distance=200, num=-1, width=1):
        """
        **SUMMARY**

        Draw SIFT keypoints draws a side by side representation of two images, calculates
        keypoints for both images, determines the keypoint correspondences, and then draws
        the correspondences. This method is helpful for debugging keypoint calculations
        and also looks really cool :) .  The parameters mirror the parameters used
        for findKeypointMatches to assist with debugging

        **PARAMETERS**

        * *template* - A template image.
        * *distance* - This can be any value between about 100 and 500. Lower value should
                        return less number of features but higher quality features.
        * *num* -   Number of features you want to draw. Features are sorted according to the
                    dist from min to max.
        * *width* - The width of the drawn line.

        **RETURNS**

        A side by side image of the template and source image with each feature correspondence
        draw in a different color.

        **EXAMPLE**

        >>> img = cam.getImage()
        >>> template = Image("myTemplate.png")
        >>> result = img.drawSIFTKeypointMatch(self,template,300.00):

        **SEE ALSO**

        :py:meth:`drawKeypointMatches`
        :py:meth:`findKeypoints`
        :py:meth:`findKeypointMatch`

        """
        if template == None:
            return
        resultImg = template.sideBySide(self,scale=False)
        hdif = (self.height-template.height)/2
        sfs, tfs = self.matchSIFTKeyPoints(template, distance)
        maxlen = min(len(sfs), len(tfs))
        if num < 0 or num > maxlen:
            num = maxlen
        for i in range(num):
            skp = sfs[i]
            tkp = tfs[i]
            pt_a = (int(tkp.y), int(tkp.x)+hdif)
            pt_b = (int(skp.y)+template.width, int(skp.x))
            resultImg.drawLine(pt_a, pt_b, color=Color.getRandom(Color()),thickness=width)
        return resultImg

    def stegaEncode(self,message):
        """
        **SUMMARY**

        A simple steganography tool for hidding messages in images.
        **PARAMETERS**

        * *message* -A message string that you would like to encode.

        **RETURNS**

        Your message encoded in the returning image.

        **EXAMPLE**

        >>>> img = Image('lenna')
        >>>> img2 = img.stegaEncode("HELLO WORLD!")
        >>>> img2.save("TopSecretImg.png")
        >>>> img3 = Image("TopSecretImg.png")
        >>>> img3.stegaDecode()

        **NOTES**

        More here:
        http://en.wikipedia.org/wiki/Steganography
        You will need to install stepic:
        http://domnit.org/stepic/doc/pydoc/stepic.html

        You may need to monkey with jpeg compression
        as it seems to degrade the encoded message.

        PNG sees to work quite well.

        """

        try:
            import stepic
        except ImportError:
            logger.warning("stepic library required")
            return None
        warnings.simplefilter("ignore")
        pilImg = pil.frombuffer("RGB",self.size(),self.toString())
        stepic.encode_inplace(pilImg,message)
        retVal = Image(pilImg)
        return retVal.flipVertical()

    def stegaDecode(self):
        """
        **SUMMARY**

        A simple steganography tool for hidding and finding
        messages in images.

        **RETURNS**

        Your message decoded in the image.

        **EXAMPLE**

        >>>> img = Image('lenna')
        >>>> img2 = img.stegaEncode("HELLO WORLD!")
        >>>> img2.save("TopSecretImg.png")
        >>>> img3 = Image("TopSecretImg.png")
        >>>> img3.stegaDecode()

        **NOTES**

        More here:
        http://en.wikipedia.org/wiki/Steganography
        You will need to install stepic:
        http://domnit.org/stepic/doc/pydoc/stepic.html

        You may need to monkey with jpeg compression
        as it seems to degrade the encoded message.

        PNG sees to work quite well.

        """
        try:
            import stepic
        except ImportError:
            logger.warning("stepic library required")
            return None
        warnings.simplefilter("ignore")
        pilImg = pil.frombuffer("RGB",self.size(),self.toString())
        result = stepic.decode(pilImg)
        return result

    def findFeatures(self, method="szeliski", threshold=1000):
        """
        **SUMMARY**

        Find szeilski or Harris features in the image.
        Harris features correspond to Harris corner detection in the image.

        Read more:

        Harris Features: http://en.wikipedia.org/wiki/Corner_detection
        szeliski Features: http://research.microsoft.com/en-us/um/people/szeliski/publications.htm

        **PARAMETERS**

        * *method* - Features type
        * *threshold* - threshold val

        **RETURNS**

        A list of Feature objects corrseponding to the feature points.

        **EXAMPLE**

        >>> img = Image("corner_sample.png")
        >>> fpoints = img.findFeatures("harris", 2000)
        >>> for f in fpoints:
            ... f.draw()
        >>> img.show()

        **SEE ALSO**

        :py:meth:`drawKeypointMatches`
        :py:meth:`findKeypoints`
        :py:meth:`findKeypointMatch`

        """
        try:
            import cv2
        except ImportError:
            logger.warning("OpenCV >= 2.3.0 required")
            return None
        img = self.getGrayNumpyCv2()
        blur = cv2.GaussianBlur(img, (3, 3), 0)

        Ix = cv2.Sobel(blur, cv2.CV_32F, 1, 0)
        Iy = cv2.Sobel(blur, cv2.CV_32F, 0, 1)

        Ix_Ix = np.multiply(Ix, Ix)
        Iy_Iy = np.multiply(Iy, Iy)
        Ix_Iy = np.multiply(Ix, Iy)

        Ix_Ix_blur = cv2.GaussianBlur(Ix_Ix, (5, 5), 0)
        Iy_Iy_blur = cv2.GaussianBlur(Iy_Iy, (5, 5), 0)
        Ix_Iy_blur = cv2.GaussianBlur(Ix_Iy, (5, 5), 0)

        harris_thresh = threshold*5000
        alpha = 0.06
        detA = Ix_Ix_blur * Iy_Iy_blur - Ix_Iy_blur**2
        traceA = Ix_Ix_blur + Iy_Iy_blur
        feature_list = []
        if method == "szeliski":
            harmonic_mean = detA / traceA
            for j, i in np.argwhere(harmonic_mean > threshold):
                feature_list.append(Feature(self, i, j, ((i, j), (i, j), (i, j), (i, j))))

        elif method == "harris":
            harris_function = detA - (alpha*traceA*traceA)
            for j,i in np.argwhere(harris_function > harris_thresh):
                feature_list.append(Feature(self, i, j, ((i, j), (i, j), (i, j), (i, j))))
        else:
            logger.warning("Invalid method.")
            return None
        return feature_list

    def watershed(self, mask=None, erode=2,dilate=2, useMyMask=False):
        """
        **SUMMARY**

        Implements the Watershed algorithm on the input image.

        Read more:

        Watershed: "http://en.wikipedia.org/wiki/Watershed_(image_processing)"

        **PARAMETERS**

        * *mask* - an optional binary mask. If none is provided we do a binarize and invert.
        * *erode* - the number of times to erode the mask to find the foreground.
        * *dilate* - the number of times to dilate the mask to find possible background.
        * *useMyMask* - if this is true we do not modify the mask.

        **RETURNS**

        The Watershed image

        **EXAMPLE**

        >>> img = Image("/sampleimages/wshed.jpg")
        >>> img1 = img.watershed()
        >>> img1.show()

        # here is an example of how to create your own mask

        >>> img = Image('lenna')
        >>> myMask = Image((img.width,img.height))
        >>> myMask = myMask.floodFill((0,0),color=Color.WATERSHED_BG)
        >>> mask = img.threshold(128)
        >>> myMask = (myMask-mask.dilate(2)+mask.erode(2))
        >>> result = img.watershed(mask=myMask,useMyMask=True)

        **SEE ALSO**
        Color.WATERSHED_FG - The watershed foreground color
        Color.WATERSHED_BG - The watershed background color
        Color.WATERSHED_UNSURE - The watershed not sure if fg or bg color.

        TODO: Allow the user to pass in a function that defines the watershed mask.
        """

        try:
            import cv2
        except ImportError:
            logger.warning("OpenCV >= 2.3.0 required")
            return None
        output = self.getEmpty(3)
        if mask is None:
            mask = self.binarize().invert()
        newmask = None 
        if( not useMyMask ):
            newmask = Image((self.width,self.height))
            newmask = newmask.floodFill((0,0),color=Color.WATERSHED_BG)            
            newmask = (newmask-mask.dilate(dilate)+mask.erode(erode))
        else:
            newmask = mask            
        m = np.int32(newmask.getGrayNumpyCv2())
        cv2.watershed(self.getNumpyCv2(),m)
        m = cv2.convertScaleAbs(m)
        ret,thresh = cv2.threshold(m,0,255,cv2.cv.CV_THRESH_OTSU)
        retVal = Image(thresh,cv2image=True)
        return retVal

    def findBlobsFromWatershed(self,mask=None,erode=2,dilate=2,useMyMask=False,invert=False,minsize=20,maxsize=None):
        """
        **SUMMARY**

        Implements the watershed algorithm on the input image with an optional mask and t
        hen uses the mask to find blobs.

        Read more:

        Watershed: "http://en.wikipedia.org/wiki/Watershed_(image_processing)"

        **PARAMETERS**

        * *mask* - an optional binary mask. If none is provided we do a binarize and invert.
        * *erode* - the number of times to erode the mask to find the foreground.
        * *dilate* - the number of times to dilate the mask to find possible background.
        * *useMyMask* - if this is true we do not modify the mask.
        * *invert* - invert the resulting mask before finding blobs.
        * *minsize* - minimum blob size in pixels.
        * *maxsize* - the maximum blob size in pixels.

        **RETURNS**

        A feature set of blob features. 

        **EXAMPLE**

        >>> img = Image("/sampleimages/wshed.jpg")
        >>> mask = img.threshold(100).dilate(3)
        >>> blobs = img.findBlobsFromWatershed(mask)
        >>> blobs.show()

        **SEE ALSO**
        Color.WATERSHED_FG - The watershed foreground color
        Color.WATERSHED_BG - The watershed background color
        Color.WATERSHED_UNSURE - The watershed not sure if fg or bg color.
        
        """        
        newmask = self.watershed(mask,erode,dilate,useMyMask)
        if( invert ):
            newmask = mask.invert()
        return self.findBlobsFromMask(newmask,minsize=minsize,maxsize=maxsize)

    def maxValue(self,locations=False):
        """
        **SUMMARY**
        Returns the brightest/maximum pixel value in the
        grayscale image. This method can also return the
        locations of pixels with this value.

        **PARAMETERS**

        * *locations* - If true return the location of pixels
           that have this value.
        
        **RETURNS**

        The maximum value and optionally the list of points as
        a list of (x,y) tuples.
        
        **EXAMPLE**

        >>> img = Image("lenna")
        >>> max = img.maxValue()
        >>> min, pts = img.minValue(locations=True)
        >>> img2 = img.stretch(min,max)

        """
        if(locations):
            val = np.max(self.getGrayNumpy())
            x,y = np.where(self.getGrayNumpy()==val)
            locs = zip(x.tolist(),y.tolist())
            return val,locs
        else:
            val = np.max(self.getGrayNumpy())
            return val
                
    def minValue(self,locations=False):
        """
        **SUMMARY**
        Returns the darkest/minimum pixel value in the
        grayscale image. This method can also return the
        locations of pixels with this value.

        **PARAMETERS**

        * *locations* - If true return the location of pixels
           that have this value.
        
        **RETURNS**

        The minimum value and optionally the list of points as
        a list of (x,y) tuples.
        
        **EXAMPLE**

        >>> img = Image("lenna")
        >>> max = img.maxValue()
        >>> min, pts = img.minValue(locations=True)
        >>> img2 = img.stretch(min,max)

        """
        if(locations):
            val = np.min(self.getGrayNumpy())
            x,y = np.where(self.getGrayNumpy()==val)
            locs = zip(x.tolist(),y.tolist())
            return val,locs
        else:
            val = np.min(self.getGrayNumpy())
            return val

    
    def findKeypointClusters(self, num_of_clusters = 5, order='dsc', flavor='surf'):
        '''
        This function is meant to try and find interesting areas of an
        image. It does this by finding keypoint clusters in an image.
        It uses keypoint (ORB) detection to locate points of interest
        and then uses kmeans clustering to get the X,Y coordinates of
        those clusters of keypoints. You provide the expected number
        of clusters and you will get back a list of the X,Y coordinates
        and rank order of the number of Keypoints around those clusters

        **PARAMETERS**
        * num_of_clusters - The number of clusters you are looking for (default: 5)
        * order - The rank order you would like the points returned in, dsc or asc, (default: dsc)
        * flavor - The keypoint type, or 'corner' for just corners


        **EXAMPLE**
        
        >>> img = Image('simplecv')
        >>> clusters = img.findKeypointClusters()
        >>> clusters.draw()
        >>> img.show()

        **RETURNS**
        
        FeatureSet
        '''
        if flavor.lower() == 'corner':
          keypoints = self.findCorners() #fallback to corners
        else:
          keypoints = self.findKeypoints(flavor=flavor.upper()) #find the keypoints
        if keypoints == None or keypoints <= 0:
          return None
          
        xypoints = np.array([(f.x,f.y) for f in keypoints])
        xycentroids, xylabels = scv.kmeans2(xypoints, num_of_clusters) # find the clusters of keypoints
        xycounts = np.array([])
        
        for i in range(num_of_clusters ): #count the frequency of occurences for sorting
            xycounts = np.append(xycounts, len(np.where(xylabels == i)[-1]))
            
        merged = np.msort(np.hstack((np.vstack(xycounts), xycentroids))) #sort based on occurence
        clusters = [c[1:] for c in merged] # strip out just the values ascending
        if order.lower() == 'dsc':
            clusters = clusters[::-1] #reverse if descending

        fs = FeatureSet()
        for x,y in clusters: #map the values to a feature set
            f = Corner(self, x, y)
            fs.append(f)
  
        return fs

<<<<<<< HEAD
    def getFREAKDescriptor(self, flavor="SURF"):
        """
        **SUMMARY**

        Compute FREAK Descriptor of given keypoints.
        FREAK - Fast Retina Keypoints.
        Read more: http://www.ivpe.com/freak.htm

        Keypoints can be extracted using following detectors.

        - SURF
        - SIFT
        - BRISK
        - ORB
        - STAR
        - MSER
        - FAST
        - Dense

        **PARAMETERS**

        * *flavor* - Detector (see above list of detectors) - string

        **RETURNS**

        * FeatureSet* - A feature set of KeyPoint Features.
        * Descriptor* - FREAK Descriptor

        **EXAMPLE**

        >>> img = Image("lenna")
        >>> fs, des = img.getFREAKDescriptor("ORB")

        """
        try:
            import cv2
        except ImportError:
            warnings.warn("OpenCV version >= 2.4.2 requierd")
            return None

        if cv2.__version__.startswith('$Rev:'):
            warnings.warn("OpenCV version >= 2.4.2 requierd")
            return None

        if int(cv2.__version__.replace('.','0'))<20402:
            warnings.warn("OpenCV version >= 2.4.2 requierd")
            return None
            
        flavors = ["SIFT", "SURF", "BRISK", "ORB", "STAR", "MSER", "FAST", "Dense"]
        if flavor not in flavors:
            warnings.warn("Unkown Keypoints detector. Returning None.")
            return None
        detector = cv2.FeatureDetector_create(flavor)
        extractor = cv2.DescriptorExtractor_create("FREAK")
        self._mKeyPoints = detector.detect(self.getGrayNumpyCv2())
        self._mKeyPoints, self._mKPDescriptors = extractor.compute(self.getGrayNumpyCv2(), 
                                                                   self._mKeyPoints)
        fs = FeatureSet()
        for i in range(len(self._mKeyPoints)):
            fs.append(KeyPoint(self, self._mKeyPoints[i], self._mKPDescriptors[i], flavor))

        return fs, self._mKPDescriptors

    def getGrayHistogramCounts(self, bins = 255, limit=-1):
      '''
      This function returns a list of tuples of greyscale pixel counts
      by frequency.  This would be useful in determining the dominate
      pixels (peaks) of the greyscale image.

      **PARAMETERS**

      * *bins* - The number of bins for the hisogram, defaults to 255 (greyscale)
      * *limit* - The number of counts to return, default is all

      **RETURNS**

      * List * - A list of tuples of (frequency, value)

      **EXAMPLE**

      >>> img = Image("lenna")
      >>> counts = img.getGrayHistogramCounts()
      >>> counts[0] #the most dominate pixel color tuple of frequency and value
      >>> counts[1][1] #the second most dominate pixel color value
      '''

      hist = self.histogram(bins)
      vals = [(e,h) for h,e in enumerate(hist)]
      vals.sort()
      vals.reverse()

      if limit == -1:
        limit = bins

      return vals[:limit]

    def grayPeaks(self, bins = 255, delta = 0, lookahead = 15):
        """
        **SUMMARY**

        Takes the histogram of a grayscale image, and returns the peak
        grayscale intensity values.

        The bins parameter can be used to lump grays together, by default it is 
        set to 255

        Returns a list of tuples, each tuple contains the grayscale intensity,
        and the fraction of the image that has it.

        **PARAMETERS**

        * *bins* - the integer number of bins, between 1 and 255.

        * *delta* - the minimum difference betweena peak and the following points,
                    before a peak may be considered a peak.Useful to hinder the 
                    algorithm from picking up false peaks towards to end of
                    the signal.

        * *lookahead* - the distance to lookahead from a peakto determine if it is
                    an actual peak, should be an integer greater than 0. 

        **RETURNS**

        A list of (grays,fraction) tuples.

        **NOTE**

        Implemented using the techniques used in huetab()

        """

        # The bins are the no of edges bounding an histogram. 
        # Thus bins= Number of bars in histogram+1 
        # As range() function is exclusive, 
        # hence bins+2 is passed as parameter.

        y_axis, x_axis = np.histogram(self.getGrayNumpy(), bins = range(bins+2))
        x_axis = x_axis[0:bins+1]
        maxtab = []
        mintab = []
        length = len(y_axis)
        if x_axis is None:
            x_axis = range(length)

        #perform some checks
        if length != len(x_axis):
            raise ValueError, "Input vectors y_axis and x_axis must have same length"
        if lookahead < 1:
            raise ValueError, "Lookahead must be above '1' in value"
        if not (np.isscalar(delta) and delta >= 0):
            raise ValueError, "delta must be a positive number"

        #needs to be a numpy array
        y_axis = np.asarray(y_axis)

        #maxima and minima candidates are temporarily stored in
        #mx and mn respectively
        mn, mx = np.Inf, -np.Inf

        #Only detect peak if there is 'lookahead' amount of points after it
        for index, (x, y) in enumerate(zip(x_axis[:-lookahead], y_axis[:-lookahead])):
            if y > mx:
                mx = y
                mxpos = x
            if y < mn:
                mn = y
                mnpos = x

            ####look for max####
            if y < mx-delta and mx != np.Inf:
                #Maxima peak candidate found
                #look ahead in signal to ensure that this is a peak and not jitter
                if y_axis[index:index+lookahead].max() < mx:
                    maxtab.append((mxpos, mx))
                    #set algorithm to only find minima now
                    mx = np.Inf
                    mn = np.Inf

            if y > mn+delta and mn != -np.Inf:
                #Minima peak candidate found
                #look ahead in signal to ensure that this is a peak and not jitter
                if y_axis[index:index+lookahead].min() > mn:
                    mintab.append((mnpos, mn))
                    #set algorithm to only find maxima now
                    mn = -np.Inf
                    mx = -np.Inf
                
        retVal = []
        for intensity, pixelcount in maxtab:
            retVal.append((intensity, pixelcount / float(self.width * self.height)))
        return retVal

    def tvDenoising(self, gray=False, weight=50, eps=0.0002, max_iter=200, resize=1):
        """
        **SUMMARY**

        Performs Total Variation Denoising, this filter tries to minimize the
        total-variation of the image. 

        see : http://en.wikipedia.org/wiki/Total_variation_denoising

        **Parameters**

        * *gray* - Boolean value which identifies the colorspace of
            the input image. If set to True, filter uses gray scale values,
            otherwise colorspace is used.

        * *weight* - Denoising weight, it controls the extent of denoising.

        * *eps* - Stopping criteria for the algorithm. If the relative difference
            of the cost function becomes less than this value, the algorithm stops.

        * *max_iter* - Determines the maximum number of iterations the algorithm
            goes through for optimizing.

        * *resize* - Parameter to scale up/down the image. If set to
            1 filter is applied on the original image. This parameter is
            mostly to speed up the filter.

        **NOTE**
        This function requires Scikit-image library to be installed!
        To install scikit-image library run: 
            sudo pip install -U scikit-image

        Read More: http://scikit-image.org/
        """

        try:
            from skimage.filter import denoise_tv_chambolle
        except ImportError:
            logger.warn('Scikit-image Library not installed!')
            return None
        
        img = self.copy()
        
        if resize <= 0:
            print 'Enter a valid resize value'
            return None

        if resize != 1:
            img = img.resize(int(img.width*resize),int(img.height*resize))

        if gray is True:
            img = img.getGrayNumpy()
            multichannel = False
        elif gray is False:
            img = img.getNumpy()
            multichannel = True
        else:
            print 'gray value not valid'

        denoise_mat = denoise_tv_chambolle(img,weight,eps,max_iter,multichannel)
        retVal = img * denoise_mat

        retVal = Image(retVal)
        if resize != 1:
            return retVal.resize(int(retVal.width/resize),int(retVal.width/resize))
        else:
            return retVal
      
        
=======


>>>>>>> 75db00c1
from SimpleCV.Features import FeatureSet, Feature, Barcode, Corner, HaarFeature, Line, Chessboard, TemplateMatch, BlobMaker, Circle, KeyPoint, Motion, KeypointMatch, CAMShift, TrackSet, LK, SURFTracker
from SimpleCV.Tracking import CAMShiftTracker, lkTracker, surfTracker, MFTrack
from SimpleCV.Stream import JpegStreamer
from SimpleCV.Font import *
from SimpleCV.DrawingLayer import *<|MERGE_RESOLUTION|>--- conflicted
+++ resolved
@@ -13170,7 +13170,6 @@
   
         return fs
 
-<<<<<<< HEAD
     def getFREAKDescriptor(self, flavor="SURF"):
         """
         **SUMMARY**
@@ -13432,10 +13431,7 @@
             return retVal
       
         
-=======
-
-
->>>>>>> 75db00c1
+
 from SimpleCV.Features import FeatureSet, Feature, Barcode, Corner, HaarFeature, Line, Chessboard, TemplateMatch, BlobMaker, Circle, KeyPoint, Motion, KeypointMatch, CAMShift, TrackSet, LK, SURFTracker
 from SimpleCV.Tracking import CAMShiftTracker, lkTracker, surfTracker, MFTrack
 from SimpleCV.Stream import JpegStreamer
