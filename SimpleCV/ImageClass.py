# SimpleCV Image Object


#load required libraries
from SimpleCV.base import *
from SimpleCV.Detection import Barcode, Corner, HaarFeature, Line, Chessboard, TemplateMatch
from SimpleCV.Features import FeatureSet, Feature
from SimpleCV.Stream import JpegStreamer
from SimpleCV.Font import *
from SimpleCV.Color import *
from SimpleCV.DrawingLayer import *
from SimpleCV.Images import *

from numpy import int32
from numpy import uint8
import pygame as pg
    
     
class ColorSpace:
    """
    This class is used to encapsulates the color space of a given image.
    This class acts like C/C++ style enumerated type.
    See: http://stackoverflow.com/questions/2122706/detect-color-space-with-opencv
    """
    UNKNOWN = 0
    BGR = 1 
    GRAY = 2
    RGB = 3
    HLS = 4
    HSV = 5
    XYZ  = 6
  
  
class Image:
    """
    The Image class is the heart of SimpleCV and allows you to convert to and 
    from a number of source types with ease.  It also has intelligent buffer
    management, so that modified copies of the Image required for algorithms
    such as edge detection, etc can be cached and reused when appropriate.


    Images are converted into 8-bit, 3-channel images in RGB colorspace.  It will
    automatically handle conversion from other representations into this
    standard format.  If dimensions are passed, an empty image is created.
    """
    width = 0    #width and height in px
    height = 0
    depth = 0
    filename = "" #source filename
    filehandle = "" #filehandle if used
    camera = ""
    _mLayers = []  


    _barcodeReader = "" #property for the ZXing barcode reader


    #these are buffer frames for various operations on the image
    _bitmap = ""  #the bitmap (iplimage)  representation of the image
    _matrix = ""  #the matrix (cvmat) representation
    _grayMatrix = "" #the gray scale (cvmat) representation -KAS
    _graybitmap = ""  #a reusable 8-bit grayscale bitmap
    _equalizedgraybitmap = "" #the above bitmap, normalized
    _blobLabel = ""  #the label image for blobbing
    _edgeMap = "" #holding reference for edge map
    _cannyparam = (0, 0) #parameters that created _edgeMap
    _pil = "" #holds a PIL object in buffer
    _numpy = "" #numpy form buffer
    _colorSpace = ColorSpace.UNKNOWN #Colorspace Object
    _pgsurface = ""
  
  
    #when we empty the buffers, populate with this:
    _initialized_buffers = { 
        "_bitmap": "", 
        "_matrix": "", 
        "_grayMatrix": "",
        "_graybitmap": "", 
        "_equalizedgraybitmap": "",
        "_blobLabel": "",
        "_edgeMap": "",
        "_cannyparam": (0, 0), 
        "_pil": "",
        "_numpy": "",
        "_pgsurface": ""}  
    
    
    #initialize the frame
    #parameters: source designation (filename)
    #todo: handle camera/capture from file cases (detect on file extension)
    def __init__(self, source = None, camera = None, colorSpace = ColorSpace.UNKNOWN):
        """ 
        The constructor takes a single polymorphic parameter, which it tests
        to see how it should convert into an RGB image.  Supported types include:
    
    
        OpenCV: iplImage and cvMat types
        Python Image Library: Image type
        Filename: All opencv supported types (jpg, png, bmp, gif, etc)
        URL: The source can be a url, but must include the http://
        """
        self._mLayers = []
        self.camera = camera
        self._colorSpace = colorSpace

        #Check if need to load from URL
        if type(source) == str and (source[:7].lower() == "http://" or source[:8].lower() == "https://"):
            try:
                img_file = urllib2.urlopen(source)
            except:
                print "Couldn't open Image from URL:" + source
                return None

            im = StringIO(img_file.read())
            source = pil.open(im).convert("RGB")

        #See if we need to load the SimpleCV Logo    
        if type(source) == str and source.lower() == "logo":
            try:
                scvLogo = pil.fromstring("RGB", (118,118), LOGO)

            except:
                print "Couldn't load Logo"
                return None

            im = StringIO(LOGO)
            source = scvLogo
        
        
        if (type(source) == tuple):
            source = cv.CreateImage(source, cv.IPL_DEPTH_8U, 3)
            cv.Zero(source)
        if (type(source) == cv.cvmat):
            self._matrix = source
            if((source.step/source.cols)==3): #this is just a guess
                self._colorSpace = ColorSpace.BGR
            elif((source.step/source.cols)==1):
                self._colorSpace = ColorSpace.BGR
            else:
                self._colorSpace = ColorSpace.UNKNOWN


        elif (type(source) == np.ndarray):  #handle a numpy array conversion
            if (type(source[0, 0]) == np.ndarray): #we have a 3 channel array
                #convert to an iplimage bitmap
                source = source.astype(np.uint8)
                source = source[:, :, ::-1].transpose([1, 0, 2])
                self._bitmap = cv.CreateImageHeader((source.shape[1], source.shape[0]), cv.IPL_DEPTH_8U, 3)
                cv.SetData(self._bitmap, source.tostring(), 
                    source.dtype.itemsize * 3 * source.shape[1])
                self._numpy = source
                self._colorSpace = ColorSpace.BGR #this is an educated guess
            else:
                #we have a single channel array, convert to an RGB iplimage

                source = source.astype(np.uint8)
                source = source.transpose([1,0]) #we expect width/height but use col/row
                self._bitmap = cv.CreateImage((source.shape[1], source.shape[0]), cv.IPL_DEPTH_8U, 3) 
                channel = cv.CreateImageHeader((source.shape[1], source.shape[0]), cv.IPL_DEPTH_8U, 1)
                #initialize an empty channel bitmap
                cv.SetData(channel, source.tostring(), 
                    source.dtype.itemsize * source.shape[1])
                cv.Merge(channel, channel, channel, None, self._bitmap)
                self._colorSpace = ColorSpace.BGR


        elif (type(source) == cv.iplimage):
            if (source.nChannels == 1):
                self._bitmap = cv.CreateImage(cv.GetSize(source), cv.IPL_DEPTH_8U, 3) 
                cv.Merge(source, source, source, None, self._bitmap)
                self._colorSpace = ColorSpace.BGR
            else:
                self._bitmap = source
                self._colorSpace = ColorSpace.BGR
        elif (type(source) == type(str())):
            if source == '':
                raise IOError("No filename provided to Image constructor")

            else:
                self.filename = source
                self._bitmap = cv.LoadImage(self.filename, iscolor=cv.CV_LOAD_IMAGE_COLOR)
                self._colorSpace = ColorSpace.BGR
    
    
        elif (type(source) == pg.Surface):
            self._pgsurface = source
            self._bitmap = cv.CreateImageHeader(self._pgsurface.get_size(), cv.IPL_DEPTH_8U, 3)
            cv.SetData(self._bitmap, pg.image.tostring(self._pgsurface, "RGB"))
            cv.CvtColor(self._bitmap, self._bitmap, cv.CV_RGB2BGR)
            self._colorSpace = ColorSpace.BGR


        elif (PIL_ENABLED and (source.__class__.__name__ == "JpegImageFile" or source.__class__.__name__ == "Image")):
            self._pil = source
            #from the opencv cookbook 
            #http://opencv.willowgarage.com/documentation/python/cookbook.html
            self._bitmap = cv.CreateImageHeader(self._pil.size, cv.IPL_DEPTH_8U, 3)
            cv.SetData(self._bitmap, self._pil.tostring())
            self._colorSpace = ColorSpace.BGR
            cv.CvtColor(self._bitmap, self._bitmap, cv.CV_RGB2BGR)
            #self._bitmap = cv.iplimage(self._bitmap)


        else:
            return None 
        #if the caller passes in a colorspace we overide it 
        if(colorSpace != ColorSpace.UNKNOWN):
            self._colorSpace = colorSpace
      
      
        bm = self.getBitmap()
        self.width = bm.width
        self.height = bm.height
        self.depth = bm.depth
    
    
    def getColorSpace(self):
        """
        Returns the value matched in the color space class
        so for instance you would use
        if(image.getColorSpace() == ColorSpace.RGB)

        RETURNS: Integer
        """
        return self._colorSpace
  
  
    def isRGB(self):
        """
        Returns Boolean
        """
        return(self._colorSpace==ColorSpace.RGB)


    def isBGR(self):
        """
        Returns Boolean
        """
        return(self._colorSpace==ColorSpace.BGR)
    
    
    def isHSV(self):
        """
        Returns Boolean
        """
        return(self._colorSpace==ColorSpace.HSV)
    
    
    def isHLS(self):
        """
        Returns Boolean
        """    
        return(self._colorSpace==ColorSpace.HLS)  
  
  
    def isXYZ(self):
        """
        Returns Boolean
        """
        return(self._colorSpace==ColorSpace.XYZ)
    
    
    def isGray(self):
        """
        Returns Boolean
        """
        return(self._colorSpace==ColorSpace.GRAY)    


    def toRGB(self):
        """
        Converts Image colorspace to RGB

        RETURNS: Image
        """
        retVal = self.getEmpty()
        if( self._colorSpace == ColorSpace.BGR or
                self._colorSpace == ColorSpace.UNKNOWN ):
            cv.CvtColor(self.getBitmap(), retVal, cv.CV_BGR2RGB)
        elif( self._colorSpace == ColorSpace.HSV ):
            cv.CvtColor(self.getBitmap(), retVal, cv.CV_HSV2RGB)
        elif( self._colorSpace == ColorSpace.HLS ):
            cv.CvtColor(self.getBitmap(), retVal, cv.CV_HLS2RGB)    
        elif( self._colorSpace == ColorSpace.XYZ ):
            cv.CvtColor(self.getBitmap(), retVal, cv.CV_XYZ2RGB)
        elif( self._colorSpace == ColorSpace.RGB ):
            retVal = self.getBitmap()
        else:
            warnings.warn("Image.toRGB: There is no supported conversion to RGB colorspace")
            return None
        return Image(retVal, colorSpace=ColorSpace.RGB )


    def toBGR(self):
        """
        Converts image colorspace to BGR

        RETURNS: Image
        """
        retVal = self.getEmpty()
        if( self._colorSpace == ColorSpace.RGB or
                self._colorSpace == ColorSpace.UNKNOWN ):
            cv.CvtColor(self.getBitmap(), retVal, cv.CV_RGB2BGR)
        elif( self._colorSpace == ColorSpace.HSV ):
            cv.CvtColor(self.getBitmap(), retVal, cv.CV_HSV2BGR)
        elif( self._colorSpace == ColorSpace.HLS ):
            cv.CvtColor(self.getBitmap(), retVal, cv.CV_HLS2BGR)    
        elif( self._colorSpace == ColorSpace.XYZ ):
            cv.CvtColor(self.getBitmap(), retVal, cv.CV_XYZ2BGR)
        elif( self._colorSpace == ColorSpace.BGR ):
            retVal = self.getBitmap()    
        else:
            warnings.warn("Image.toBGR: There is no supported conversion to BGR colorspace")
            return None
        return Image(retVal, colorSpace = ColorSpace.BGR )
  
  
    def toHLS(self):
        """
        Converts image to HLS colorspace

        RETURNS: Image
        """
        retVal = self.getEmpty()
        if( self._colorSpace == ColorSpace.BGR or
                self._colorSpace == ColorSpace.UNKNOWN ):
            cv.CvtColor(self.getBitmap(), retVal, cv.CV_BGR2HLS)
        elif( self._colorSpace == ColorSpace.RGB):
            cv.CvtColor(self.getBitmap(), retVal, cv.CV_RGB2HLS)
        elif( self._colorSpace == ColorSpace.HSV ):
            cv.CvtColor(self.getBitmap(), retVal, cv.CV_HSV2RGB)
            cv.CvtColor(retVal, retVal, cv.CV_RGB2HLS)
        elif( self._colorSpace == ColorSpace.XYZ ):
            cv.CvtColor(self.getBitmap(), retVal, cv.CV_XYZ2RGB)
            cv.CvtColor(retVal, retVal, cv.CV_RGB2HLS)
        elif( self._colorSpace == ColorSpace.HLS ):
            retVal = self.getBitmap()      
        else:
            warnings.warn("Image.toHSL: There is no supported conversion to HSL colorspace")
            return None
        return Image(retVal, colorSpace = ColorSpace.HLS )
    
    
    def toHSV(self):
        """
        Converts image to HSV colorspace

        RETURNS: Image
        """
        retVal = self.getEmpty()
        if( self._colorSpace == ColorSpace.BGR or
                self._colorSpace == ColorSpace.UNKNOWN ):
            cv.CvtColor(self.getBitmap(), retVal, cv.CV_BGR2HSV)
        elif( self._colorSpace == ColorSpace.RGB):
            cv.CvtColor(self.getBitmap(), retVal, cv.CV_RGB2HSV)
        elif( self._colorSpace == ColorSpace.HLS ):
            cv.CvtColor(self.getBitmap(), retVal, cv.CV_HLS2RGB)
            cv.CvtColor(retVal, retVal, cv.CV_RGB2HSV)
        elif( self._colorSpace == ColorSpace.XYZ ):
            cv.CvtColor(self.getBitmap(), retVal, cv.CV_XYZ2RGB)
            cv.CvtColor(retVal, retVal, cv.CV_RGB2HSV)
        elif( self._colorSpace == ColorSpace.HSV ):
            retVal = self.getBitmap()      
        else:
            warnings.warn("Image.toHSV: There is no supported conversion to HSV colorspace")
            return None
        return Image(retVal, colorSpace = ColorSpace.HSV )
    
    
    def toXYZ(self):
        """
        Converts image to XYZ colorspace

        RETURNS: Image
        """
        retVal = self.getEmpty()
        if( self._colorSpace == ColorSpace.BGR or
                self._colorSpace == ColorSpace.UNKNOWN ):
            cv.CvtColor(self.getBitmap(), retVal, cv.CV_BGR2XYZ)
        elif( self._colorSpace == ColorSpace.RGB):
            cv.CvtColor(self.getBitmap(), retVal, cv.CV_RGB2XYZ)
        elif( self._colorSpace == ColorSpace.HLS ):
            cv.CvtColor(self.getBitmap(), retVal, cv.CV_HLS2RGB)
            cv.CvtColor(retVal, retVal, cv.CV_RGB2XYZ)
        elif( self._colorSpace == ColorSpace.HSV ):
            cv.CvtColor(self.getBitmap(), retVal, cv.CV_HSV2RGB)
            cv.CvtColor(retVal, retVal, cv.CV_RGB2XYZ)
        elif( self._colorSpace == ColorSpace.XYZ ):
            retVal = self.getBitmap()      
        else:
            warnings.warn("Image.toXYZ: There is no supported conversion to XYZ colorspace")
            return None
        return Image(retVal, colorSpace=ColorSpace.XYZ )
    
    
    def toGray(self):
        """
        Converts image to Grayscale colorspace

        RETURNS: Image
        """
        retVal = self.getEmpty(1)
        if( self._colorSpace == ColorSpace.BGR or
                self._colorSpace == ColorSpace.UNKNOWN ):
            cv.CvtColor(self.getBitmap(), retVal, cv.CV_BGR2GRAY)
        elif( self._colorSpace == ColorSpace.RGB):
            cv.CvtColor(self.getBitmap(), retVal, cv.CV_RGB2GRAY)
        elif( self._colorSpace == ColorSpace.HLS ):
            cv.CvtColor(self.getBitmap(), retVal, cv.CV_HLS2RGB)
            cv.CvtColor(retVal, retVal, cv.CV_RGB2GRAY)
        elif( self._colorSpace == ColorSpace.HSV ):
            cv.CvtColor(self.getBitmap(), retVal, cv.CV_HSV2RGB)
            cv.CvtColor(retVal, retVal, cv.CV_RGB2GRAY)
        elif( self._colorSpace == ColorSpace.XYZ ):
            cv.CvtColor(self.getBitmap(), retVal, cv.CV_XYZ2RGB)
            cv.CvtColor(retVal, retVal, cv.CV_RGB2GRAY)  
        else:
            warnings.warn("Image.toGray: There is no supported conversion to gray colorspace")
            return None
        return Image(retVal, colorSpace = ColorSpace.GRAY )    
    
    
    def getEmpty(self, channels = 3):
        """
        Create a new, empty OpenCV bitmap with the specified number of channels (default 3)h
        """


        bitmap = cv.CreateImage(self.size(), cv.IPL_DEPTH_8U, channels)
        cv.SetZero(bitmap)
        return bitmap


    def getBitmap(self):
        """
        Retrieve the bitmap (iplImage) of the Image.  This is useful if you want
        to use functions from OpenCV with SimpleCV's image class
        """
        if (self._bitmap):
            return self._bitmap
        elif (self._matrix):
            self._bitmap = cv.GetImage(self._matrix)


        return self._bitmap


    def getMatrix(self):
        """
        Get the matrix (cvMat) version of the image, required for some OpenCV algorithms 
        """
        if (self._matrix):
            return self._matrix
        else:
            self._matrix = cv.GetMat(self.getBitmap()) #convert the bitmap to a matrix
            return self._matrix


    def getFPMatrix(self):
        """
        Converts the standard int bitmap to a floating point bitmap.
        """
        retVal =  cv.CreateImage((self.width,self.height), cv.IPL_DEPTH_32F, 3)
        cv.Convert(self.getBitmap(),retVal)
        return retVal
    
    def getPIL(self):
        """ 
        Get a PIL Image object for use with the Python Image Library
        """ 
        if (not PIL_ENABLED):
            return None
        if (not self._pil):
            rgbbitmap = self.getEmpty()
            cv.CvtColor(self.getBitmap(), rgbbitmap, cv.CV_BGR2RGB)
            self._pil = pil.fromstring("RGB", self.size(), rgbbitmap.tostring())
        return self._pil
  
  
    def getNumpy(self):
        """
        Get a Numpy array of the image in width x height x RGB dimensions
        """
        if self._numpy != "":
            return self._numpy
    
    
        self._numpy = np.array(self.getMatrix())[:, :, ::-1].transpose([1, 0, 2])
        return self._numpy


    def _getGrayscaleBitmap(self):
        if (self._graybitmap):
            return self._graybitmap


        self._graybitmap = self.getEmpty(1)
        temp = self.getEmpty(3)
        if( self._colorSpace == ColorSpace.BGR or
                self._colorSpace == ColorSpace.UNKNOWN ):
            cv.CvtColor(self.getBitmap(), self._graybitmap, cv.CV_BGR2GRAY)
        elif( self._colorSpace == ColorSpace.RGB):
            cv.CvtColor(self.getBitmap(), self._graybitmap, cv.CV_RGB2GRAY)
        elif( self._colorSpace == ColorSpace.HLS ):
            cv.CvtColor(self.getBitmap(), temp, cv.CV_HLS2RGB)
            cv.CvtColor(temp, self._graybitmap, cv.CV_RGB2GRAY)
        elif( self._colorSpace == ColorSpace.HSV ):
            cv.CvtColor(self.getBitmap(), temp, cv.CV_HSV2RGB)
            cv.CvtColor(temp, self._graybitmap, cv.CV_RGB2GRAY)
        elif( self._colorSpace == ColorSpace.XYZ ):
            cv.CvtColor(self.getBitmap(), retVal, cv.CV_XYZ2RGB)
            cv.CvtColor(temp, self._graybitmap, cv.CV_RGB2GRAY)  
        else:
            warnings.warn("Image._getGrayscaleBitmap: There is no supported conversion to gray colorspace")
            return None    
        return self._graybitmap


    def getGrayscaleMatrix(self):
        """
        Returns the intensity grayscale matrix
        """
        if (self._grayMatrix):
            return self._grayMatrix
        else:
            self._grayMatrix = cv.GetMat(self._getGrayscaleBitmap()) #convert the bitmap to a matrix
            return self._grayMatrix
      
    
    def _getEqualizedGrayscaleBitmap(self):
        if (self._equalizedgraybitmap):
            return self._equalizedgraybitmap


        self._equalizedgraybitmap = self.getEmpty(1) 
        cv.EqualizeHist(self._getGrayscaleBitmap(), self._equalizedgraybitmap)


        return self._equalizedgraybitmap
    
    
    def getPGSurface(self):
        """
        Gets the pygame surface.  This is used for rendering the display

        RETURNS: pgsurface
        """
        if (self._pgsurface):
            return self._pgsurface
        else:
            self._pgsurface = pg.image.fromstring(self.getPIL().tostring(), self.size(), "RGB")
            return self._pgsurface
    
    
    def save(self, filehandle_or_filename="", mode=""):
        """
        Save the image to the specified filename.  If no filename is provided then
        then it will use the filename the Image was loaded from or the last
        place it was saved to. 
    
    
        Save will implicitly render the image's layers before saving, but the layers are 
        not applied to the Image itself.
        """
        if (not filehandle_or_filename):
            if (self.filename):
                filehandle_or_filename = self.filename
            else:
                filehandle_or_filename = self.filehandle


        if (len(self._mLayers)):
            saveimg = self.applyLayers()
        else:
            saveimg = self




        if (type(filehandle_or_filename) != str):
            fh = filehandle_or_filename




            if (not PIL_ENABLED):
                warnings.warn("You need the python image library to save by filehandle")
                return 0


            if (type(fh) == InstanceType and fh.__class__.__name__ == "JpegStreamer"):
                fh.jpgdata = StringIO() 
                saveimg.getPIL().save(fh.jpgdata, "jpeg") #save via PIL to a StringIO handle 
                fh.refreshtime = time.time()
                self.filename = "" 
                self.filehandle = fh


            elif (type(fh) == InstanceType and fh.__class__.__name__ == "VideoStream"):
                self.filename = "" 
                self.filehandle = fh
                fh.writeFrame(saveimg)


            elif (type(fh) == InstanceType and fh.__class__.__name__ == "Display"):
                self.filename = "" 
                self.filehandle = fh
                fh.writeFrame(saveimg)


            else:      
                if (not mode):
                    mode = "jpeg"
      
      
                saveung.getPIL().save(fh, mode)
                self.filehandle = fh #set the filename for future save operations
                self.filename = ""
        
        
            return 1


        filename = filehandle_or_filename
        if (filename):
            cv.SaveImage(filename, saveimg.getBitmap())  
            self.filename = filename #set the filename for future save operations
            self.filehandle = ""
        elif (self.filename):
            cv.SaveImage(self.filename, saveimg.getBitmap())
        else:
            return 0


        return 1


    def copy(self):
        """
        Return a full copy of the Image's bitmap.  Note that this is different
        from using python's implicit copy function in that only the bitmap itself
        is copied.


        Returns: IMAGE
        """
        newimg = self.getEmpty() 
        cv.Copy(self.getBitmap(), newimg)
        return Image(newimg, colorSpace=self._colorSpace) 
    
    
    #scale this image, and return a new Image object with the new dimensions 
    def scale(self, width, height = -1):
        """
        Scale the image to a new width and height.

        If no height is provided, the width is considered a scaling value ie::
            
            img.scale(200, 100) #scales the image to 200px x 100px
            img.scale(2.0) #enlarges the image to 2x its current size

        Returns: IMAGE
        """
        w, h = width, height
        if height == -1:
          w = int(self.width * width)
          h = int(self.height * width)
          
        scaled_bitmap = cv.CreateImage((w, h), 8, 3)
        cv.Resize(self.getBitmap(), scaled_bitmap)
        return Image(scaled_bitmap, colorSpace=self._colorSpace)


    def smooth(self, algorithm_name = 'gaussian', aperature = '', sigma = 0, spatial_sigma = 0):
        """
        Smooth the image, by default with the Gaussian blur.  If desired,
        additional algorithms and aperatures can be specified.  Optional parameters
        are passed directly to OpenCV's cv.Smooth() function.


        Returns: IMAGE
        """
        win_x = 3
        win_y = 3  #set the default aperature window size (3x3)


        if (is_tuple(aperature)):
            win_x, win_y = aperature#get the coordinates from parameter
            #TODO: make sure aperature is valid 
            #   eg Positive, odd and square for bilateral and median


        algorithm = cv.CV_GAUSSIAN #default algorithm is gaussian 


        #gauss and blur can work in-place, others need a buffer frame
        #use a string to ID rather than the openCV constant
        if algorithm_name == "blur":
            algorithm = cv.CV_BLUR
        if algorithm_name == "bilateral":
            algorithm = cv.CV_BILATERAL
            win_y = win_x #aperature must be square
        if algorithm_name == "median":
            algorithm = cv.CV_MEDIAN
            win_y = win_x #aperature must be square


        newimg = self.getEmpty(1) 
        cv.Smooth(self._getGrayscaleBitmap(), newimg, algorithm, win_x, win_y, sigma, spatial_sigma)


        return Image(newimg, colorSpace=self._colorSpace)


    def medianFilter(self, window=''):
        """
        Perform a median filtering operation to denoise/despeckle the image.
        The optional parameter is the window size.
        """
        return self.smooth(algorithm_name='median', aperature=window)
    
    
    def bilateralFilter(self, window = ''):
        """
        Perform a bilateral filtering operation to denoise/despeckle the image.
        The optional parameter is the window size.
        """
        return self.smooth(algorithm_name='bilateral', aperature=window)
    
    
    def invert(self):
        """
        Invert (negative) the image note that this can also be done with the
        unary minus (-) operator.


        Returns: IMAGE
        """
        return -self 


    def grayscale(self):
        """
        return a gray scale version of the image


        Returns: IMAGE
        """
        return Image(self._getGrayscaleBitmap())


    def flipHorizontal(self):
        """
        Horizontally mirror an image


        Returns: IMAGE
        """
        newimg = self.getEmpty()
        cv.Flip(self.getBitmap(), newimg, 1)
        return Image(newimg, colorSpace=self._colorSpace) 


    def flipVertical(self):
        """
        Vertically mirror an image


        Returns: IMAGE
        """
        newimg = self.getEmpty()
        cv.Flip(self.getBitmap(), newimg, 0)
        return Image(newimg, colorSpace=self._colorSpace) 
    
    
    
    
    
    
    def stretch(self, thresh_low = 0, thresh_high = 255):
        """
        The stretch filter works on a greyscale image, if the image
        is color, it returns a greyscale image.  The filter works by
        taking in a lower and upper threshold.  Anything below the lower
        threshold is pushed to black (0) and anything above the upper
        threshold is pushed to white (255)


        Returns: IMAGE
        """
        try:
            newimg = self.getEmpty(1) 
            cv.Threshold(self._getGrayscaleBitmap(), newimg, thresh_low, 255, cv.CV_THRESH_TOZERO)
            cv.Not(newimg, newimg)
            cv.Threshold(newimg, newimg, 255 - thresh_high, 255, cv.CV_THRESH_TOZERO)
            cv.Not(newimg, newimg)
            return Image(newimg)
        except:
            return None
      
      
    def binarize(self, thresh = 127, maxv = 255, blocksize = 3, p = 5):
        """
        Do a binary threshold the image, changing all values above thresh to maxv
        and all below to black.  If a color tuple is provided, each color channel
        is thresholded separately.
    
    
        If threshold is -1, an adaptive sampling method is used - similar to a moving
        average.  Over each region of block*block pixels a threshold is applied
        where threshold = local_mean - p.
        """
        if (is_tuple(thresh)):
            r = self.getEmpty(1) 
            g = self.getEmpty(1)
            b = self.getEmpty(1)
            cv.Split(self.getBitmap(), b, g, r, None)
    
    
            cv.Threshold(r, r, thresh[0], maxv, cv.CV_THRESH_BINARY)
            cv.Threshold(g, g, thresh[1], maxv, cv.CV_THRESH_BINARY)
            cv.Threshold(b, b, thresh[2], maxv, cv.CV_THRESH_BINARY)
    
    
            cv.Add(r, g, r)
            cv.Add(r, b, r)
      
      
            return Image(r, colorSpace=self._colorSpace)
    
    
        elif thresh == -1:
            newbitmap = self.getEmpty(1)
            cv.AdaptiveThreshold(self._getGrayscaleBitmap(), newbitmap, maxv,
                cv.CV_ADAPTIVE_THRESH_GAUSSIAN_C, cv.CV_THRESH_BINARY_INV, blocksize, p)
            return Image(newbitmap, colorSpace=self._colorSpace)
        else:
            newbitmap = self.getEmpty(1) 
            #desaturate the image, and apply the new threshold          
            cv.Threshold(self._getGrayscaleBitmap(), newbitmap, thresh, float(maxv), cv.CV_THRESH_BINARY_INV)
            return Image(newbitmap, colorSpace=self._colorSpace)
  
  
  
  
    def meanColor(self):
        """
        Finds average color of all the pixels in the image.


        Returns: IMAGE
        """
        return tuple(reversed(cv.Avg(self.getBitmap())[0:3]))  
  
  


    def findCorners(self, maxnum = 50, minquality = 0.04, mindistance = 1.0):
        """
        This will find corner Feature objects and return them as a FeatureSet
        strongest corners first.  The parameters give the number of corners to look
        for, the minimum quality of the corner feature, and the minimum distance
        between corners.


        Returns: FEATURESET


        
        Standard Test:
        >>> img = Image("sampleimages/simplecv.png")
        >>> corners = img.findCorners()
        >>> if corners: True
        True

        Validation Test:
        >>> img = Image("sampleimages/black.png")
        >>> corners = img.findCorners()
        >>> if not corners: True
        True
        """
        #initialize buffer frames
        eig_image = cv.CreateImage(cv.GetSize(self.getBitmap()), cv.IPL_DEPTH_32F, 1)
        temp_image = cv.CreateImage(cv.GetSize(self.getBitmap()), cv.IPL_DEPTH_32F, 1)


        corner_coordinates = cv.GoodFeaturesToTrack(self._getGrayscaleBitmap(), eig_image, temp_image, maxnum, minquality, mindistance, None)


        corner_features = []   
        for (x, y) in corner_coordinates:
            corner_features.append(Corner(self, x, y))


        return FeatureSet(corner_features)


    def findBlobs(self, threshval = 127, minsize=10, maxsize=0, threshblocksize=3, threshconstant=5):
        """
        This will look for continuous
        light regions and return them as Blob features in a FeatureSet.  Parameters
        specify the binarize filter threshold value, and minimum and maximum size for blobs.  
        If a threshold value is -1, it will use an adaptive threshold.  See binarize() for
        more information about thresholding.  The threshblocksize and threshconstant
        parameters are only used for adaptive threshold.
 
        Note that this previously used cvblob and the python-cvblob library, 
        which is no longer necessary
    
        Returns: FEATURESET
        """
        if (maxsize == 0):  
            maxsize = self.width * self.height / 2
        #create a single channel image, thresholded to parameters
    
        blobmaker = BlobMaker()
        blobs = blobmaker.extractFromBinary(self.binarize(threshval, 255, threshblocksize, threshconstant).invert(),
            self, minsize = minsize, maxsize = maxsize)
    
        if not len(blobs):
            return None
            
        return FeatureSet(blobs).sortArea()

    #this code is based on code that's based on code from
    #http://blog.jozilla.net/2008/06/27/fun-with-python-opencv-and-face-detection/
    def findHaarFeatures(self, cascade, scale_factor=1.2, min_neighbors=2, use_canny=cv.CV_HAAR_DO_CANNY_PRUNING):
        """
        If you want to find Haar Features (useful for face detection among other
        purposes) this will return Haar feature objects in a FeatureSet.  The
        parameters are:
        * the scaling factor for subsequent rounds of the haar cascade (default 1.2)7
        * the minimum number of rectangles that makes up an object (default 2)
        * whether or not to use Canny pruning to reject areas with too many edges (default yes, set to 0 to disable) 


        For more information, consult the cv.HaarDetectObjects documentation
   
   
        You will need to provide your own cascade file - these are usually found in
        /usr/local/share/opencv/haarcascades and specify a number of body parts.
        
        Note that the cascade parameter can be either a filename, or a HaarCascade
        loaded with cv.Load().


        Returns: FEATURESET
        """
        storage = cv.CreateMemStorage(0)


        #lovely.  This segfaults if not present
        if type(cascade) == str:
          if (not os.path.exists(cascade)):
              warnings.warn("Could not find Haar Cascade file " + cascade)
              return None
          cascade = cv.Load(cascade)

  
        objects = cv.HaarDetectObjects(self._getEqualizedGrayscaleBitmap(), cascade, storage, scale_factor, use_canny)
        if objects: 
            return FeatureSet([HaarFeature(self, o, cascade) for o in objects])
    
    
        return None


    def drawCircle(self, ctr, rad, color = (0, 0, 0), thickness = 1):
        """
        Draw a circle on the Image, parameters include:
        * the center of the circle
        * the radius in pixels
        * a color tuple (default black)
        * the thickness of the circle


        Note that this function is depricated, try to use DrawingLayer.circle() instead


        Returns: NONE - Inline Operation
        """
        self.getDrawingLayer().circle((int(ctr[0]), int(ctr[1])), int(rad), color, int(thickness))
    
    
    def drawLine(self, pt1, pt2, color = (0, 0, 0), thickness = 1):
        """
        Draw a line on the Image, parameters include
        * pt1 - the first point for the line (tuple)
        * pt1 - the second point on the line (tuple)
        * a color tuple (default black)
        * thickness of the line 
 
 
        Note that this modifies the image in-place and clears all buffers.


        Returns: NONE - Inline Operation
        """
        pt1 = (int(pt1[0]), int(pt1[1]))
        pt2 = (int(pt2[0]), int(pt2[1]))
        self.getDrawingLayer().line(pt1, pt2, color, thickness)
    
    


    def size(self):
        """
        Gets width and height


        Returns: TUPLE
        """
        return cv.GetSize(self.getBitmap())


    def split(self, cols, rows):
        """
        Given number of cols and rows, splits the image into a cols x rows 2d array 
        of cropped images
        
        quadrants = Image("foo.jpg").split(2,2) <-- returns a 2d array of 4 images
        """
        crops = []
        
        wratio = self.width / cols
        hratio = self.height / rows
        
        for i in range(rows):
            row = []
            for j in range(cols):
                row.append(self.crop(j * wratio, i * hratio, wratio, hratio))
            crops.append(row)
        
        return crops

    def splitChannels(self, grayscale = True):
        """
        Split the channels of an image into RGB (not the default BGR)
        single parameter is whether to return the channels as grey images (default)
        or to return them as tinted color image 


        Returns: TUPLE - of 3 image objects
        """
        r = self.getEmpty(1) 
        g = self.getEmpty(1) 
        b = self.getEmpty(1) 
        cv.Split(self.getBitmap(), b, g, r, None)


        red = self.getEmpty() 
        green = self.getEmpty() 
        blue = self.getEmpty() 
	
	
        if (grayscale):
            cv.Merge(r, r, r, None, red)
            cv.Merge(g, g, g, None, green)
            cv.Merge(b, b, b, None, blue)
        else:
            cv.Merge(None, None, r, None, red)
            cv.Merge(None, g, None, None, green)
            cv.Merge(b, None, None, None, blue)


        return (Image(red), Image(green), Image(blue)) 


    def applyHLSCurve(self, hCurve, lCurve, sCurve):
        """
        Apply 3 ColorCurve corrections applied in HSL space
        Parameters are: 
        * Hue ColorCurve 
        * Lightness (brightness/value) ColorCurve
        * Saturation ColorCurve


        Returns: IMAGE
        """
  
  
        #TODO CHECK ROI
        #TODO CHECK CURVE SIZE
        #TODO CHECK COLORSPACE
        #TODO CHECK CURVE SIZE
        temp  = cv.CreateImage(self.size(), 8, 3)
        #Move to HLS space
        cv.CvtColor(self._bitmap, temp, cv.CV_RGB2HLS)
        tempMat = cv.GetMat(temp) #convert the bitmap to a matrix
        #now apply the color curve correction
        tempMat = np.array(self.getMatrix()).copy()
        tempMat[:, :, 0] = np.take(hCurve.mCurve, tempMat[:, :, 0])
        tempMat[:, :, 1] = np.take(sCurve.mCurve, tempMat[:, :, 1])
        tempMat[:, :, 2] = np.take(lCurve.mCurve, tempMat[:, :, 2])
        #Now we jimmy the np array into a cvMat
        image = cv.CreateImageHeader((tempMat.shape[1], tempMat.shape[0]), cv.IPL_DEPTH_8U, 3)
        cv.SetData(image, tempMat.tostring(), tempMat.dtype.itemsize * 3 * tempMat.shape[1])
        cv.CvtColor(image, image, cv.CV_HLS2RGB)  
        return Image(image, colorSpace=self._colorSpace)


    def applyRGBCurve(self, rCurve, gCurve, bCurve):
        """
        Apply 3 ColorCurve corrections applied in rgb channels 
        Parameters are: 
        * Red ColorCurve 
        * Green ColorCurve
        * Blue ColorCurve


        Returns: IMAGE
        """
        tempMat = np.array(self.getMatrix()).copy()
        tempMat[:, :, 0] = np.take(bCurve.mCurve, tempMat[:, :, 0])
        tempMat[:, :, 1] = np.take(gCurve.mCurve, tempMat[:, :, 1])
        tempMat[:, :, 2] = np.take(rCurve.mCurve, tempMat[:, :, 2])
        #Now we jimmy the np array into a cvMat
        image = cv.CreateImageHeader((tempMat.shape[1], tempMat.shape[0]), cv.IPL_DEPTH_8U, 3)
        cv.SetData(image, tempMat.tostring(), tempMat.dtype.itemsize * 3 * tempMat.shape[1])
        return Image(image, colorSpace=self._colorSpace)


    def applyIntensityCurve(self, curve):
        """
        Intensity applied to all three color channels


        Returns: Image
        """
        return self.applyRGBCurve(curve, curve, curve)
      
      
    def colorDistance(self, color = [0, 0, 0]):
        """
        Returns an image representing the distance of each pixel from a given color
        tuple, scaled between 0 (the given color) and 255.  Pixels distant from the 
        given tuple will appear as brighter and pixels closest to the target color 
        will be darker.
    
    
        By default this will give image intensity (distance from pure black)
        """ 
        pixels = np.array(self.getNumpy()).reshape(-1, 3)   #reshape our matrix to 1xN
        distances = spsd.cdist(pixels, [color]) #calculate the distance each pixel is
        distances *= (255.0/distances.max()) #normalize to 0 - 255
        return Image(distances.reshape(self.width, self.height)) #return an Image
    
    def hueDistance(self, color = [0, 0, 0], minsaturation = 20, minvalue = 20):
        """
        Returns an image representing the distance of each pixel from the given hue
        of a specific color.  The hue is "wrapped" at 180, so we have to take the shorter
        of the distances between them -- this gives a hue distance of max 90, which we'll 
        scale into a 0-255 grayscale image.
        
        The minsaturation and minvalue are optional parameters to weed out very weak hue
        signals in the picture, they will be pushed to max distance [255]
        """
        color_px = Image((1,1))
        color_px[0,0] = color
        color_hue = color_px.toHSV()[0,0][2] #we're doing BGR->RGB stuff somewhere
        
        vsh_matrix = self.toHSV().getNumpy().reshape(-1,3) #again, gets transposed to vsh
        hue_channel = vsh_matrix[:,2]
        
        if color_hue < 90:
            hue_loop = 180
        else:
            hue_loop = -180
        #set whether we need to move back or forward on the hue circle
        
        distances = np.minimum( np.abs(hue_channel - color_hue), np.abs(hue_channel - (color_hue + hue_loop)))
        #take the minimum distance for each pixel
        
        
        distances = np.where(
            np.logical_and(vsh_matrix[:,0] > minvalue, vsh_matrix[:,1] > minsaturation),
            distances * (255.0 / 90.0), #normalize 0 - 90 -> 0 - 255
            255.0) #use the maxvalue if it false outside of our value/saturation tolerances
        
        return Image(distances.reshape(self.width, self.height))
        
        
    def erode(self, iterations=1):
        """
        Apply a morphological erosion. An erosion has the effect of removing small bits of noise
        and smothing blobs. 
        This implementation uses the default openCV 3X3 square kernel 
        Erosion is effectively a local minima detector, the kernel moves over the image and
        takes the minimum value inside the kernel. 
        iterations - this parameters is the number of times to apply/reapply the operation
        See: http://en.wikipedia.org/wiki/Erosion_(morphology).
        See: http://opencv.willowgarage.com/documentation/cpp/image_filtering.html#cv-erode 
        Example Use: A threshold/blob image has 'salt and pepper' noise. 
        Example Code: ./examples/MorphologyExample.py


        Returns: IMAGE
        """
        retVal = self.getEmpty() 
        kern = cv.CreateStructuringElementEx(3, 3, 1, 1, cv.CV_SHAPE_RECT)
        cv.Erode(self.getBitmap(), retVal, kern, iterations)
        return Image(retVal, colorSpace=self._colorSpace)


    def dilate(self, iterations=1):
        """
        Apply a morphological dilation. An dilation has the effect of smoothing blobs while
        intensifying the amount of noise blobs. 
        This implementation uses the default openCV 3X3 square kernel 
        Erosion is effectively a local maxima detector, the kernel moves over the image and
        takes the maxima value inside the kernel. 


        iterations - this parameters is the number of times to apply/reapply the operation


        See: http://en.wikipedia.org/wiki/Dilation_(morphology)
        See: http://opencv.willowgarage.com/documentation/cpp/image_filtering.html#cv-dilate
        Example Use: A part's blob needs to be smoother 
        Example Code: ./examples/MorphologyExample.py


        Returns: IMAGE
        """
        retVal = self.getEmpty() 
        kern = cv.CreateStructuringElementEx(3, 3, 1, 1, cv.CV_SHAPE_RECT)
        cv.Dilate(self.getBitmap(), retVal, kern, iterations)
        return Image(retVal, colorSpace=self._colorSpace) 


    def morphOpen(self):
        """
        morphologyOpen applies a morphological open operation which is effectively
        an erosion operation followed by a morphological dilation. This operation
        helps to 'break apart' or 'open' binary regions which are close together. 


        See: http://en.wikipedia.org/wiki/Opening_(morphology)
        See: http://opencv.willowgarage.com/documentation/cpp/image_filtering.html#cv-morphologyex
        Example Use: two part blobs are 'sticking' together.
        Example Code: ./examples/MorphologyExample.py


        Returns: IMAGE
        """
        retVal = self.getEmpty() 
        temp = self.getEmpty()
        kern = cv.CreateStructuringElementEx(3, 3, 1, 1, cv.CV_SHAPE_RECT)
        try:
            cv.MorphologyEx(self.getBitmap(), retVal, temp, kern, cv.MORPH_OPEN, 1)
        except:
            cv.MorphologyEx(self.getBitmap(), retVal, temp, kern, cv.CV_MOP_OPEN, 1)
            #OPENCV 2.2 vs 2.3 compatability 
            
            
        return( Image(retVal) )




    def morphClose(self):
        """
        morphologyClose applies a morphological close operation which is effectively
        a dilation operation followed by a morphological erosion. This operation
        helps to 'bring together' or 'close' binary regions which are close together. 


        See: http://en.wikipedia.org/wiki/Closing_(morphology)
        See: http://opencv.willowgarage.com/documentation/cpp/image_filtering.html#cv-morphologyex
        Example Use: Use when a part, which should be one blob is really two blobs.   
        Example Code: ./examples/MorphologyExample.py


        Returns: IMAGE
        """
        retVal = self.getEmpty() 
        temp = self.getEmpty()
        kern = cv.CreateStructuringElementEx(3, 3, 1, 1, cv.CV_SHAPE_RECT)
        try:
            cv.MorphologyEx(self.getBitmap(), retVal, temp, kern, cv.MORPH_CLOSE, 1)
        except:
            cv.MorphologyEx(self.getBitmap(), retVal, temp, kern, cv.CV_MOP_CLOSE, 1)
            #OPENCV 2.2 vs 2.3 compatability 
        
        return Image(retVal, colorSpace=self._colorSpace)


    def morphGradient(self):
        """
        The morphological gradient is the difference betwen the morphological
        dilation and the morphological gradient. This operation extracts the 
        edges of a blobs in the image. 


        See: http://en.wikipedia.org/wiki/Morphological_Gradient
        See: http://opencv.willowgarage.com/documentation/cpp/image_filtering.html#cv-morphologyex
        Example Use: Use when you have blobs but you really just want to know the blob edges.
        Example Code: ./examples/MorphologyExample.py


        Returns: IMAGE
        """
        retVal = self.getEmpty() 
        retVal = self.getEmpty() 
        temp = self.getEmpty()
        kern = cv.CreateStructuringElementEx(3, 3, 1, 1, cv.CV_SHAPE_RECT)
        try:
            cv.MorphologyEx(self.getBitmap(), retVal, temp, kern, cv.MORPH_GRADIENT, 1)
        except:
            cv.MorphologyEx(self.getBitmap(), retVal, temp, kern, cv.CV_MOP_GRADIENT, 1)
        return Image(retVal, colorSpace=self._colorSpace )


    def histogram(self, numbins = 50):
        """
        Return a numpy array of the 1D histogram of intensity for pixels in the image
        Single parameter is how many "bins" to have.


        Returns: LIST
        """
        gray = self._getGrayscaleBitmap()


        (hist, bin_edges) = np.histogram(np.asarray(cv.GetMat(gray)), bins=numbins)
        return hist.tolist()


    def __getitem__(self, coord):
        ret = self.getMatrix()[tuple(reversed(coord))]
        if (type(ret) == cv.cvmat):
            (width, height) = cv.GetSize(ret)
            newmat = cv.CreateMat(height, width, ret.type)
            cv.Copy(ret, newmat) #this seems to be a bug in opencv
            #if you don't copy the matrix slice, when you convert to bmp you get
            #a slice-sized hunk starting at 0, 0
            return Image(newmat)
        return tuple(reversed(ret))


    def __setitem__(self, coord, value):
        value = tuple(reversed(value))  #RGB -> BGR
        if (is_tuple(self.getMatrix()[tuple(reversed(coord))])):
            self.getMatrix()[tuple(reversed(coord))] = value 
        else:
            cv.Set(self.getMatrix()[tuple(reversed(coord))], value)
            self._clearBuffers("_matrix") 


    def __sub__(self, other):
        newbitmap = self.getEmpty() 
        if is_number(other):
            cv.SubS(self.getBitmap(), other, newbitmap)
        else:
            cv.Sub(self.getBitmap(), other.getBitmap(), newbitmap)
        return Image(newbitmap, colorSpace=self._colorSpace)


    def __add__(self, other):
        newbitmap = self.getEmpty() 
        if is_number(other):
            cv.AddS(self.getBitmap(), other, newbitmap)
        else:
            cv.Add(self.getBitmap(), other.getBitmap(), newbitmap)
        return Image(newbitmap, colorSpace=self._colorSpace)


    def __and__(self, other):
        newbitmap = self.getEmpty() 
        if is_number(other):
            cv.AndS(self.getBitmap(), other, newbitmap)
        else:
            cv.And(self.getBitmap(), other.getBitmap(), newbitmap)
        return Image(newbitmap, colorSpace=self._colorSpace)


    def __or__(self, other):
        newbitmap = self.getEmpty() 
        if is_number(other):
            cv.OrS(self.getBitmap(), other, newbitmap)
        else:
            cv.Or(self.getBitmap(), other.getBitmap(), newbitmap)
        return Image(newbitmap, colorSpace=self._colorSpace)


    def __div__(self, other):
        newbitmap = self.getEmpty() 
        if (not is_number(other)):
            cv.Div(self.getBitmap(), other.getBitmap(), newbitmap)
        else:
            cv.ConvertScale(self.getBitmap(), newbitmap, 1.0/float(other))
        return Image(newbitmap, colorSpace=self._colorSpace)


    def __mul__(self, other):
        newbitmap = self.getEmpty() 
        if (not is_number(other)):
            cv.Mul(self.getBitmap(), other.getBitmap(), newbitmap)
        else:
            cv.ConvertScale(self.getBitmap(), newbitmap, float(other))
        return Image(newbitmap, colorSpace=self._colorSpace)


    def __pow__(self, other):
        newbitmap = self.getEmpty() 
        cv.Pow(self.getBitmap(), newbitmap, other)
        return Image(newbitmap, colorSpace=self._colorSpace)


    def __neg__(self):
        newbitmap = self.getEmpty() 
        cv.Not(self.getBitmap(), newbitmap)
        return Image(newbitmap, colorSpace=self._colorSpace)


    def max(self, other):
        """
        The maximum value of my image, and the other image, in each channel
        If other is a number, returns the maximum of that and the number


        Returns: IMAGE
        """ 
        newbitmap = self.getEmpty() 
        if is_number(other):
            cv.MaxS(self.getBitmap(), other.getBitmap(), newbitmap)
        else:
            cv.Max(self.getBitmap(), other.getBitmap(), newbitmap)
        return Image(newbitmap, colorSpace=self._colorSpace)


    def min(self, other):
        """
        The minimum value of my image, and the other image, in each channel
        If other is a number, returns the minimum of that and the number


        Returns: IMAGE
        """ 
        newbitmap = self.getEmpty() 
        if is_number(other):
            cv.MaxS(self.getBitmap(), other.getBitmap(), newbitmap)
        else:
            cv.Max(self.getBitmap(), other.getBitmap(), newbitmap)
        return Image(newbitmap, colorSpace=self._colorSpace)


    def _clearBuffers(self, clearexcept = "_bitmap"):
        for k, v in self._initialized_buffers.items():
            if k == clearexcept:
                continue
            self.__dict__[k] = v


    def findBarcode(self, zxing_path = ""):
        """
        If you have the python-zxing library installed, you can find 2d and 1d
        barcodes in your image.  These are returned as Barcode feature objects
        in a FeatureSet.  The single parameter is the ZXing_path, if you 
        don't have the ZXING_LIBRARY env parameter set.


        You can clone python-zxing at http://github.com/oostendo/python-zxing


        Returns: BARCODE
        """
        if not ZXING_ENABLED:
            return None


        if (not self._barcodeReader):
            if not zxing_path:
                self._barcodeReader = zxing.BarCodeReader()
            else:
                self._barcodeReader = zxing.BarCodeReader(zxing_path)


        tmp_filename = os.tmpnam() + ".png"
        self.save(tmp_filename)
        barcode = self._barcodeReader.decode(tmp_filename)
        os.unlink(tmp_filename)


        if barcode:
            return Barcode(self, barcode)
        else:
            return None


    #this function contains two functions -- the basic edge detection algorithm
    #and then a function to break the lines down given a threshold parameter
    def findLines(self, threshold=80, minlinelength=30, maxlinegap=10, cannyth1=50, cannyth2=100):
        """
        findLines will find line segments in your image and returns Line feature 
        objects in a FeatureSet. The parameters are:
        * threshold, which determies the minimum "strength" of the line
        * min line length -- how many pixels long the line must be to be returned
        * max line gap -- how much gap is allowed between line segments to consider them the same line 
        * cannyth1 and cannyth2 are thresholds used in the edge detection step, refer to _getEdgeMap() for details


        For more information, consult the cv.HoughLines2 documentation


        Returns: FEATURESET
        """
        em = self._getEdgeMap(cannyth1, cannyth2)
    
    
        lines = cv.HoughLines2(em, cv.CreateMemStorage(), cv.CV_HOUGH_PROBABILISTIC, 1.0, cv.CV_PI/180.0, threshold, minlinelength, maxlinegap)


        linesFS = FeatureSet()
        for l in lines:
            linesFS.append(Line(self, l))  
        return linesFS
    
    
    
    
    def findChessboard(self, dimensions = (8, 5), subpixel = True):
        """
        Given an image, finds a chessboard within that image.  Returns the Chessboard featureset.
        The Chessboard is typically used for calibration because of its evenly spaced corners.
    
    
        The single parameter is the dimensions of the chessboard, typical one can be found in \SimpleCV\tools\CalibGrid.png
   
   
        returns a FeatureSet with the Chessboard feature, or none
        """
        corners = cv.FindChessboardCorners(self._getEqualizedGrayscaleBitmap(), dimensions, cv.CV_CALIB_CB_ADAPTIVE_THRESH + cv.CV_CALIB_CB_NORMALIZE_IMAGE + cv.CALIB_CB_FAST_CHECK )
        if(len(corners[1]) == dimensions[0]*dimensions[1]):
            if (subpixel):
                spCorners = cv.FindCornerSubPix(self.getGrayscaleMatrix(), corners[1], (11, 11), (-1, -1), (cv.CV_TERMCRIT_ITER | cv.CV_TERMCRIT_EPS, 10, 0.01))
            else:
                spCorners = corners[1]
            return FeatureSet([ Chessboard(self, dimensions, spCorners) ])
        else:
            return None


    def edges(self, t1=50, t2=100):
        """
        Finds an edge map Image using the Canny edge detection method.  Edges will be brighter than the surrounding area.


        The t1 parameter is roughly the "strength" of the edge required, and the value between t1 and t2 is used for edge linking.  For more information:


        <http://opencv.willowgarage.com/documentation/python/imgproc_feature_detection.html>
        <http://en.wikipedia.org/wiki/Canny_edge_detector>


        Returns: IMAGE
        """
        return Image(self._getEdgeMap(t1, t2), colorSpace=self._colorSpace)


    def _getEdgeMap(self, t1=50, t2=100):
        """
        Return the binary bitmap which shows where edges are in the image.  The two
        parameters determine how much change in the image determines an edge, 
        and how edges are linked together.  For more information refer to:


        http://en.wikipedia.org/wiki/Canny_edge_detector
        http://opencv.willowgarage.com/documentation/python/imgproc_feature_detection.html?highlight=canny#Canny
        """ 
  
  
        if (self._edgeMap and self._cannyparam[0] == t1 and self._cannyparam[1] == t2):
            return self._edgeMap


        self._edgeMap = self.getEmpty(1) 
        cv.Canny(self._getGrayscaleBitmap(), self._edgeMap, t1, t2)
        self._cannyparam = (t1, t2)


        return self._edgeMap


    def rotate(self, angle, mode="fixed", point=[-1, -1], scale = 1.0):
        """
        This rotates an image around a specific point by the given angle 
        By default in "fixed" mode, the returned Image is the same dimensions as the original Image, and the contents will be scaled to fit.  In "full" mode the
        contents retain the original size, and the Image object will scale
        by default, the point is the center of the image. 
        you can also specify a scaling pa   rameter


        Returns: IMAGE
        """
        if( point[0] == -1 or point[1] == -1 ):
            point[0] = (self.width-1)/2
            point[1] = (self.height-1)/2


        if (mode == "fixed"):
            retVal = self.getEmpty()
            rotMat = cv.CreateMat(2, 3, cv.CV_32FC1)
            cv.GetRotationMatrix2D((float(point[0]), float(point[1])), float(angle), float(scale), rotMat)
            cv.WarpAffine(self.getBitmap(), retVal, rotMat)
            return Image(retVal, colorSpace=self._colorSpace)




        #otherwise, we're expanding the matrix to fit the image at original size
        rotMat = cv.CreateMat(2, 3, cv.CV_32FC1)
        # first we create what we thing the rotation matrix should be
        cv.GetRotationMatrix2D((float(point[0]), float(point[1])), float(angle), float(scale), rotMat)
        A = np.array([0, 0, 1])
        B = np.array([self.width, 0, 1])
        C = np.array([self.width, self.height, 1])
        D = np.array([0, self.height, 1])
        #So we have defined our image ABC in homogenous coordinates
        #and apply the rotation so we can figure out the image size
        a = np.dot(rotMat, A)
        b = np.dot(rotMat, B)
        c = np.dot(rotMat, C)
        d = np.dot(rotMat, D)
        #I am not sure about this but I think the a/b/c/d are transposed
        #now we calculate the extents of the rotated components. 
        minY = min(a[1], b[1], c[1], d[1])
        minX = min(a[0], b[0], c[0], d[0])
        maxY = max(a[1], b[1], c[1], d[1])
        maxX = max(a[0], b[0], c[0], d[0])
        #from the extents we calculate the new size
        newWidth = np.ceil(maxX-minX)
        newHeight = np.ceil(maxY-minY)
        #now we calculate a new translation
        tX = 0
        tY = 0
        #calculate the translation that will get us centered in the new image
        if( minX < 0 ):
            tX = -1.0*minX
        elif(maxX > newWidth-1 ):
            tX = -1.0*(maxX-newWidth)


        if( minY < 0 ):
            tY = -1.0*minY
        elif(maxY > newHeight-1 ):
            tY = -1.0*(maxY-newHeight)


        #now we construct an affine map that will the rotation and scaling we want with the 
        #the corners all lined up nicely with the output image. 
        src = ((A[0], A[1]), (B[0], B[1]), (C[0], C[1]))
        dst = ((a[0]+tX, a[1]+tY), (b[0]+tX, b[1]+tY), (c[0]+tX, c[1]+tY))


        cv.GetAffineTransform(src, dst, rotMat)


        #calculate the translation of the corners to center the image
        #use these new corner positions as the input to cvGetAffineTransform
        retVal = cv.CreateImage((int(newWidth), int(newHeight)), 8, int(3))
        cv.WarpAffine(self.getBitmap(), retVal, rotMat)
        return Image(retVal, colorSpace=self._colorSpace) 


    def rotate90(self):
        """
        Does a fast 90 degree rotation.
        """
        retVal = cv.CreateImage((self.height, self.width), cv.IPL_DEPTH_8U, 3)
        cv.Transpose(self.getBitmap(), retVal)
        return(Image(retVal, colorSpace=self._colorSpace))
    
    
    def shear(self, cornerpoints):
        """
        Given a set of new corner points in clockwise order, return a shear-ed Image
        that transforms the Image contents.  The returned image is the same
        dimensions.


        cornerpoints is a 2x4 array of point tuples




        Returns: IMAGE
        """
        src =  ((0, 0), (self.width-1, 0), (self.width-1, self.height-1))
        #set the original points
        aWarp = cv.CreateMat(2, 3, cv.CV_32FC1)
        #create the empty warp matrix
        cv.GetAffineTransform(src, cornerpoints, aWarp)


        return self.transformAffine(aWarp)


    def transformAffine(self, rotMatrix):
        """
        This helper function for shear performs an affine rotation using the supplied matrix. 
        The matrix can be a either an openCV mat or an np.ndarray type. 
        The matrix should be a 2x3


        Returns: IMAGE
        """
        retVal = self.getEmpty()
        if(type(rotMatrix) == np.ndarray ):
            rotMatrix = npArray2cvMat(rotMatrix)
        cv.WarpAffine(self.getBitmap(), retVal, rotMatrix)
        return Image(retVal, colorSpace=self._colorSpace) 


    def warp(self, cornerpoints):
        """
        Given a new set of corner points in clockwise order, return an Image with 
        the images contents warped to the new coordinates.  The returned image
        will be the same size as the original image




        Returns: IMAGE
        """
        #original coordinates
        src = ((0, 0), (self.width-1, 0), (self.width-1, self.height-1), (0, self.height-1))
    
    
        pWarp = cv.CreateMat(3, 3, cv.CV_32FC1) #create an empty 3x3 matrix
        cv.GetPerspectiveTransform(src, cornerpoints, pWarp) #figure out the warp matrix


        return self.transformPerspective(pWarp)


    def transformPerspective(self, rotMatrix):


        """
        This helper function for warp performs an affine rotation using the supplied matrix. 
        The matrix can be a either an openCV mat or an np.ndarray type. 
        The matrix should be a 3x3


        Returns: IMAGE
        """
        retVal = self.getEmpty()
        if(type(rotMatrix) == np.ndarray ):
            rotMatrix = npArray2cvMat(rotMatrix)
        cv.WarpPerspective(self.getBitmap(), retVal, rotMatrix)
        return Image(retVal, colorSpace=self._colorSpace) 
  
  
    def getPixel(self, x, y):
        """
        This function returns the RGB value for a particular image pixel given a specific row and column.
        """
        retVal = None
        if( x < 0 or x >= self.width ):
            warnings.warn("getRGBPixel: X value is not valid.")
        elif( y < 0 or y >= self.height ):
            warnings.warn("getRGBPixel: Y value is not valid.")
        else:
            retVal = cv.Get2D(self.getBitmap(), y, x)
        return retVal
  
  
    def getGrayPixel(self, x, y):
        """
        This function returns the Gray value for a particular image pixel given a specific row and column.
        """
        retVal = None
        if( x < 0 or x >= self.width ):
            warnings.warn("getGrayPixel: X value is not valid.") 
        elif( y < 0 or y >= self.height ):
            warnings.warn("getGrayPixel: Y value is not valid.")
        else:
            retVal = cv.Get2D(self._getGrayscaleBitmap(), y, x)
            retVal = retVal[0]
        return retVal
      
      
    def getVertScanline(self, column):
        """
        This function returns a single column of RGB values from the image. 
        """
        retVal = None
        if( column < 0 or column >= self.width ):
            warnings.warn("getVertRGBScanline: column value is not valid.")
        else:
            retVal = cv.GetCol(self.getBitmap(), column)
            retVal = np.array(retVal)
            retVal = retVal[:, 0, :] 
        return retVal
  
  
    def getHorzScanline(self, row):
        """
        This function returns a single row of RGB values from the image. 
        """
        retVal = None
        if( row < 0 or row >= self.height ):
            warnings.warn("getHorzRGBScanline: row value is not valid.")
        else:
            retVal = cv.GetRow(self.getBitmap(), row)
            retVal = np.array(retVal)
            retVal = retVal[0, :, :]
        return retVal
  
  
    def getVertScanlineGray(self, column):
        """
        This function returns a single column of gray values from the image. 
        """
        retVal = None
        if( column < 0 or column >= self.width ):
            warnings.warn("getHorzRGBScanline: row value is not valid.")
        else:
            retVal = cv.GetCol(self._getGrayscaleBitmap(), column )
            retVal = np.array(retVal)
            #retVal = retVal.transpose()
        return retVal
  
  
    def getHorzScanlineGray(self, row):
        """
        This function returns a single row of RGB values from the image. 
        """
        retVal = None
        if( row < 0 or row >= self.height ):
            warnings.warn("getHorzRGBScanline: row value is not valid.")
        else:
            retVal = cv.GetRow(self._getGrayscaleBitmap(), row )
            retVal = np.array(retVal)
            retVal = retVal.transpose()
        return retVal


    def crop(self, x , y = None, w = None, h = None, centered=False):
        """
        Crop attempts to use the x and y position variables and the w and h width
        and height variables to crop the image. When centered is false, x and y
        define the top and left of the cropped rectangle. When centered is true
        the function uses x and y as the centroid of the cropped region.

        You can also pass a feature into crop and have it automatically return
        the cropped image within the bounding outside area of that feature
    
    
        The function returns a new image. 
        """

        #If it's a feature extract what we need
        if(isinstance(x, Feature)):
            theFeature = x
            x = theFeature.points[0][0]
            y = theFeature.points[0][1]
            w = theFeature.width()
            h = theFeature.height()

        if(y == None or w == None or h == None):
            print "Please provide an x, y, width, height to function"

 
        retVal = cv.CreateImage((w, h), cv.IPL_DEPTH_8U, 3)
        if( centered ):
            rectangle = (x-(w/2), y-(h/2), w, h)
        else:
            rectangle = (x, y, w, h)
    
    
        cv.SetImageROI(self.getBitmap(), rectangle)
        cv.Copy(self.getBitmap(), retVal)
        cv.ResetImageROI(self.getBitmap())
        return Image(retVal, colorSpace=self._colorSpace)
    
    
    def regionSelect(self, x1, y1, x2, y2 ):
        """
        Region select is similar to crop, but instead of taking a position and width
        and height values it simply takes to points on the image and returns the selected
        region. This is very helpful for creating interactive scripts that require
        the user to select a region. 
        """
        w = abs(x1-x2)
        h = abs(y1-y2)


        retVal = None
        if( w <= 0 or h <= 0 or w > self.width or h > self.height ):
            warnings.warn("regionSelect: the given values will not fit in the image or are too small.")
        else:
            xf = x2 
            if( x1 < x2 ):
                xf = x1
            yf = y2
            if( y1 < y2 ):
                yf = y1
            retVal = self.crop(xf, yf, w, h)
      
      
        return retVal
  
  
    def clear(self):
        """
        This is a slightly unsafe method that clears out the entire image state
        it is usually used in conjunction with the drawing blobs to fill in draw
        only a single large blob in the image. 
        """
        cv.SetZero(self._bitmap)
        self._clearBuffers()
    
    


    
    
    def drawText(self, text = "", x = None, y = None, color = Color.BLUE, fontsize = 16):
        """
        This function draws the string that is passed on the screen at the specified coordinates


        The Default Color is blue but you can pass it various colors
        The text will default to the center of the screen if you don't pass it a value


        returns Image
    
    
        """
        if(x == None):
            x = (self.width / 2)
        if(y == None):
            y = (self.height / 2)
    
    
        self.getDrawingLayer().setFontSize(fontsize)
        self.getDrawingLayer().text(text, (x, y), color)
    
    
    def show(self, type = 'window'):
        """
        This function automatically pops up a window and shows the current image
        """
        if(type == 'browser'):
          import webbrowser
          js = JpegStreamer(8080)
          self.save(js)
          webbrowser.open("http://localhost:8080", 2)
          return js
        elif (type == 'window'):
          from SimpleCV.Display import Display
          d = Display(self.size())
          self.save(d)
          return d
        else:
          print "Unknown type to show"

    def _surface2Image(self,surface):
        imgarray = pg.surfarray.array3d(surface)
        retVal = Image(imgarray)
        retVal._colorSpace = ColorSpace.RGB
        return retVal.toBGR().rotate90()
    
    def _image2Surface(self,img):
        return pg.image.fromstring(img.getPIL().tostring(),img.size(), "RGB") 
        #return pg.surfarray.make_surface(img.toRGB().getNumpy())

    def toPygameSurface(self):
        """
        Converts this image to a pygame surface. This is useful if you want
        to treat an image as a sprite to render onto an image. An example
        would be rendering blobs on to an image. THIS IS EXPERIMENTAL.
        """
        return pg.image.fromstring(self.getPIL().tostring(),self.size(), "RGB") 
    
        
    def addDrawingLayer(self, layer = ""):
        """
        Push a new drawing layer onto the back of the layer stack
        """
        if not layer:
            layer = DrawingLayer(self.size())
        self._mLayers.append(layer)
        return len(self._mLayers)-1
    
    
    def insertDrawingLayer(self, layer, index):
        """
        Insert a new layer into the layer stack at the specified index
        """
        self._mLayers.insert(index, layer)
        return None    
  
  
    def removeDrawingLayer(self, index):
        """
        Remove a layer from the layer stack based on the layer's index. 
        """
        return self._mLayers.pop(index)
    
    
    def getDrawingLayer(self, index = -1):
        """
        Return a drawing layer based on the provided index.  If not provided, will
        default to the top layer.  If no layers exist, one will be created
        """
        if not len(self._mLayers):
            self.addDrawingLayer()
      
      
        return self._mLayers[index]
    
    
    def dl(self, index = -1):
        """
        Alias for getDrawingLayer()
        """
        return self.getDrawingLayer(index)
  
  
    def clearLayers(self):
        """
        Remove all of the drawing layers. 
        """
        for i in self._mLayers:
            self._mLayers.remove(i)
      
      
        return None


        #render the image. 
    def _renderImage(self, layer):
        imgSurf = self.getPGSurface(self).copy()
        imgSurf.blit(layer._mSurface, (0, 0))
        return Image(imgSurf)
    
    def mergedLayers(self):
        """
        Return all DrawingLayer objects as a single DrawingLayer
        """
        final = DrawingLayer(self.size())
        for layers in self._mLayers: #compose all the layers
                layers.renderToOtherLayer(final)
        return final
        
    def applyLayers(self, indicies=-1):
        """
        Render all of the layers onto the current image and return the result.
        Indicies can be a list of integers specifying the layers to be used. 
        """
        if not len(self._mLayers):
            return self
        
        if(indicies==-1 and len(self._mLayers) > 0 ):
            final = self.mergedLayers()
            imgSurf = self.getPGSurface().copy()
            imgSurf.blit(final._mSurface, (0, 0))
            return Image(imgSurf)
        else:
            final = DrawingLayer((self.width, self.height))
            retVal = self
            indicies.reverse()
            for idx in indicies:
                retVal = self._mLayers[idx].renderToOtherLayer(final)
            imgSurf = self.getPGSurface().copy()
            imgSurf.blit(final._mSurface, (0, 0))
            indicies.reverse()
            return Image(imgSurf)
            
<<<<<<< HEAD
    def adaptiveScale(self, resolution,fit=True):
        
        wndwAR = float(resolution[0])/float(resolution[1])
        imgAR = float(self.width)/float(self.height)
        img = self
        targetx = 0
        targety = 0
        targetw = resolution[0]
        targeth = resolution[1]
        if( self.size() == resolution): # we have to resize
            retVal = self
        elif( imgAR == wndwAR ):
            retVal = img.scale(resolution[0],resolution[1])
        elif(fit):
            #scale factors
            retVal = cv.CreateImage(resolution, cv.IPL_DEPTH_8U, 3)
            cv.Zero(retVal)
            wscale = (float(self.width)/float(resolution[0]))
            hscale = (float(self.height)/float(resolution[1]))
            if(wscale>1): #we're shrinking what is the percent reduction
                wscale=1-(1.0/wscale)
            else: # we need to grow the image by a percentage
                wscale = 1.0-wscale
            if(hscale>1):
                hscale=1-(1.0/hscale)
            else:
                hscale=1.0-hscale
            if( wscale == 0 ): #if we can get away with not scaling do that
                targetx = 0
                targety = (self.resolution[1]-self.height)/2
            elif( hscale == 0 ): #if we can get away with not scaling do that
                targetx = (self.resolution[0]-img.width)/2
                targety = 0
            elif(wscale < hscale): # the width has less distortion
                sfactor = float(resolution[0])/float(self.width)
                targetw = int(float(self.width)*sfactor)
                targeth = int(float(self.height)*sfactor)
                if( targetw > resolution[0] or targeth > resolution[1]):
                    #aw shucks that still didn't work do the other way instead
                    sfactor = float(resolution[1])/float(self.height)
                    targetw = int(float(self.width)*sfactor)
                    targeth = int(float(self.height)*sfactor)
                    targetx = (resolution[0]-targetw)/2
                    targety = 0
                else:
                    targetx = 0
                    targety = (resolution[1]-targeth)/2
                img = img.scale(targetw,targeth)
            else: #the height has more distortion
                sfactor = float(resolution[1])/float(self.height)
                targetw = int(float(self.width)*sfactor)
                targeth = int(float(self.height)*sfactor)
                if( targetw > resolution[0] or targeth > resolution[1]):
                    #aw shucks that still didn't work do the other way instead
                    sfactor = float(resolution[0])/float(self.width)
                    targetw = int(float(self.width)*sfactor)
                    targeth = int(float(self.height)*sfactor)
                    targetx = 0
                    targety = (resolution[1]-targeth)/2
                else:
                    targetx = (resolution[0]-targetw)/2
                    targety = 0
                img = img.scale(targetw,targeth)
            cv.SetImageROI(retVal,(targetx,targety,targetw,targeth))
            cv.Copy(img.getBitmap(),retVal)
            cv.ResetImageROI(retVal)
            retVal = Image(retVal)
        else: # we're going to crop instead
            retVal = cv.CreateImage(resolution, cv.IPL_DEPTH_8U, 3) 
            cv.Zero(retVal)
            if(self.width <= resolution[0] and self.height <= resolution[1] ): # center a too small image 
                #we're too small just center the thing
                targetx = (resolution[0]/2)-(self.width/2)
                targety = (resolution[1]/2)-(self.height/2)
            elif(self.width > resolution[0] and self.height > resolution[1]): #crop too big on both axes
                targetw = resolution[0]
                targeth = resolution[1]
                targetx = 0
                targety = 0
                x = (self.width-resolution[0])/2
                y = (self.height-resolution[1])/2
                img = img.crop(x,y,targetw,targeth)
            elif( self.width < resolution[0] and self.height >= resolution[1]): #height too big
                #crop along the y dimension and center along the x dimension
                targetw = self.width
                targeth = resolution[1]
                targetx = (resolution[0]-self.width)/2
                targety = 0
                x = 0
                y = (self.height-resolution[1])/2
                img = img.crop(x,y,targetw,targeth)
            elif( self.width > resolution[0] and self.height <= resolution[1]): #width too big
                #crop along the y dimension and center along the x dimension
                targetw = resolution[0]
                targeth = self.height
                targetx = 0
                targety = (resolution[1]-self.height)/2
                x = (self.width-resolution[0])/2
                y = 0
                img = img.crop(x,y,targetw,targeth)

            cv.SetImageROI(retVal,(x,y,targetw,targeth))
            cv.Copy(img.getBitmap(),retVal)
            cv.ResetImageROI(retVal)
            retval = Image(retVal)
        return(retVal)

    def blit(self, img, pos=(0,0),centered=False):
        """
        Take image and copy it into this image at the specified to image and return
        the result. If pos+img.sz exceeds the size of this image then img is cropped.
        Pos is the top left corner of the input image
        """
        retVal = self
        w = img.width
        h = img.height
        if(centered):
            pos = (pos[0]-(w/2),pos[1]-(h/2))
            
        if(pos[0] >= self.width or pos[1] >= self.height ):
            warnings.warn("Image.blit: specified position exceeds image dimensions")
            return None
        if(img.width+pos[0] > self.width or img.height+pos[1] > self.height):
            w = min(self.width-pos[0],img.width)
            h = min(self.height-pos[1],img.height)
            cv.SetImageROI(img.getBitmap(),(0,0,w,h))
        cv.SetImageROI(retVal.getBitmap(),(pos[0],pos[1],w,h))
        cv.Copy(img.getBitmap(),retVal.getBitmap())
        cv.ResetImageROI(img.getBitmap())
        cv.ResetImageROI(retVal.getBitmap())
        return retVal
    
    def integralImage(self,tilted=False):
        """
        Calculate the integral image and return it as a numpy array.
        The integral image gives the sum of all of the pixels above and to the
        right of a given pixel location. It is useful for computing Haar cascades.
        The return type is a numpy array the same size of the image. The integral
        image requires 32Bit values which are not easily supported by the SimpleCV
        Image class.
        """
        
        if(tilted):
            img2 = cv.CreateImage((self.width+1, self.height+1), cv.IPL_DEPTH_32F, 1)
            img3 = cv.CreateImage((self.width+1, self.height+1), cv.IPL_DEPTH_32F, 1) 
            cv.Integral(self._getGrayscaleBitmap(),img3,None,img2)
        else:
            img2 = cv.CreateImage((self.width+1, self.height+1), cv.IPL_DEPTH_32F, 1) 
            cv.Integral(self._getGrayscaleBitmap(),img2)
        return np.array(cv.GetMat(img2))
        
        
    def convolve(self,kernel = [[1,0,0],[0,1,0],[0,0,1]],center=None):
        """
        Convolution performs a shape change on an image.  It is similiar to
        something like a dilate.  You pass it a kernel in the form of a list, np.array, or cvMat


        example:
        >>> img = Image("sampleimages/simplecv.png")
        >>> kernel = [[1,0,0],[0,1,0],[0,0,1]]
        >>> conv = img.convolve()
        """
        if(isinstance(kernel, list)):
            kernel = np.array(kernel)
            
        if(type(kernel)==np.ndarray):
            sz = kernel.shape
            kernel = kernel.astype(np.float32)
            myKernel = cv.CreateMat(sz[0], sz[1], cv.CV_32FC1)
            cv.SetData(myKernel, kernel.tostring(), kernel.dtype.itemsize * kernel.shape[1])
        elif(type(kernel)==cv.mat):
            myKernel = kernel
        else:
            warnings.warn("Convolution uses numpy arrays or cv.mat type.")
            return None
        retVal = self.getEmpty(3)
        if(center is None):
            cv.Filter2D(self.getBitmap(),retVal,myKernel)
        else:
            cv.Filter2D(self.getBitmap(),retVal,myKernel,center)
        return Image(retVal)
=======
    def findTemplate(self, template_image = None, threshold = 5, method = "SQR_DIFF_NORM"):
        """
        This function searches an image for a template image.  The template
        image is a smaller image that is searched for in the bigger image.
        This is a basic pattern finder in an image.  This uses the standard
        OpenCV template (pattern) matching and cannot handle scaling or rotation

        
        Template matching returns a match score for every pixel in the image.
        Often pixels that are near to each other and a close match to the template
        are returned as a match. If the threshold is set too low expect to get
        a huge number of values. The threshold parameter is in terms of the
        number of standard deviations from the mean match value you are looking
        
        For example, matches that are above three standard deviations will return
        0.1% of the pixels. In a 800x600 image this means there will be
        800*600*0.001 = 480 matches.

        This method returns the locations of wherever it finds a match above a
        threshold. Because of how template matching works, very often multiple
        instances of the template overlap significantly. The best approach is to
        find the centroid of all of these values. We suggest using an iterative
        k-means approach to find the centroids.
        
        Example:
        image = Image("/path/to/img.png")
        pattern_image = image.crop(100,100,100,100)

        found_patterns = image.findTemplate(pattern_image)
        found_patterns.draw()
        image.show()



        RETURNS: FeatureSet
        """
        if(template_image == None):
            print "Need image for matching"
            return

        if(template_image.width > self.width):
            print "Image too wide"
            return

        if(template_image.height > self.height):
            print "Image too tall"
            return

        check = 0; # if check = 0 we want maximal value, otherwise minimal
        if(method is None or method == "" or method == "SQR_DIFF_NORM"):#minimal
            method = cv.CV_TM_SQDIFF_NORMED
            check = 1;
        elif(method == "SQR_DIFF"): #minimal
            method = cv.CV_TM_SQDIFF
            check = 1
        elif(method == "CCOEFF"): #maximal
            method = cv.CV_TM_CCOEFF
        elif(method == "CCOEFF_NORM"): #maximal
            method = cv.CV_TM_CCOEFF_NORMED
        elif(method == "CCORR"): #maximal
            method = cv.CV_TM_CCORR
        elif(method == "CCORR_NORM"): #maximal 
            method = cv.CV_TM_CCORR_NORMED
        else:
            warnings.warn("ooops.. I don't know what template matching method you are looking for.")
            return None
        #create new image for template matching computation
        matches = cv.CreateMat( (self.height - template_image.height + 1),
                                (self.width - template_image.width + 1),
                                cv.CV_32FC1)
            
        #choose template matching method to be used
        
        cv.MatchTemplate( self._getGrayscaleBitmap(), template_image._getGrayscaleBitmap(), matches, method )
        mean = np.mean(matches)
        sd = np.std(matches)
        if(check > 0):
            compute = np.where((matches < mean-threshold*sd) )
        else:
            compute = np.where((matches > mean+threshold*sd) )

        mapped = map(tuple, np.column_stack(compute))
        fs = FeatureSet()
        for location in mapped:
            fs.append(TemplateMatch(self, template_image.getBitmap(), (location[1],location[0]), matches[location[0], location[1]]))
            
        return fs

    def readText(self):
        """
        This function will return any text it can find using OCR on the
        image.

        Please note that it does not handle rotation well, so if you need
        it in your application try to rotate and/or crop the area so that
        the text would be the same way a document is read

        RETURNS: String
        """

        if(not OCR_ENABLED):
            return "Please install the correct OCR library required"
        
        api = tesseract.TessBaseAPI()
        api.SetOutputName("outputName")
        api.Init(".","eng",tesseract.OEM_DEFAULT)
        api.SetPageSegMode(tesseract.PSM_AUTO)


        jpgdata = StringIO()
        self.getPIL().save(jpgdata, "jpeg")
        jpgdata.seek(0)
        stringbuffer = jpgdata.read()
        result = tesseract.ProcessPagesBuffer(stringbuffer,len(stringbuffer),api)
        return result
>>>>>>> 97e2edfe

from SimpleCV.BlobMaker import BlobMaker<|MERGE_RESOLUTION|>--- conflicted
+++ resolved
@@ -2071,7 +2071,6 @@
             indicies.reverse()
             return Image(imgSurf)
             
-<<<<<<< HEAD
     def adaptiveScale(self, resolution,fit=True):
         
         wndwAR = float(resolution[0])/float(resolution[1])
@@ -2254,7 +2253,7 @@
         else:
             cv.Filter2D(self.getBitmap(),retVal,myKernel,center)
         return Image(retVal)
-=======
+
     def findTemplate(self, template_image = None, threshold = 5, method = "SQR_DIFF_NORM"):
         """
         This function searches an image for a template image.  The template
@@ -2370,6 +2369,6 @@
         stringbuffer = jpgdata.read()
         result = tesseract.ProcessPagesBuffer(stringbuffer,len(stringbuffer),api)
         return result
->>>>>>> 97e2edfe
+
 
 from SimpleCV.BlobMaker import BlobMaker