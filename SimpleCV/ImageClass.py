--- conflicted
+++ resolved
@@ -2784,36 +2784,14 @@
             retval = Image(retVal)
         return(retVal)
 
-<<<<<<< HEAD
+
     def blit(self, img, pos=None,alpha=None,mask=None,alphaMask=None):
-=======
-    def blit(self, img, pos=(0,0),centered=False,mask=None,clear_color=None,clear_hue=None):
->>>>>>> e1b26445
-        """
-        Take image and copy it into this image at the specified to image and return
-        the result. If pos+img.sz exceeds the size of this image then img is cropped.
-        Pos is the top left corner of the input image
-
-<<<<<<< HEAD
+        """
         img - an image to place ontop of this image.
-        pos - an xy position tuple of the top left corner of img on this image.
+v        pos - an xy position tuple of the top left corner of img on this image.
         alpha - a single floating point alpha value (0=see the bottom image, 1=see just img, 0.5 blend the two 50/50).
         mask - a binary mask the same size as the input image. White areas are blitted, black areas are not blitted.
         alphaMask - an alpha mask where each grayscale value maps how much of each image is shown.
-=======
-        Parameters:
-            img - Image
-            pos - Tuple
-            centered - Boolean
-            mask - An optional alpha mask as a grayscale image.
-            clear_colors - a single rgb triplet, or list of rgb triplets 
-                           to use as a transparent color (i.e as a binary alpha )
-            clear_hues  -
-                        A list of 8bit hue colors to treat as the alpha mask when blitting. 
-                        more sophisticated than a single color treat one or more 
-                        hues as being transparent. Any pixel with these hue values 
-                        will be treated as transparent.
->>>>>>> e1b26445
         """
         retVal = Image(self.getEmpty())
         cv.Copy(self.getBitmap(),retVal.getBitmap())
@@ -2911,7 +2889,6 @@
             cv.ResetImageROI(retVal.getBitmap())
 
         return retVal
-<<<<<<< HEAD
 
     def sideBySide(self, image, side="right", scale=True ):
         """
@@ -3233,10 +3210,7 @@
         result = np.array(map(theFunc,pixels),dtype=uint8).reshape(self.width,self.height,3) 
         return Image(result) 
 
-=======
-    
-       
->>>>>>> e1b26445
+
     def integralImage(self,tilted=False):
         """
         Calculate the integral image and return it as a numpy array.
@@ -3631,13 +3605,9 @@
         cv.SetData(self._bitmap, mydict['image'])
         self._colorSpace = mydict['colorspace']
 
-<<<<<<< HEAD
-
-
-from SimpleCV.Features import FeatureSet, Feature, Barcode, Corner, HaarFeature, Line, Chessboard, TemplateMatch, BlobMaker
-=======
+
 from SimpleCV.Features import FeatureSet, Feature, Barcode, Corner, HaarFeature, Line, Chessboard, TemplateMatch, BlobMaker, Circle
->>>>>>> e1b26445
+
 from SimpleCV.Stream import JpegStreamer
 from SimpleCV.Font import *
 from SimpleCV.DrawingLayer import *
