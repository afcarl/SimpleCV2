--- conflicted
+++ resolved
@@ -5025,7 +5025,7 @@
         retVal[skeleton] = 255
         return Image(retVal)
 
-<<<<<<< HEAD
+
     def floodFill(self,points,tolerance=None,color=Color.WHITE,lower=None,upper=None,fixed_range=True):
         """
         Summary:
@@ -5329,7 +5329,7 @@
         """
         mask = self.floodFillToMask(points,tolerance,color=Color.WHITE,lower=lower,upper=upper,fixed_range=fixed_range)
         return self.findBlobsFromMask(mask,minsize,maxsize)
-=======
+
     def _doDFT(self, grayscale=False):
         """
         SUMMARY:
@@ -6033,7 +6033,7 @@
             retVal = Image(retVal)
 
         return retVal
->>>>>>> 18840feb
+
 
     def __getstate__(self):
         return dict( size = self.size(), colorspace = self._colorSpace, image = self.applyLayers().getBitmap().tostring() )
