# Load required libraries
from SimpleCV.base import *
from SimpleCV.Color import *
from SimpleCV.LineScan import *

from numpy import int32
from numpy import uint8

from EXIF import *

if not init_options_handler.headless:
    import pygame as pg

import scipy.ndimage as ndimage
import scipy.stats.stats as sss  #for auto white balance
import scipy.cluster.vq as scv
import scipy.linalg as nla  # for linear algebra / least squares
import math # math... who does that
import copy # for deep copy
#import scipy.stats.mode as spsmode

class ColorSpace:
    """
    **SUMMARY**

    The colorspace  class is used to encapsulate the color space of a given image.
    This class acts like C/C++ style enumerated type.


    See: http://stackoverflow.com/questions/2122706/detect-color-space-with-opencv
    """
    UNKNOWN = 0
    BGR = 1
    GRAY = 2
    RGB = 3
    HLS = 4
    HSV = 5
    XYZ  = 6
    YCrCb = 7

class ImageSet(list):
    """
    **SUMMARY**

    This is an abstract class for keeping a list of images.  It has a few
    advantages in that you can use it to auto load data sets from a directory
    or the net.

    Keep in mind it inherits from a list too, so all the functionality a
    normal python list has this will too.

    **EXAMPLES**


    >>> imgs = ImageSet()
    >>> imgs.download("ninjas")
    >>> imgs.show(ninjas)


    or you can load a directory path:

    >>> imgs = ImageSet('/path/to/imgs/')
    >>> imgs.show()

    This will download and show a bunch of random ninjas.  If you want to
    save all those images locally then just use:

    >>> imgs.save()

    You can also load up the sample images that come with simplecv as:

    >>> imgs = ImageSet('samples')
    >>> imgs.filelist
    >>> logo = imgs.find('simplecv.png')

    **TO DO**

    Eventually this should allow us to pull image urls / paths from csv files.
    The method also allow us to associate an arbitraty bunch of data with each
    image, and on load/save pickle that data or write it to a CSV file.

    """

    filelist = None
    def __init__(self, directory = None):
        if not directory:
            return

        if isinstance(directory,list):
            if isinstance(directory[0], Image):
                super(ImageSet,self).__init__(directory)
            elif isinstance(directory[0], str) or isinstance(directory[0], unicode):
                super(ImageSet,self).__init__(map(Image, directory))

        elif directory.lower() == 'samples' or directory.lower() == 'sample':
<<<<<<< HEAD
            pth = __init__file__

            if sys.platform.lower() == 'win32' or sys.platform.lower() == 'win64':
                pth = pth.split('\\')[-2]
            else:
                pth = pth.split('/')[-2]
=======
            pth = LAUNCH_PATH
>>>>>>> ef12835c
            pth = os.path.realpath(pth)
            directory = os.path.join(pth, 'sampleimages')
            self.load(directory)
        else:
            self.load(directory)

    def download(self, tag=None, number=10, size='thumb'):
        """
        **SUMMARY**

        This function downloads images from Google Image search based
        on the tag you provide. The number is the number of images you
        want to have in the list. Valid values for size are 'thumb', 'small',
        'medium', 'large' or a tuple of exact dimensions i.e. (640,480).
        Note that 'thumb' is exceptionally faster than others.

        .. Warning::
          This requires the python library Beautiful Soup to be installed
          http://www.crummy.com/software/BeautifulSoup/

        **PARAMETERS**

        * *tag* - A string of tag values you would like to download.
        * *number* - An integer of the number of images to try and download.
        * *size* - the size of the images to download. Valid options a tuple
          of the exact size or a string of the following approximate sizes:

          * thumb ~ less than 128x128
          * small  ~ approximately less than 640x480 but larger than 128x128
          * medium ~  approximately less than 1024x768 but larger than 640x480.
          * large ~ > 1024x768

        **RETURNS**

        Nothing - but caches local copy of images.

        **EXAMPLE**

        >>> imgs = ImageSet()
        >>> imgs.download("ninjas")
        >>> imgs.show(ninjas)


        """

        try:
            from BeautifulSoup import BeautifulSoup

        except:
            print "You need to install Beatutiul Soup to use this function"
            print "to install you can use:"
            print "easy_install beautifulsoup"

            return


        INVALID_SIZE_MSG = """I don't understand what size images you want.
  Valid options: 'thumb', 'small', 'medium', 'large'
   or a tuple of exact dimensions i.e. (640,480)."""

        if isinstance(size, basestring):
            size = size.lower()
            if size == 'thumb':
                size_param = ''
            elif size == 'small':
                size_param = '&tbs=isz:s'
            elif size == 'medium':
                size_param = '&tbs=isz:m'
            elif size == 'large':
                size_param = '&tbs=isz:l'
            else:
                print INVALID_SIZE_MSG
                return None

        elif type(size) == tuple:
            width, height = size
            size_param = '&tbs=isz:ex,iszw:' + str(width) + ',iszh:' + str(height)

        else:
            print INVALID_SIZE_MSG
            return None

        # Used to extract imgurl parameter value from a URL
        imgurl_re = re.compile('(?<=(&|\?)imgurl=)[^&]*((?=&)|$)')

        add_set = ImageSet()
        candidate_count = 0


        while len(add_set) < number:
            opener = urllib2.build_opener()
            opener.addheaders = [('User-agent', 'Mozilla/5.0')]
            url = ("http://www.google.com/search?tbm=isch&q=" + urllib2.quote(tag) +
                   size_param + "&start=" + str(candidate_count))
            page = opener.open(url)
            soup = BeautifulSoup(page)

            img_urls = []

            # Gets URLs of the thumbnail images
            if size == 'thumb':
                imgs = soup.findAll('img')
                for img in imgs:
                    dl_url = str(dict(img.attrs)['src'])
                    img_urls.append(dl_url)

            # Gets the direct image URLs
            else:
                for link_tag in soup.findAll('a', {'href': re.compile('imgurl=')}):
                    dirty_url = link_tag.get('href') # URL to an image as given by Google Images
                    dl_url = str(re.search(imgurl_re, dirty_url).group()) # The direct URL to the image
                    img_urls.append(dl_url)


            for dl_url in img_urls:
                try:
                    add_img = Image(dl_url, verbose=False)

                    # Don't know a better way to check if the image was actually returned
                    if add_img.height <> 0 and add_img.width <> 0:
                        add_set.append(add_img)

                except:
                    #do nothing
                    None

                if len(add_set) >= number:
                    break

        self.extend(add_set)


    def upload(self,dest,api_key=None,api_secret=None, verbose = True):
        """
        **SUMMARY**
        Uploads all the images to imgur or flickr or dropbox. In verbose mode URL values are printed.

        **PARAMETERS**
        * *api_key* - a string of the API key.
        * *api_secret* (required only for flickr and dropbox ) - a string of the API secret.
        * *verbose* - If verbose is true all values are printed to the
          screen

        **RETURNS**
        if uploading is successful,
          - Imgur return the original image URL on success and None if it fails.
          - Flick returns True on success, else returns False.
          - dropbox returns True on success.

        **EXAMPLE**
        TO upload image to imgur
          >>> imgset = ImageSet("/home/user/Desktop")
          >>> result = imgset.upload( 'imgur',"MY_API_KEY1234567890" )
          >>> print "Uploaded To: " + result[0]

        To upload image to flickr
          >>> imgset.upload('flickr','api_key','api_secret')
          >>> imgset.upload('flickr') #Once the api keys and secret keys are cached.

        To upload image to dropbox
          >>> imgset.upload('dropbox','api_key','api_secret')
          >>> imgset.upload('dropbox') #Once the api keys and secret keys are cached.

        **NOTES**
        .. Warning::
          This method requires two packages to be installed
          -PyCurl
          -flickr api.
          -dropbox

        .. Warning::
          You must supply your own API key. See here:
          - http://imgur.com/register/api_anon
          - http://www.flickr.com/services/api/misc.api_keys.html
          - https://www.dropbox.com/developers/start/setup#python
        """
        try :
            for i in self:
                i.upload(dest,api_key,api_secret, verbose)
            return True

        except :
            return False

    def show(self, showtime = 0.25):
        """
        **SUMMARY**

        This is a quick way to show all the items in a ImageSet.
        The time is in seconds. You can also provide a decimal value, so
        showtime can be 1.5, 0.02, etc.
        to show each image.

        **PARAMETERS**

        * *showtime* - the time, in seconds, to show each image in the set.

        **RETURNS**

        Nothing.

        **EXAMPLE**

        >>> imgs = ImageSet()
        >>> imgs.download("ninjas")
        >>> imgs.show()


       """

        for i in self:
            i.show()
            time.sleep(showtime)

    def _get_app_ext(self, loops=0):
        """ Application extention. Part that secifies amount of loops.
        if loops is 0, if goes on infinitely.
        """
        bb = "\x21\xFF\x0B"  # application extension
        bb += "NETSCAPE2.0"
        bb += "\x03\x01"
        if loops == 0:
            loops = 2**16-1
        bb += int_to_bin(loops)
        bb += '\x00'  # end
        return bb

    def _get_graphics_control_ext(self, duration=0.1):
        """ Graphics Control Extension. A sort of header at the start of
        each image. Specifies transparancy and duration. """
        bb = '\x21\xF9\x04'
        bb += '\x08'  # no transparency
        bb += int_to_bin( int(duration*100) ) # in 100th of seconds
        bb += '\x00'  # no transparent color
        bb += '\x00'  # end
        return bb

    def _write_gif(self, filename, duration=0.1, loops=0, dither=1):
        """ Given a set of images writes the bytes to the specified stream.
        """
        frames = 0
        previous = None
        fp = open(filename, 'wb')

        if not PIL_ENABLED:
            logger.warning("Need PIL to write animated gif files.")
            return

        converted = []

        for img in self:
            if not isinstance(img,pil.Image):
                pil_img = img.getPIL()
            else:
                pil_img = img

            converted.append((pil_img.convert('P',dither=dither), img._get_header_anim()))

        try:
            for img, header_anim in converted:
                if not previous:
                    # gather data
                    palette = getheader(img)[1]
                    data = getdata(img)
                    imdes, data = data[0], data[1:]
                    header = header_anim
                    appext = self._get_app_ext(loops)
                    graphext = self._get_graphics_control_ext(duration)

                    # write global header
                    fp.write(header)
                    fp.write(palette)
                    fp.write(appext)

                    # write image
                    fp.write(graphext)
                    fp.write(imdes)
                    for d in data:
                        fp.write(d)

                else:
                    # gather info (compress difference)
                    data = getdata(img)
                    imdes, data = data[0], data[1:]
                    graphext = self._get_graphics_control_ext(duration)

                    # write image
                    fp.write(graphext)
                    fp.write(imdes)
                    for d in data:
                        fp.write(d)

                previous = img.copy()
                frames = frames + 1

            fp.write(";") # end gif

        finally:
            fp.close()
            return frames

    def save(self, destination=None, dt=0.2, verbose = False, displaytype=None):
        """
        **SUMMARY**

        This is a quick way to save all the images in a data set.
        Or to Display in webInterface.

        If you didn't specify a path one will randomly be generated.
        To see the location the files are being saved to then pass
        verbose = True.

        **PARAMETERS**

        * *destination* - path to which images should be saved, or name of gif
        * file. If this ends in .gif, the pictures will be saved accordingly.
        * *dt* - time between frames, for creating gif files.
        * *verbose* - print the path of the saved files to the console.
        * *displaytype* - the method use for saving or displaying images.
        valid values are:

        * 'notebook' - display to the ipython notebook.
        * None - save to a temporary file.

        **RETURNS**

        Nothing.

        **EXAMPLE**

        >>> imgs = ImageSet()
        >>> imgs.download("ninjas")
        >>> imgs.save(destination="ninjas_folder", verbose=True)

        >>> imgs.save(destination="ninjas.gif", verbose=True)

        """
        if displaytype=='notebook':
            try:
                from IPython.core.display import Image as IPImage
            except ImportError:
                print "You need IPython Notebooks to use this display mode"
                return
            from IPython.core import display as Idisplay
            for i in self:
                tf = tempfile.NamedTemporaryFile(suffix=".png")
                loc = tf.name
                tf.close()
                i.save(loc)
                Idisplay.display(IPImage(filename=loc))
                return
        else:
            if destination:
                if destination.endswith(".gif"):
                    return self._write_gif(destination, dt)
                else:
                    for i in self:
                        i.save(path=destination, temp=True, verbose=verbose)
            else:
                for i in self:
                    i.save(verbose=verbose)

    def showPaths(self):
        """
        **SUMMARY**

        This shows the file paths of all the images in the set.

        If they haven't been saved to disk then they will not have a filepath


        **RETURNS**

        Nothing.

        **EXAMPLE**

        >>> imgs = ImageSet()
        >>> imgs.download("ninjas")
        >>> imgs.save(verbose=True)
        >>> imgs.showPaths()


        **TO DO**

        This should return paths as a list too.

        """

        for i in self:
            print i.filename

    def _read_gif(self, filename):
        """ read_gif(filename)

        Reads images from an animated GIF file. Returns the number of images loaded.
        """

        if not PIL_ENABLED:
            return
        elif not os.path.isfile(filename):
            return

        pil_img = pil.open(filename)
        pil_img.seek(0)

        pil_images = []
        try:
            while True:
                pil_images.append(pil_img.copy())
                pil_img.seek(pil_img.tell()+1)

        except EOFError:
            pass

        loaded = 0
        for img in pil_images:
            self.append(Image(img))
            loaded += 1

        return loaded

    def load(self, directory = None, extension = None, sort_by=None):
        """
        **SUMMARY**

        This function loads up files automatically from the directory you pass
        it.  If you give it an extension it will only load that extension
        otherwise it will try to load all know file types in that directory.

        extension should be in the format:
        extension = 'png'

        **PARAMETERS**

        * *directory* - The path or directory from which to load images.
        * *extension* - The extension to use. If none is given png is the default.
        * *sort_by* - Sort the directory based on one of the following parameters passed as strings.
          * *time* - the modification time of the file.
          * *name* - the name of the file.
          * *size* - the size of the file.

          The default behavior is to leave the directory unsorted.

        **RETURNS**

        The number of images in the image set.

        **EXAMPLE**

        >>> imgs = ImageSet()
        >>> imgs.load("images/faces")
        >>> imgs.load("images/eyes", "png")

        """
        if not directory:
            logger.warning("You need to give a directory to load files from.")
            return

        if not os.path.exists(directory):
            logger.warning( "Invalid image path given.")
            return


        if extension:
            extension = "*." + extension
            formats = [os.path.join(directory, extension)]

        else:
            formats = [os.path.join(directory, x) for x in IMAGE_FORMATS]


        file_set = [glob.glob(p) for p in formats]
        full_set = []
        for f in file_set:
            for i in f:
                full_set.append(i)

        file_set = full_set
        if(sort_by is not None):
            if( sort_by.lower() == "time"):
                file_set = sorted(file_set,key=os.path.getmtime)
            if( sort_by.lower() == "name"):
                file_set = sorted(file_set)
            if( sort_by.lower() == "size"):
                file_set = sorted(file_set,key=os.path.getsize)

        self.filelist = dict()

        for i in file_set:
            tmp = None
            try:
                tmp = Image(i)
                if( tmp is not None and tmp.width > 0 and tmp.height > 0):
                    if sys.platform.lower() == 'win32' or sys.platform.lower() == 'win64':
                        self.filelist[tmp.filename.split('\\')[-1]] = tmp
                    else:
                        self.filelist[tmp.filename.split('/')[-1]] = tmp
                    self.append(tmp)
            except:
                continue
        return len(self)

    def standardize(self,width,height):
        """
        **SUMMARY**

        Resize every image in the set to a standard size.

        **PARAMETERS**

        * *width* - the width that we want for every image in the set.
        * *height* - the height that we want for every image in the set.

        **RETURNS**

        A new image set where every image in the set is scaled to the desired size.

        **EXAMPLE**

        >>>> iset = ImageSet("./b/")
        >>>> thumbnails = iset.standardize(64,64)
        >>>> for t in thumbnails:
        >>>>   t.show()

        """
        retVal = ImageSet()
        for i in self:
            retVal.append(i.resize(width,height))
        return retVal

    def dimensions(self):
        """
        **SUMMARY**

        Return an np.array that are the width and height of every image in the image set.

        **PARAMETERS**

        --NONE--

        **RETURNS**
        A 2xN numpy array where N is the number of images in the set. The first column is
        the width, and the second collumn is the height.

        **EXAMPLE**
        >>> iset = ImageSet("./b/")
        >>> sz = iset.dimensions()
        >>> np.max(sz[:,0]) # returns the largest width in the set.

        """
        retVal = []
        for i in self:
            retVal.append((i.width,i.height))
        return np.array(retVal)

    def average(self, mode="first", size=(None,None)):
        """
        **SUMMARY**

        Casts each in the image set into a 32F image, averages them together and returns the results.
        If the images are different sizes the method attempts to standarize them.

        **PARAMETERS**

        * *mode* -
          * "first" - resize everything to the size of the first image.
          * "max" - resize everything to be the max width and max height of the set.
          * "min" - resize everything to be the min width and min height of the set.
          * "average" - resize everything to be the average width and height of the set
          * "fixed" - fixed, use the size tuple provided.

        * *size* - if the mode is set to fixed use this tuple as the size of the resulting image.

        **RETURNS**

        Returns a single image that is the average of all the values.

        **EXAMPLE**

        >>> imgs = ImageSet()
        >>> imgs.load("images/faces")
        >>> result = imgs.average(mode="first")
        >>> result.show()

        **TODO**
        * Allow the user to pass in an offset parameters that blit the images into the resutl.
        """
        fw = 0
        fh = 0
        # figger out how we will handle everything
        if( len(self) <= 0 ):
            return ImageSet()

        vals = self.dimensions()
        if( mode.lower()  == "first" ):
            fw = self[0].width
            fh = self[0].height
        elif( mode.lower()  == "fixed" ):
            fw = size[0]
            fh = size[1]
        elif( mode.lower()  == "max" ):
            fw = np.max(vals[:,0])
            fh = np.max(vals[:,1])
        elif( mode.lower()  == "min" ):
            fw = np.min(vals[:,0])
            fh = np.min(vals[:,1])
        elif( mode.lower()  == "average" ):
            fw = int(np.average(vals[:,0]))
            fh = int(np.average(vals[:,1]))
        #determine if we really need to resize the images
        t1 = np.sum(vals[:,0]-fw)
        t2 = np.sum(vals[:,1]-fh)
        if( t1 != 0 or t2 != 0 ):
            resized = self.standardize(fw,fh)
        else:
            resized = self
        # Now do the average calculation
        accumulator = cv.CreateImage((fw,fh), cv.IPL_DEPTH_8U,3)
        cv.Zero(accumulator)
        alpha = float(1.0/len(resized))
        beta = float((len(resized)-1.0)/len(resized))
        for i in resized:
            cv.AddWeighted(i.getBitmap(),alpha,accumulator,beta,0,accumulator)
        retVal =  Image(accumulator)
        return retVal


    def __getitem__(self,key):
        """
        **SUMMARY**

        Returns a ImageSet when sliced. Previously used to
        return list. Now it is possible to ImageSet member
        functions on sub-lists

        """
        if type(key) is types.SliceType: #Or can use 'try:' for speed
            return ImageSet(list.__getitem__(self, key))
        else:
            return list.__getitem__(self,key)

    def __getslice__(self, i, j):
        """
        Deprecated since python 2.0, now using __getitem__
        """
        return self.__getitem__(slice(i,j))


class Image:
    """
    **SUMMARY**

    The Image class is the heart of SimpleCV and allows you to convert to and
    from a number of source types with ease.  It also has intelligent buffer
    management, so that modified copies of the Image required for algorithms
    such as edge detection, etc can be cached and reused when appropriate.


    Image are converted into 8-bit, 3-channel images in RGB colorspace.  It will
    automatically handle conversion from other representations into this
    standard format.  If dimensions are passed, an empty image is created.

    **EXAMPLE**

    >>> i = Image("/path/to/image.png")
    >>> i = Camera().getImage()


    You can also just load the SimpleCV logo using:

    >>> img = Image("simplecv")
    >>> img = Image("logo")
    >>> img = Image("logo_inverted")
    >>> img = Image("logo_transparent")

    Or you can load an image from a URL:

    >>> img = Image("http://www.simplecv.org/image.png")

    """

    width = 0    #width and height in px
    height = 0
    depth = 0
    filename = "" #source filename
    filehandle = "" #filehandle if used
    camera = ""
    _mLayers = []

    _mDoHuePalette = False
    _mPaletteBins = None
    _mPalette = None
    _mPaletteMembers = None
    _mPalettePercentages = None

    _barcodeReader = "" #property for the ZXing barcode reader


    #these are buffer frames for various operations on the image
    _bitmap = ""  #the bitmap (iplimage)  representation of the image
    _matrix = ""  #the matrix (cvmat) representation
    _grayMatrix = "" #the gray scale (cvmat) representation -KAS
    _graybitmap = ""  #a reusable 8-bit grayscale bitmap
    _equalizedgraybitmap = "" #the above bitmap, normalized
    _blobLabel = ""  #the label image for blobbing
    _edgeMap = "" #holding reference for edge map
    _cannyparam = (0, 0) #parameters that created _edgeMap
    _pil = "" #holds a PIL object in buffer
    _numpy = "" #numpy form buffer
    _grayNumpy = "" # grayscale numpy for keypoint stuff
    _colorSpace = ColorSpace.UNKNOWN #Colorspace Object
    _pgsurface = ""
    _cv2Numpy = None #numpy array for OpenCV >= 2.3
    _cv2GrayNumpy = None #grayscale numpy array for OpenCV >= 2.3
    _gridLayer = [None,[0,0]]#to store grid details | Format -> [gridIndex , gridDimensions]

    #For DFT Caching
    _DFT = [] #an array of 2 channel (real,imaginary) 64F images

    #Keypoint caching values
    _mKeyPoints = None
    _mKPDescriptors = None
    _mKPFlavor = "NONE"

    #temp files
    _tempFiles = []

    #when we empty the buffers, populate with this:
    _initialized_buffers = {
        "_bitmap": "",
        "_matrix": "",
        "_grayMatrix": "",
        "_graybitmap": "",
        "_equalizedgraybitmap": "",
        "_blobLabel": "",
        "_edgeMap": "",
        "_cannyparam": (0, 0),
        "_pil": "",
        "_numpy": "",
        "_grayNumpy":"",
        "_pgsurface": ""}

    #The variables _uncroppedX and _uncroppedY are used to buffer the points when we crop the image.
    _uncroppedX = 0
    _uncroppedY = 0

    def __repr__(self):
        if len(self.filename) == 0:
            fn = "None"
        else:
            fn = self.filename
        return "<SimpleCV.Image Object size:(%d, %d), filename: (%s), at memory location: (%s)>" % (self.width, self.height, fn, hex(id(self)))


    #initialize the frame
    #parameters: source designation (filename)
    #todo: handle camera/capture from file cases (detect on file extension)
    def __init__(self, source = None, camera = None, colorSpace = ColorSpace.UNKNOWN,verbose=True, sample=False, cv2image=False, webp=False):
        """
        **SUMMARY**

        The constructor takes a single polymorphic parameter, which it tests
        to see how it should convert into an RGB image.  Supported types include:

        **PARAMETERS**

        * *source* - The source of the image. This can be just about anything, a numpy arrray, a file name, a width and height
          tuple, a url. Certain strings such as "lenna" or "logo" are loaded automatically for quick testing.

        * *camera* - A camera to pull a live image.

        * *colorspace* - A default camera color space. If none is specified this will usually default to the BGR colorspace.

        * *sample* - This is set to true if you want to load some of the included sample images without having to specify the complete path


        **EXAMPLES**

        >>> img = Image('simplecv')
        >>> img = Image('test.png')
        >>> img = Image('http://www.website.com/my_image.jpg')
        >>> img.show()

        **NOTES**

        OpenCV: iplImage and cvMat types
        Python Image Library: Image type
        Filename: All opencv supported types (jpg, png, bmp, gif, etc)
        URL: The source can be a url, but must include the http://

        """
        self._mLayers = []
        self.camera = camera
        self._colorSpace = colorSpace
        #Keypoint Descriptors
        self._mKeyPoints = []
        self._mKPDescriptors = []
        self._mKPFlavor = "NONE"
        #Pallete Stuff
        self._mDoHuePalette = False
        self._mPaletteBins = None
        self._mPalette = None
        self._mPaletteMembers = None
        self._mPalettePercentages = None
        #Temp files
        self._tempFiles = []


        #Check if need to load from URL
        #(this can be made shorter)if type(source) == str and (source[:7].lower() == "http://" or source[:8].lower() == "https://"):
        if isinstance(source, basestring) and (source.lower().startswith("http://") or source.lower().startswith("https://")):
            #try:
            # added spoofed user agent for images that are blocking bots (like wikipedia)
            req = urllib2.Request(source, headers={'User-Agent' : "Mozilla/5.0 (Macintosh; Intel Mac OS X 10_7_4) AppleWebKit/536.5 (KHTML, like Gecko) Chrome/19.0.1084.54 Safari/536.5"})
            img_file = urllib2.urlopen(req)
            #except:
            #if verbose:
                #print "Couldn't open Image from URL:" + source
            #return None

            im = StringIO(img_file.read())
            source = pil.open(im).convert("RGB")

        #This section loads custom built-in images
        if isinstance(source, basestring):
            tmpname = source.lower()

            if tmpname == "simplecv" or tmpname == "logo":
                imgpth = os.path.join(LAUNCH_PATH, 'sampleimages','simplecv.png')
                source = imgpth
            elif tmpname == "simplecv_inverted" or tmpname == "inverted" or tmpname == "logo_inverted":
                imgpth = os.path.join(LAUNCH_PATH, 'sampleimages','simplecv_inverted.png')
                source = imgpth
            elif tmpname == "lenna":
                imgpth = os.path.join(LAUNCH_PATH, 'sampleimages','lenna.png')
                source = imgpth
            elif tmpname == "lyle":
                imgpth = os.path.join(LAUNCH_PATH, 'sampleimages','LyleJune1973.png')
                source = imgpth
            elif tmpname == "parity":
                choice = random.choice(['LyleJune1973.png','lenna.png'])
                imgpth = os.path.join(LAUNCH_PATH, 'sampleimages',choice)
                source = imgpth
                
            elif sample:
                imgpth = os.path.join(LAUNCH_PATH, 'sampleimages', source)
                source = imgpth

        if (type(source) == tuple):
            w = int(source[0])
            h = int(source[1])
            source = cv.CreateImage((w,h), cv.IPL_DEPTH_8U, 3)
            cv.Zero(source)
        if (type(source) == cv.cvmat):
            self._matrix = source
            if((source.step/source.cols)==3): #this is just a guess
                self._colorSpace = ColorSpace.BGR
            elif((source.step/source.cols)==1):
                self._colorSpace = ColorSpace.BGR
            else:
                self._colorSpace = ColorSpace.UNKNOWN


        elif (type(source) == np.ndarray):  #handle a numpy array conversion
            if (type(source[0, 0]) == np.ndarray): #we have a 3 channel array
                #convert to an iplimage bitmap
                source = source.astype(np.uint8)
                self._numpy = source
                if not cv2image:
                    invertedsource = source[:, :, ::-1].transpose([1, 0, 2])
                else:
                    # If the numpy array is from cv2, then it must not be transposed.
                    invertedsource = source

                #invertedsource = source[:, :, ::-1].transpose([1, 0, 2]) # do not un-comment. breaks cv2 image support
                self._bitmap = cv.CreateImageHeader((invertedsource.shape[1], invertedsource.shape[0]), cv.IPL_DEPTH_8U, 3)
                cv.SetData(self._bitmap, invertedsource.tostring(),
                    invertedsource.dtype.itemsize * 3 * invertedsource.shape[1])
                self._colorSpace = ColorSpace.BGR #this is an educated guess
            else:
                #we have a single channel array, convert to an RGB iplimage

                source = source.astype(np.uint8)
                if not cv2image:
                    source = source.transpose([1,0]) #we expect width/height but use col/row
                self._bitmap = cv.CreateImage((source.shape[1], source.shape[0]), cv.IPL_DEPTH_8U, 3)
                channel = cv.CreateImageHeader((source.shape[1], source.shape[0]), cv.IPL_DEPTH_8U, 1)
                #initialize an empty channel bitmap
                cv.SetData(channel, source.tostring(),
                    source.dtype.itemsize * source.shape[1])
                cv.Merge(channel, channel, channel, None, self._bitmap)
                self._colorSpace = ColorSpace.BGR


        elif (type(source) == cv.iplimage):
            if (source.nChannels == 1):
                self._bitmap = cv.CreateImage(cv.GetSize(source), cv.IPL_DEPTH_8U, 3)
                cv.Merge(source, source, source, None, self._bitmap)
                self._colorSpace = ColorSpace.BGR
            else:
                self._bitmap = source
                self._colorSpace = ColorSpace.BGR
        elif (type(source) == type(str()) or source.__class__.__name__ == 'StringIO'):
            if source == '':
                raise IOError("No filename provided to Image constructor")

        
            elif webp or source.split('.')[-1] == 'webp':
                try:
                    if source.__class__.__name__ == 'StringIO':
                      source.seek(0) # set the stringIO to the begining
                    self._pil = pil.open(source)
                    self._bitmap = cv.CreateImageHeader(self._pil.size, cv.IPL_DEPTH_8U, 3)
                except:
                    try:
                        from webm import decode as webmDecode
                    except ImportError:
                        logger.warning('The webm module or latest PIL / PILLOW module needs to be installed to load webp files: https://github.com/ingenuitas/python-webm')
                        return

                    WEBP_IMAGE_DATA = bytearray(file(source, "rb").read())
                    result = webmDecode.DecodeRGB(WEBP_IMAGE_DATA)
                    webpImage = pil.frombuffer(
                        "RGB", (result.width, result.height), str(result.bitmap),
                        "raw", "RGB", 0, 1
                    )
                    self._pil = webpImage.convert("RGB")
                    self._bitmap = cv.CreateImageHeader(self._pil.size, cv.IPL_DEPTH_8U, 3)
                    self.filename = source
                cv.SetData(self._bitmap, self._pil.tostring())
                cv.CvtColor(self._bitmap, self._bitmap, cv.CV_RGB2BGR)

            else:
                self.filename = source
                try:
                    self._bitmap = cv.LoadImage(self.filename, iscolor=cv.CV_LOAD_IMAGE_COLOR)
                except:
                    self._pil = pil.open(self.filename).convert("RGB")
                    self._bitmap = cv.CreateImageHeader(self._pil.size, cv.IPL_DEPTH_8U, 3)
                    cv.SetData(self._bitmap, self._pil.tostring())
                    cv.CvtColor(self._bitmap, self._bitmap, cv.CV_RGB2BGR)

                #TODO, on IOError fail back to PIL
                self._colorSpace = ColorSpace.BGR


        elif (type(source) == pg.Surface):
            self._pgsurface = source
            self._bitmap = cv.CreateImageHeader(self._pgsurface.get_size(), cv.IPL_DEPTH_8U, 3)
            cv.SetData(self._bitmap, pg.image.tostring(self._pgsurface, "RGB"))
            cv.CvtColor(self._bitmap, self._bitmap, cv.CV_RGB2BGR)
            self._colorSpace = ColorSpace.BGR


        elif (PIL_ENABLED and (
                (len(source.__class__.__bases__) and source.__class__.__bases__[0].__name__ == "ImageFile")
                or source.__class__.__name__ == "JpegImageFile"
                or source.__class__.__name__ == "WebPPImageFile"
                or  source.__class__.__name__ == "Image")):

            if source.mode != 'RGB':
                source = source.convert('RGB')
            self._pil = source
            #from the opencv cookbook
            #http://opencv.willowgarage.com/documentation/python/cookbook.html
            self._bitmap = cv.CreateImageHeader(self._pil.size, cv.IPL_DEPTH_8U, 3)
            cv.SetData(self._bitmap, self._pil.tostring())
            self._colorSpace = ColorSpace.BGR
            cv.CvtColor(self._bitmap, self._bitmap, cv.CV_RGB2BGR)
            #self._bitmap = cv.iplimage(self._bitmap)


        else:
            return None

        #if the caller passes in a colorspace we overide it
        if(colorSpace != ColorSpace.UNKNOWN):
            self._colorSpace = colorSpace


        bm = self.getBitmap()
        self.width = bm.width
        self.height = bm.height
        self.depth = bm.depth


    def __del__(self):
        """
        This is called when the instance is about to be destroyed also called a destructor.
        """
        try :
            for i in self._tempFiles:
                if (i[1]):
                    os.remove(i[0])
        except :
            pass

    def getEXIFData(self):
        """
        **SUMMARY**

        This function extracts the exif data from an image file like JPEG or TIFF. The data is returned as a dict.

        **RETURNS**

        A dictionary of key value pairs. The value pairs are defined in the EXIF.py file.

        **EXAMPLE**

        >>> img = Image("./SimpleCV/sampleimages/OWS.jpg")
        >>> data = img.getEXIFData()
        >>> data['Image GPSInfo'].values

        **NOTES**

        * Compliments of: http://exif-py.sourceforge.net/

        * See also: http://en.wikipedia.org/wiki/Exchangeable_image_file_format

        **See Also**

        :py:class:`EXIF`
        """
        import os, string
        if( len(self.filename) < 5 or self.filename is None ):
            #I am not going to warn, better of img sets
            #logger.warning("ImageClass.getEXIFData: This image did not come from a file, can't get EXIF data.")
            return {}

        fileName, fileExtension = os.path.splitext(self.filename)
        fileExtension = string.lower(fileExtension)
        if( fileExtension != '.jpeg' and fileExtension != '.jpg' and
            fileExtension != 'tiff' and fileExtension != '.tif'):
            #logger.warning("ImageClass.getEXIFData: This image format does not support EXIF")
            return {}

        raw = open(self.filename,'rb')
        data = process_file(raw)
        return data

    def live(self):
        """
        **SUMMARY**

        This shows a live view of the camera.
        * Left click will show mouse coordinates and color.
        * Right click will kill the live image.

        **RETURNS**

        Nothing. In place method.

        **EXAMPLE**

        >>> cam = Camera()
        >>> cam.live()

        """

        start_time = time.time()

        from SimpleCV.Display import Display
        i = self
        d = Display(i.size())
        i.save(d)
        col = Color.RED

        while d.isNotDone():
            i = self
            i.clearLayers()
            elapsed_time = time.time() - start_time


            if d.mouseLeft:
                txt = "coord: (" + str(d.mouseX) + "," + str(d.mouseY) + ")"
                i.dl().text(txt, (10,i.height / 2), color=col)
                txt = "color: " + str(i.getPixel(d.mouseX,d.mouseY))
                i.dl().text(txt, (10,(i.height / 2) + 10), color=col)
                print "coord: (" + str(d.mouseX) + "," + str(d.mouseY) + "), color: " + str(i.getPixel(d.mouseX,d.mouseY))


            if elapsed_time > 0 and elapsed_time < 5:

                i.dl().text("In live mode", (10,10), color=col)
                i.dl().text("Left click will show mouse coordinates and color", (10,20), color=col)
                i.dl().text("Right click will kill the live image", (10,30), color=col)


            i.save(d)
            if d.mouseRight:
                print "Closing Window"
                d.done = True


        pg.quit()

    def getColorSpace(self):
        """
        **SUMMARY**

        Returns the value matched in the color space class

        **RETURNS**

        Integer corresponding to the color space.

        **EXAMPLE**

        >>> if(image.getColorSpace() == ColorSpace.RGB)

        **SEE ALSO**

        :py:class:`ColorSpace`

        """
        return self._colorSpace


    def isRGB(self):
        """
        **SUMMARY**

        Returns true if this image uses the RGB colorspace.

        **RETURNS**

        True if the image uses the RGB colorspace, False otherwise.

        **EXAMPLE**

        >>> if( img.isRGB() ):
        >>>    r,g,b = img.splitChannels()

        **SEE ALSO**

        :py:meth:`toRGB`


        """
        return(self._colorSpace==ColorSpace.RGB)


    def isBGR(self):
        """
        **SUMMARY**

        Returns true if this image uses the BGR colorspace.

        **RETURNS**

        True if the image uses the BGR colorspace, False otherwise.

        **EXAMPLE**

        >>> if( img.isBGR() ):
        >>>    b,g,r = img.splitChannels()

        **SEE ALSO**

        :py:meth:`toBGR`

        """
        return(self._colorSpace==ColorSpace.BGR)


    def isHSV(self):
        """
        **SUMMARY**

        Returns true if this image uses the HSV colorspace.

        **RETURNS**

        True if the image uses the HSV colorspace, False otherwise.

        **EXAMPLE**

        >>> if( img.isHSV() ):
        >>>    h,s,v = img.splitChannels()

        **SEE ALSO**

        :py:meth:`toHSV`

        """
        return(self._colorSpace==ColorSpace.HSV)


    def isHLS(self):
        """
        **SUMMARY**

        Returns true if this image uses the HLS colorspace.

        **RETURNS**

        True if the image uses the HLS colorspace, False otherwise.

        **EXAMPLE**

        >>> if( img.isHLS() ):
        >>>    h,l,s = img.splitChannels()

        **SEE ALSO**

        :py:meth:`toHLS`

        """
        return(self._colorSpace==ColorSpace.HLS)


    def isXYZ(self):
        """
        **SUMMARY**

        Returns true if this image uses the XYZ colorspace.

        **RETURNS**

        True if the image uses the XYZ colorspace, False otherwise.

        **EXAMPLE**

        >>> if( img.isXYZ() ):
        >>>    x,y,z = img.splitChannels()

        **SEE ALSO**

        :py:meth:`toXYZ`

        """
        return(self._colorSpace==ColorSpace.XYZ)


    def isGray(self):
        """
        **SUMMARY**

        Returns true if this image uses the Gray colorspace.

        **RETURNS**

        True if the image uses the Gray colorspace, False otherwise.

        **EXAMPLE**

        >>> if( img.isGray() ):
        >>>    print "The image is in Grayscale."

        **SEE ALSO**

        :py:meth:`toGray`

        """
        return(self._colorSpace==ColorSpace.GRAY)

    def isYCrCb(self):
        """
        **SUMMARY**

        Returns true if this image uses the YCrCb colorspace.

        **RETURNS**

        True if the image uses the YCrCb colorspace, False otherwise.

        **EXAMPLE**

        >>> if( img.isYCrCb() ):
        >>>    Y,Cr,Cb = img.splitChannels()

        **SEE ALSO**

        :py:meth:`toYCrCb`

        """
        return(self._colorSpace==ColorSpace.YCrCb)

    def toRGB(self):
        """
        **SUMMARY**

        This method attemps to convert the image to the RGB colorspace.
        If the color space is unknown we assume it is in the BGR format

        **RETURNS**

        Returns the converted image if the conversion was successful,
        otherwise None is returned.

        **EXAMPLE**

        >>> img = Image("lenna")
        >>> RGBImg = img.toRGB()

        **SEE ALSO**

        :py:meth:`isRGB`

        """

        retVal = self.getEmpty()
        if( self._colorSpace == ColorSpace.BGR or
                self._colorSpace == ColorSpace.UNKNOWN ):
            cv.CvtColor(self.getBitmap(), retVal, cv.CV_BGR2RGB)
        elif( self._colorSpace == ColorSpace.HSV ):
            cv.CvtColor(self.getBitmap(), retVal, cv.CV_HSV2RGB)
        elif( self._colorSpace == ColorSpace.HLS ):
            cv.CvtColor(self.getBitmap(), retVal, cv.CV_HLS2RGB)
        elif( self._colorSpace == ColorSpace.XYZ ):
            cv.CvtColor(self.getBitmap(), retVal, cv.CV_XYZ2RGB)
        elif( self._colorSpace == ColorSpace.YCrCb ):
            cv.CvtColor(self.getBitmap(), retVal, cv.CV_YCrCb2RGB)
        elif( self._colorSpace == ColorSpace.RGB ):
            retVal = self.getBitmap()
        else:
            logger.warning("Image.toRGB: There is no supported conversion to RGB colorspace")
            return None
        return Image(retVal, colorSpace=ColorSpace.RGB )


    def toBGR(self):
        """
        **SUMMARY**

        This method attemps to convert the image to the BGR colorspace.
        If the color space is unknown we assume it is in the BGR format.

        **RETURNS**

        Returns the converted image if the conversion was successful,
        otherwise None is returned.

        **EXAMPLE**

        >>> img = Image("lenna")
        >>> BGRImg = img.toBGR()

        **SEE ALSO**

        :py:meth:`isBGR`

        """
        retVal = self.getEmpty()
        if( self._colorSpace == ColorSpace.RGB or
                self._colorSpace == ColorSpace.UNKNOWN ):
            cv.CvtColor(self.getBitmap(), retVal, cv.CV_RGB2BGR)
        elif( self._colorSpace == ColorSpace.HSV ):
            cv.CvtColor(self.getBitmap(), retVal, cv.CV_HSV2BGR)
        elif( self._colorSpace == ColorSpace.HLS ):
            cv.CvtColor(self.getBitmap(), retVal, cv.CV_HLS2BGR)
        elif( self._colorSpace == ColorSpace.XYZ ):
            cv.CvtColor(self.getBitmap(), retVal, cv.CV_XYZ2BGR)
        elif( self._colorSpace == ColorSpace.YCrCb ):
            cv.CvtColor(self.getBitmap(), retVal, cv.CV_YCrCb2BGR)
        elif( self._colorSpace == ColorSpace.BGR ):
            retVal = self.getBitmap()
        else:
            logger.warning("Image.toBGR: There is no supported conversion to BGR colorspace")
            return None
        return Image(retVal, colorSpace = ColorSpace.BGR )


    def toHLS(self):
        """
        **SUMMARY**

        This method attempts to convert the image to the HLS colorspace.
        If the color space is unknown we assume it is in the BGR format.

        **RETURNS**

        Returns the converted image if the conversion was successful,
        otherwise None is returned.

        **EXAMPLE**

        >>> img = Image("lenna")
        >>> HLSImg = img.toHLS()

        **SEE ALSO**

        :py:meth:`isHLS`

        """

        retVal = self.getEmpty()
        if( self._colorSpace == ColorSpace.BGR or
                self._colorSpace == ColorSpace.UNKNOWN ):
            cv.CvtColor(self.getBitmap(), retVal, cv.CV_BGR2HLS)
        elif( self._colorSpace == ColorSpace.RGB):
            cv.CvtColor(self.getBitmap(), retVal, cv.CV_RGB2HLS)
        elif( self._colorSpace == ColorSpace.HSV ):
            cv.CvtColor(self.getBitmap(), retVal, cv.CV_HSV2RGB)
            cv.CvtColor(retVal, retVal, cv.CV_RGB2HLS)
        elif( self._colorSpace == ColorSpace.XYZ ):
            cv.CvtColor(self.getBitmap(), retVal, cv.CV_XYZ2RGB)
            cv.CvtColor(retVal, retVal, cv.CV_RGB2HLS)
        elif( self._colorSpace == ColorSpace.YCrCb ):
            cv.CvtColor(self.getBitmap(), retVal, cv.CV_YCrCb2RGB)
            cv.CvtColor(retVal, retVal, cv.CV_RGB2HLS)
        elif( self._colorSpace == ColorSpace.HLS ):
            retVal = self.getBitmap()
        else:
            logger.warning("Image.toHSL: There is no supported conversion to HSL colorspace")
            return None
        return Image(retVal, colorSpace = ColorSpace.HLS )


    def toHSV(self):
        """
        **SUMMARY**

        This method attempts to convert the image to the HSV colorspace.
        If the color space is unknown we assume it is in the BGR format

        **RETURNS**

        Returns the converted image if the conversion was successful,
        otherwise None is returned.

        **EXAMPLE**

        >>> img = Image("lenna")
        >>> HSVImg = img.toHSV()

        **SEE ALSO**

        :py:meth:`isHSV`

        """
        retVal = self.getEmpty()
        if( self._colorSpace == ColorSpace.BGR or
                self._colorSpace == ColorSpace.UNKNOWN ):
            cv.CvtColor(self.getBitmap(), retVal, cv.CV_BGR2HSV)
        elif( self._colorSpace == ColorSpace.RGB):
            cv.CvtColor(self.getBitmap(), retVal, cv.CV_RGB2HSV)
        elif( self._colorSpace == ColorSpace.HLS ):
            cv.CvtColor(self.getBitmap(), retVal, cv.CV_HLS2RGB)
            cv.CvtColor(retVal, retVal, cv.CV_RGB2HSV)
        elif( self._colorSpace == ColorSpace.XYZ ):
            cv.CvtColor(self.getBitmap(), retVal, cv.CV_XYZ2RGB)
            cv.CvtColor(retVal, retVal, cv.CV_RGB2HSV)
        elif( self._colorSpace == ColorSpace.YCrCb ):
            cv.CvtColor(self.getBitmap(), retVal, cv.CV_YCrCb2RGB)
            cv.CvtColor(retVal, retVal, cv.CV_RGB2HSV)
        elif( self._colorSpace == ColorSpace.HSV ):
            retVal = self.getBitmap()
        else:
            logger.warning("Image.toHSV: There is no supported conversion to HSV colorspace")
            return None
        return Image(retVal, colorSpace = ColorSpace.HSV )


    def toXYZ(self):
        """
        **SUMMARY**

        This method attemps to convert the image to the XYZ colorspace.
        If the color space is unknown we assume it is in the BGR format

        **RETURNS**

        Returns the converted image if the conversion was successful,
        otherwise None is returned.

        **EXAMPLE**

        >>> img = Image("lenna")
        >>> XYZImg = img.toXYZ()

        **SEE ALSO**

        :py:meth:`isXYZ`

        """

        retVal = self.getEmpty()
        if( self._colorSpace == ColorSpace.BGR or
                self._colorSpace == ColorSpace.UNKNOWN ):
            cv.CvtColor(self.getBitmap(), retVal, cv.CV_BGR2XYZ)
        elif( self._colorSpace == ColorSpace.RGB):
            cv.CvtColor(self.getBitmap(), retVal, cv.CV_RGB2XYZ)
        elif( self._colorSpace == ColorSpace.HLS ):
            cv.CvtColor(self.getBitmap(), retVal, cv.CV_HLS2RGB)
            cv.CvtColor(retVal, retVal, cv.CV_RGB2XYZ)
        elif( self._colorSpace == ColorSpace.HSV ):
            cv.CvtColor(self.getBitmap(), retVal, cv.CV_HSV2RGB)
            cv.CvtColor(retVal, retVal, cv.CV_RGB2XYZ)
        elif( self._colorSpace == ColorSpace.YCrCb ):
            cv.CvtColor(self.getBitmap(), retVal, cv.CV_YCrCb2RGB)
            cv.CvtColor(retVal, retVal, cv.CV_RGB2XYZ)
        elif( self._colorSpace == ColorSpace.XYZ ):
            retVal = self.getBitmap()
        else:
            logger.warning("Image.toXYZ: There is no supported conversion to XYZ colorspace")
            return None
        return Image(retVal, colorSpace=ColorSpace.XYZ )


    def toGray(self):
        """
        **SUMMARY**

        This method attemps to convert the image to the grayscale colorspace.
        If the color space is unknown we assume it is in the BGR format.

        **RETURNS**

        A grayscale SimpleCV image if successful.
        otherwise None is returned.

        **EXAMPLE**

        >>> img = Image("lenna")
        >>> img.toGray().binarize().show()

        **SEE ALSO**

        :py:meth:`isGray`
        :py:meth:`binarize`

        """

        retVal = self.getEmpty(1)
        if( self._colorSpace == ColorSpace.BGR or
                self._colorSpace == ColorSpace.UNKNOWN ):
            cv.CvtColor(self.getBitmap(), retVal, cv.CV_BGR2GRAY)
        elif( self._colorSpace == ColorSpace.RGB):
            cv.CvtColor(self.getBitmap(), retVal, cv.CV_RGB2GRAY)
        elif( self._colorSpace == ColorSpace.HLS ):
            cv.CvtColor(self.getBitmap(), retVal, cv.CV_HLS2RGB)
            cv.CvtColor(retVal, retVal, cv.CV_RGB2GRAY)
        elif( self._colorSpace == ColorSpace.HSV ):
            cv.CvtColor(self.getBitmap(), retVal, cv.CV_HSV2RGB)
            cv.CvtColor(retVal, retVal, cv.CV_RGB2GRAY)
        elif( self._colorSpace == ColorSpace.XYZ ):
            cv.CvtColor(self.getBitmap(), retVal, cv.CV_XYZ2RGB)
            cv.CvtColor(retVal, retVal, cv.CV_RGB2GRAY)
        elif( self._colorSpace == ColorSpace.YCrCb ):
            cv.CvtColor(self.getBitmap(), retVal, cv.CV_YCrCb2RGB)
            cv.CvtColor(retVal, retVal, cv.CV_RGB2GRAY)
        elif( self._colorSpace == ColorSpace.GRAY ):
            retVal = self.getBitmap()
        else:
            logger.warning("Image.toGray: There is no supported conversion to gray colorspace")
            return None
        return Image(retVal, colorSpace = ColorSpace.GRAY )

    def toYCrCb(self):
        """
        **SUMMARY**

        This method attemps to convert the image to the YCrCb colorspace.
        If the color space is unknown we assume it is in the BGR format

        **RETURNS**

        Returns the converted image if the conversion was successful,
        otherwise None is returned.

        **EXAMPLE**

        >>> img = Image("lenna")
        >>> RGBImg = img.toYCrCb()

        **SEE ALSO**

        :py:meth:`isYCrCb`

        """

        retVal = self.getEmpty()
        if( self._colorSpace == ColorSpace.BGR or
                self._colorSpace == ColorSpace.UNKNOWN ):
            cv.CvtColor(self.getBitmap(), retVal, cv.CV_BGR2YCrCb)
        elif( self._colorSpace == ColorSpace.RGB ):
            cv.CvtColor(self.getBitmap(), retVal, cv.CV_RGB2YCrCb)
        elif( self._colorSpace == ColorSpace.HSV ):
            cv.CvtColor(self.getBitmap(), retVal, cv.CV_HSV2RGB)
            cv.CvtColor(retVal, retVal, cv.CV_RGB2YCrCb)
        elif( self._colorSpace == ColorSpace.HLS ):
            cv.CvtColor(self.getBitmap(), retVal, cv.CV_HLS2RGB)
            cv.CvtColor(retVal, retVal, cv.CV_RGB2YCrCb)
        elif( self._colorSpace == ColorSpace.XYZ ):
            cv.CvtColor(self.getBitmap(), retVal, cv.CV_XYZ2RGB)
            cv.CvtColor(retVal, retVal, cv.CV_RGB2YCrCb)
        elif( self._colorSpace == ColorSpace.YCrCb ):
            retVal = self.getBitmap()
        else:
            logger.warning("Image.toYCrCb: There is no supported conversion to YCrCb colorspace")
            return None
        return Image(retVal, colorSpace=ColorSpace.YCrCb )


    def getEmpty(self, channels=3):
        """
        **SUMMARY**

        Create a new, empty OpenCV bitmap with the specified number of channels (default 3).
        This method basically creates an empty copy of the image. This is handy for
        interfacing with OpenCV functions directly.

        **PARAMETERS**

        * *channels* - The number of channels in the returned OpenCV image.

        **RETURNS**

        Returns an black OpenCV IplImage that matches the width, height, and color
        depth of the source image.

        **EXAMPLE**

        >>> img = Image("lenna")
        >>> rawImg  = img.getEmpty()
        >>> cv.SomeOpenCVFunc(img.getBitmap(),rawImg)

        **SEE ALSO**

        :py:meth:`getBitmap`
        :py:meth:`getFPMatrix`
        :py:meth:`getPIL`
        :py:meth:`getNumpy`
        :py:meth:`getGrayNumpy`
        :py:meth:`getGrayscaleMatrix`

        """
        bitmap = cv.CreateImage(self.size(), cv.IPL_DEPTH_8U, channels)
        cv.SetZero(bitmap)
        return bitmap


    def getBitmap(self):
        """
        **SUMMARY**

        Retrieve the bitmap (iplImage) of the Image.  This is useful if you want
        to use functions from OpenCV with SimpleCV's image class

        **RETURNS**

        Returns black OpenCV IplImage from this image.

        **EXAMPLE**

        >>> img = Image("lenna")
        >>> rawImg  = img.getBitmap()
        >>> rawOut  = img.getEmpty()
        >>> cv.SomeOpenCVFunc(rawImg,rawOut)

        **SEE ALSO**

        :py:meth:`getEmpty`
        :py:meth:`getFPMatrix`
        :py:meth:`getPIL`
        :py:meth:`getNumpy`
        :py:meth:`getGrayNumpy`
        :py:meth:`getGrayscaleMatrix`

        """
        if (self._bitmap):
            return self._bitmap
        elif (self._matrix):
            self._bitmap = cv.GetImage(self._matrix)
        return self._bitmap


    def getMatrix(self):
        """
        **SUMMARY**

        Get the matrix (cvMat) version of the image, required for some OpenCV algorithms.

        **RETURNS**

        Returns the OpenCV CvMat version of this image.

        **EXAMPLE**

        >>> img = Image("lenna")
        >>> rawImg  = img.getMatrix()
        >>> rawOut  = img.getEmpty()
        >>> cv.SomeOpenCVFunc(rawImg,rawOut)

        **SEE ALSO**

        :py:meth:`getEmpty`
        :py:meth:`getBitmap`
        :py:meth:`getFPMatrix`
        :py:meth:`getPIL`
        :py:meth:`getNumpy`
        :py:meth:`getGrayNumpy`
        :py:meth:`getGrayscaleMatrix`

        """
        if (self._matrix):
            return self._matrix
        else:
            self._matrix = cv.GetMat(self.getBitmap()) #convert the bitmap to a matrix
            return self._matrix


    def getFPMatrix(self):
        """
        **SUMMARY**

        Converts the standard int bitmap to a floating point bitmap.
        This is handy for some OpenCV functions.


        **RETURNS**

        Returns the floating point OpenCV CvMat version of this image.

        **EXAMPLE**

        >>> img = Image("lenna")
        >>> rawImg  = img.getFPMatrix()
        >>> rawOut  = img.getEmpty()
        >>> cv.SomeOpenCVFunc(rawImg,rawOut)

        **SEE ALSO**

        :py:meth:`getEmpty`
        :py:meth:`getBitmap`
        :py:meth:`getMatrix`
        :py:meth:`getPIL`
        :py:meth:`getNumpy`
        :py:meth:`getGrayNumpy`
        :py:meth:`getGrayscaleMatrix`

        """
        retVal =  cv.CreateImage((self.width,self.height), cv.IPL_DEPTH_32F, 3)
        cv.Convert(self.getBitmap(),retVal)
        return retVal

    def getPIL(self):
        """
        **SUMMARY**

        Get a PIL Image object for use with the Python Image Library
        This is handy for some PIL functions.


        **RETURNS**

        Returns the Python Imaging Library (PIL) version of this image.

        **EXAMPLE**

        >>> img = Image("lenna")
        >>> rawImg  = img.getPIL()


        **SEE ALSO**

        :py:meth:`getEmpty`
        :py:meth:`getBitmap`
        :py:meth:`getMatrix`
        :py:meth:`getFPMatrix`
        :py:meth:`getNumpy`
        :py:meth:`getGrayNumpy`
        :py:meth:`getGrayscaleMatrix`

        """
        if (not PIL_ENABLED):
            return None
        if (not self._pil):
            rgbbitmap = self.getEmpty()
            cv.CvtColor(self.getBitmap(), rgbbitmap, cv.CV_BGR2RGB)
            self._pil = pil.fromstring("RGB", self.size(), rgbbitmap.tostring())
        return self._pil


    def getGrayNumpy(self):
        """
        **SUMMARY**

        Return a grayscale Numpy array of the image.

        **RETURNS**

        Returns the image, converted first to grayscale and then converted to a 2D numpy array.

        **EXAMPLE**

        >>> img = Image("lenna")
        >>> rawImg  = img.getGrayNumpy()

        **SEE ALSO**

        :py:meth:`getEmpty`
        :py:meth:`getBitmap`
        :py:meth:`getMatrix`
        :py:meth:`getPIL`
        :py:meth:`getNumpy`
        :py:meth:`getGrayNumpy`
        :py:meth:`getGrayscaleMatrix`

        """
        if( self._grayNumpy != "" ):
            return self._grayNumpy
        else:
            self._grayNumpy = uint8(np.array(cv.GetMat(self._getGrayscaleBitmap())).transpose())

        return self._grayNumpy

    def getNumpy(self):
        """
        **SUMMARY**

        Get a Numpy array of the image in width x height x RGB dimensions

        **RETURNS**

        Returns the image, converted first to grayscale and then converted to a 3D numpy array.

        **EXAMPLE**

        >>> img = Image("lenna")
        >>> rawImg  = img.getNumpy()

        **SEE ALSO**

        :py:meth:`getEmpty`
        :py:meth:`getBitmap`
        :py:meth:`getMatrix`
        :py:meth:`getPIL`
        :py:meth:`getGrayNumpy`
        :py:meth:`getGrayscaleMatrix`

        """

        if self._numpy != "":
            return self._numpy


        self._numpy = np.array(self.getMatrix())[:, :, ::-1].transpose([1, 0, 2])
        return self._numpy

    def getNumpyCv2(self):
        """
        **SUMMARY**

        Get a Numpy array of the image in width x height x RGB dimensions compatible with OpenCV >= 2.3

        **RETURNS**

        Returns the  3D numpy array of the image compatible with OpenCV >= 2.3

        **EXAMPLE**

        >>> img = Image("lenna")
        >>> rawImg  = img.getNumpyCv2()

        **SEE ALSO**

        :py:meth:`getEmpty`
        :py:meth:`getBitmap`
        :py:meth:`getMatrix`
        :py:meth:`getPIL`
        :py:meth:`getGrayNumpy`
        :py:meth:`getGrayscaleMatrix`
        :py:meth:`getNumpy`
        :py:meth:`getGrayNumpyCv2`

        """

        if type(self._cv2Numpy) is not np.ndarray:
            self._cv2Numpy = np.array(self.getMatrix())
        return self._cv2Numpy

    def getGrayNumpyCv2(self):
        """
        **SUMMARY**

        Get a Grayscale Numpy array of the image in width x height y compatible with OpenCV >= 2.3

        **RETURNS**

        Returns the grayscale numpy array compatible with OpenCV >= 2.3

        **EXAMPLE**

        >>> img = Image("lenna")
        >>> rawImg  = img.getNumpyCv2()

        **SEE ALSO**

        :py:meth:`getEmpty`
        :py:meth:`getBitmap`
        :py:meth:`getMatrix`
        :py:meth:`getPIL`
        :py:meth:`getGrayNumpy`
        :py:meth:`getGrayscaleMatrix`
        :py:meth:`getNumpy`
        :py:meth:`getGrayNumpyCv2`

        """
        if type(self._cv2GrayNumpy) is not np.ndarray:
            self._cv2GrayNumpy = np.array(self.getGrayscaleMatrix())
        return self._cv2GrayNumpy

    def _getGrayscaleBitmap(self):
        if (self._graybitmap):
            return self._graybitmap


        self._graybitmap = self.getEmpty(1)
        temp = self.getEmpty(3)
        if( self._colorSpace == ColorSpace.BGR or
                self._colorSpace == ColorSpace.UNKNOWN ):
            cv.CvtColor(self.getBitmap(), self._graybitmap, cv.CV_BGR2GRAY)
        elif( self._colorSpace == ColorSpace.RGB):
            cv.CvtColor(self.getBitmap(), self._graybitmap, cv.CV_RGB2GRAY)
        elif( self._colorSpace == ColorSpace.HLS ):
            cv.CvtColor(self.getBitmap(), temp, cv.CV_HLS2RGB)
            cv.CvtColor(temp, self._graybitmap, cv.CV_RGB2GRAY)
        elif( self._colorSpace == ColorSpace.HSV ):
            cv.CvtColor(self.getBitmap(), temp, cv.CV_HSV2RGB)
            cv.CvtColor(temp, self._graybitmap, cv.CV_RGB2GRAY)
        elif( self._colorSpace == ColorSpace.XYZ ):
            cv.CvtColor(self.getBitmap(), retVal, cv.CV_XYZ2RGB)
            cv.CvtColor(temp, self._graybitmap, cv.CV_RGB2GRAY)
        elif( self._colorSpace == ColorSpace.GRAY):
            cv.Split(self.getBitmap(), self._graybitmap, self._graybitmap, self._graybitmap, None)
        else:
            logger.warning("Image._getGrayscaleBitmap: There is no supported conversion to gray colorspace")
            return None
        return self._graybitmap


    def getGrayscaleMatrix(self):
        """
        **SUMMARY**

        Get the grayscale matrix (cvMat) version of the image, required for some OpenCV algorithms.

        **RETURNS**

        Returns the OpenCV CvMat version of this image.

        **EXAMPLE**

        >>> img = Image("lenna")
        >>> rawImg  = img.getGrayscaleMatrix()
        >>> rawOut  = img.getEmpty()
        >>> cv.SomeOpenCVFunc(rawImg,rawOut)

        **SEE ALSO**

        :py:meth:`getEmpty`
        :py:meth:`getBitmap`
        :py:meth:`getFPMatrix`
        :py:meth:`getPIL`
        :py:meth:`getNumpy`
        :py:meth:`getGrayNumpy`
        :py:meth:`getMatrix`

        """
        if (self._grayMatrix):
            return self._grayMatrix
        else:
            self._grayMatrix = cv.GetMat(self._getGrayscaleBitmap()) #convert the bitmap to a matrix
            return self._grayMatrix


    def _getEqualizedGrayscaleBitmap(self):
        if (self._equalizedgraybitmap):
            return self._equalizedgraybitmap


        self._equalizedgraybitmap = self.getEmpty(1)
        cv.EqualizeHist(self._getGrayscaleBitmap(), self._equalizedgraybitmap)


        return self._equalizedgraybitmap


    def equalize(self):
        """
        **SUMMARY**

        Perform a histogram equalization on the image.

        **RETURNS**

        Returns a grayscale SimpleCV image.

        **EXAMPLE**

        >>> img = Image("lenna")
        >>> img = img.equalize()


        """
        return Image(self._getEqualizedGrayscaleBitmap())

    def getPGSurface(self):
        """
        **SUMMARY**

        Returns the image as a pygame surface.  This is used for rendering the display

        **RETURNS**

        A pygame surface object used for rendering.


        """
        if (self._pgsurface):
            return self._pgsurface
        else:
            if self.isGray():
                self._pgsurface = pg.image.fromstring(self.getBitmap().tostring(), self.size(), "RGB")
            else:
                self._pgsurface = pg.image.fromstring(self.toRGB().getBitmap().tostring(), self.size(), "RGB")
            return self._pgsurface

    def toString(self):
        """
        **SUMMARY**

        Returns the image as a string, useful for moving data around.


        **RETURNS**

        The image, converted to rgb, then converted to a string.

        """
        return self.toRGB().getBitmap().tostring()


    def save(self, filehandle_or_filename="", mode="", verbose=False, temp=False, path=None, filename=None, cleanTemp=False ,**params):
        """
        **SUMMARY**

        Save the image to the specified filename.  If no filename is provided then
        then it will use the filename the Image was loaded from or the last
        place it was saved to. You can save to lots of places, not just files.
        For example you can save to the Display, a JpegStream, VideoStream,
        temporary file, or Ipython Notebook.


        Save will implicitly render the image's layers before saving, but the layers are
        not applied to the Image itself.


        **PARAMETERS**

        * *filehandle_or_filename* - the filename to which to store the file. The method will infer the file type.

        * *mode* - This flag is used for saving using pul.

        * *verbose* - If this flag is true we return the path where we saved the file.

        * *temp* - If temp is True we save the image as a temporary file and return the path

        * *path* - path where temporary files needed to be stored

        * *filename* - name(Prefix) of the temporary file.

        * *cleanTemp* - This flag is made True if tempfiles are tobe deleted once the object is to be destroyed.

        * *params* - This object is used for overloading the PIL save methods. In particular
          this method is useful for setting the jpeg compression level. For JPG see this documentation:
          http://www.pythonware.com/library/pil/handbook/format-jpeg.htm

        **EXAMPLES**

        To save as a temporary file just use:

        >>> img = Image('simplecv')
        >>> img.save(temp=True)

        It will return the path that it saved to.

        Save also supports IPython Notebooks when passing it a Display object
        that has been instainted with the notebook flag.

        To do this just use:

        >>> disp = Display(displaytype='notebook')
        >>> img.save(disp)

        .. Note::
          You must have IPython notebooks installed for this to work

          path and filename are valid if and only if temp is set to True.

        .. attention::
          We need examples for all save methods as they are unintuitve.
        """
        #TODO, we use the term mode here when we mean format
        #TODO, if any params are passed, use PIL

        if temp :
            import glob
            if filename == None :
                filename = 'Image'
            if path == None :
                path=tempfile.gettempdir()
            if glob.os.path.exists(path):
                path = glob.os.path.abspath(path)
                imagefiles = glob.glob(glob.os.path.join(path,filename+"*.png"))
                num = [0]
                for img in imagefiles :
                    num.append(int(glob.re.findall('[0-9]+$',img[:-4])[-1]))
                num.sort()
                fnum = num[-1]+1
                filename = glob.os.path.join(path,filename+("%07d" % fnum)+".png")
                self._tempFiles.append((filename,cleanTemp))
                self.save(self._tempFiles[-1][0])
                return self._tempFiles[-1][0]
            else :
                print "Path does not exist!"

        else :
            if (filename) :
                filehandle_or_filename = filename + ".png"

        if (not filehandle_or_filename):
            if (self.filename):
                filehandle_or_filename = self.filename
            else:
                filehandle_or_filename = self.filehandle

        if (len(self._mLayers)):
            saveimg = self.applyLayers()
        else:
            saveimg = self

        if self._colorSpace != ColorSpace.BGR and self._colorSpace != ColorSpace.GRAY:
            saveimg = saveimg.toBGR()
        
        if not isinstance(filehandle_or_filename, basestring):
            
            fh = filehandle_or_filename

            if (not PIL_ENABLED):
                logger.warning("You need the python image library to save by filehandle")
                return 0


            if (type(fh) == InstanceType and fh.__class__.__name__ == "JpegStreamer"):
                fh.jpgdata = StringIO()
                saveimg.getPIL().save(fh.jpgdata, "jpeg", **params) #save via PIL to a StringIO handle
                fh.refreshtime = time.time()
                self.filename = ""
                self.filehandle = fh


            elif (type(fh) == InstanceType and fh.__class__.__name__ == "VideoStream"):
                self.filename = ""
                self.filehandle = fh
                fh.writeFrame(saveimg)


            elif (type(fh) == InstanceType and fh.__class__.__name__ == "Display"):

                if fh.displaytype == 'notebook':
                    try:
                        from IPython.core.display import Image as IPImage
                    except ImportError:
                        print "You need IPython Notebooks to use this display mode"
                        return

                    from IPython.core import display as Idisplay
                    tf = tempfile.NamedTemporaryFile(suffix=".png")
                    loc = tf.name
                    tf.close()
                    self.save(loc)
                    Idisplay.display(IPImage(filename=loc))
                    return
                else:
                    #self.filename = ""
                    self.filehandle = fh
                    fh.writeFrame(saveimg)


            else:
                if (not mode):
                    mode = "jpeg"

                try:
                  saveimg.getPIL().save(fh, mode, **params) # The latest version of PIL / PILLOW supports webp, try this first, if not gracefully fallback
                  self.filehandle = fh #set the filename for future save operations
                  self.filename = ""
                  return 1
                except Exception, e:
                  if mode.lower() != 'webp':
                    raise e
                

            if verbose:
                print self.filename

            if not mode.lower() == 'webp':
                return 1

        #make a temporary file location if there isn't one
        if not filehandle_or_filename:
            filename = tempfile.mkstemp(suffix=".png")[-1]
        else:
            filename = filehandle_or_filename
        
        #allow saving in webp format
        if mode == 'webp' or re.search('\.webp$', filename):
            try:
                #newer versions of PIL support webp format, try that first
                self.getPIL().save(filename, **params)
            except:
                #if PIL doesn't support it, maybe we have the python-webm library
                try:
                    from webm import encode as webmEncode
                    from webm.handlers import BitmapHandler, WebPHandler
                except:
                    logger.warning('You need the webm library to save to webp format. You can download from: https://github.com/ingenuitas/python-webm')
                    return 0

                #PNG_BITMAP_DATA = bytearray(Image.open(PNG_IMAGE_FILE).tostring())
                PNG_BITMAP_DATA = bytearray(self.toString())
                IMAGE_WIDTH = self.width
                IMAGE_HEIGHT = self.height


                image = BitmapHandler(
                    PNG_BITMAP_DATA, BitmapHandler.RGB,
                    IMAGE_WIDTH, IMAGE_HEIGHT, IMAGE_WIDTH * 3
                )
                result = webmEncode.EncodeRGB(image)
                
                if filehandle_or_filename.__class__.__name__ == 'StringIO':
                  filehandle_or_filename.write(result.data)
                else:
                  file(filename.format("RGB"), "wb").write(result.data)
                return 1
        #if the user is passing kwargs use the PIL save method.
        if( params ): #usually this is just the compression rate for the image
            if (not mode):
                mode = "jpeg"
            saveimg.getPIL().save(filename, mode, **params)
            return 1

        if (filename):
            cv.SaveImage(filename, saveimg.getBitmap())
            self.filename = filename #set the filename for future save operations
            self.filehandle = ""
        elif (self.filename):
            cv.SaveImage(self.filename, saveimg.getBitmap())
        else:
            return 0

        if verbose:
            print self.filename

        if temp:
            return filename
        else:
            return 1


    def copy(self):
        """
        **SUMMARY**

        Return a full copy of the Image's bitmap.  Note that this is different
        from using python's implicit copy function in that only the bitmap itself
        is copied. This method essentially performs a deep copy.

        **RETURNS**

        A copy of this SimpleCV image.

        **EXAMPLE**

        >>> img = Image("logo")
        >>> img2 = img.copy()

        """
        newimg = self.getEmpty()
        cv.Copy(self.getBitmap(), newimg)
        return Image(newimg, colorSpace=self._colorSpace)

    def upload(self,dest,api_key=None,api_secret=None, verbose = True):
        """
        **SUMMARY**
        Uploads image to imgur or flickr or dropbox. In verbose mode URL values are printed.

        **PARAMETERS**
        * *api_key* - a string of the API key.
        * *api_secret* (required only for flickr and dropbox ) - a string of the API secret.
        * *verbose* - If verbose is true all values are printed to the
          screen

        **RETURNS**
        if uploading is successful,
         - Imgur return the original image URL on success and None if it fails.
         - Flick returns True on success, else returns False.
         - dropbox returns True on success.

        **EXAMPLE**
        TO upload image to imgur
           >>> img = Image("lenna")
           >>> result = img.upload( 'imgur',"MY_API_KEY1234567890" )
           >>> print "Uploaded To: " + result[0]

        To upload image to flickr
           >>> img.upload('flickr','api_key','api_secret')
           >>> img.invert().upload('flickr') #Once the api keys and secret keys are cached.

        To upload image to dropbox
           >>> img.upload('dropbox','api_key','api_secret')
           >>> img.invert().upload('dropbox') #Once the api keys and secret keys are cached.

        **NOTES**
        .. Warning::
           This method requires two packages to be installed
           -PyCurl
           -flickr api.
           -dropbox

        .. Warning::
           You must supply your own API key. See here:
           - http://imgur.com/register/api_anon
           - http://www.flickr.com/services/api/misc.api_keys.html
           - https://www.dropbox.com/developers/start/setup#python
        """
        if ( dest=='imgur' ) :
            try:
                import pycurl
            except ImportError:
                print "PycURL Library not installed."
                return

            response = StringIO()
            c = pycurl.Curl()
            values = [("key", api_key),
                      ("image", (c.FORM_FILE, self.filename))]
            c.setopt(c.URL, "http://api.imgur.com/2/upload.xml")
            c.setopt(c.HTTPPOST, values)
            c.setopt(c.WRITEFUNCTION, response.write)
            c.perform()
            c.close()

            match = re.search(r'<hash>(\w+).*?<deletehash>(\w+).*?<original>(http://[\w.]+/[\w.]+)', response.getvalue() , re.DOTALL)
            if match:
                if(verbose):
                    print "Imgur page: http://imgur.com/" + match.group(1)
                    print "Original image: " + match.group(3)
                    print "Delete page: http://imgur.com/delete/" + match.group(2)
                return [match.group(1),match.group(3),match.group(2)]
            else :
                if(verbose):
                    print "The API Key given is not valid"
                return None

        elif (dest=='flickr'):
            global temp_token
            flickr = None
            try :
                import flickrapi
            except ImportError:
                print "Flickr API is not installed. Please install it from http://pypi.python.org/pypi/flickrapi"
                return False
            try :
                if (not(api_key==None and api_secret==None)):
                    self.flickr = flickrapi.FlickrAPI(api_key,api_secret,cache=True)
                    self.flickr.cache = flickrapi.SimpleCache(timeout=3600, max_entries=200)
                    self.flickr.authenticate_console('write')
                    temp_token = (api_key,api_secret)
                else :
                    try :
                        self.flickr = flickrapi.FlickrAPI(temp_token[0],temp_token[1],cache=True)
                        self.flickr.authenticate_console('write')
                    except NameError :
                        print "API key and Secret key are not set."
                        return
            except :
                print "The API Key and Secret Key are not valid"
                return False
            if (self.filename) :
                try :
                    self.flickr.upload(self.filename,self.filehandle)
                except :
                    print "Uploading Failed !"
                    return False
            else :
                tf = self.save(temp=True)
                self.flickr.upload(tf,"Image")
            return True

        elif (dest=='dropbox'):
            global dropbox_token
            access_type = 'dropbox'
            try :
                from dropbox import client, rest, session
                import webbrowser
            except ImportError:
                print "Dropbox API is not installed. For more info refer : https://www.dropbox.com/developers/start/setup#python "
                return False
            try :
                if ( 'dropbox_token' not in globals() and api_key!=None and api_secret!=None ):
                    sess = session.DropboxSession(api_key, api_secret, access_type)
                    request_token = sess.obtain_request_token()
                    url = sess.build_authorize_url(request_token)
                    webbrowser.open(url)
                    print "Please visit this website and press the 'Allow' button, then hit 'Enter' here."
                    raw_input()
                    access_token = sess.obtain_access_token(request_token)
                    dropbox_token = client.DropboxClient(sess)
                else :
                    if (dropbox_token) :
                        pass
                    else :
                        return None
            except :
                print "The API Key and Secret Key are not valid"
                return False
            if (self.filename) :
                try :
                    f = open(self.filename)
                    dropbox_token.put_file('/SimpleCVImages/'+os.path.split(self.filename)[-1], f)
                except :
                    print "Uploading Failed !"
                    return False
            else :
                tf = self.save(temp=True)
                f = open(tf)
                dropbox_token.put_file('/SimpleCVImages/'+'Image', f)
                return True

    def scale(self, width, height = -1, interpolation=cv.CV_INTER_LINEAR):
        """
        **SUMMARY**

        Scale the image to a new width and height.

        If no height is provided, the width is considered a scaling value.

        **PARAMETERS**

        * *width* - either the new width in pixels, if the height parameter is > 0, or if this value
          is a floating point value, this is the scaling factor.

        * *height* - the new height in pixels.

        * *interpolation* - how to generate new pixels that don't match the original pixels. Argument goes direction to cv.Resize. See http://docs.opencv.org/modules/imgproc/doc/geometric_transformations.html?highlight=resize#cv2.resize for more details

        **RETURNS**

        The resized image.

        **EXAMPLE**

        >>> img.scale(200, 100) #scales the image to 200px x 100px
        >>> img.scale(2.0) #enlarges the image to 2x its current size


        .. Warning::
          The two value scale command is deprecated. To set width and height
          use the resize function.

        :py:meth:`resize`

        """
        w, h = width, height
        if height == -1:
            w = int(self.width * width)
            h = int(self.height * width)
            if( w > MAX_DIMENSION or h > MAX_DIMENSION or h < 1 or w < 1 ):
                logger.warning("Holy Heck! You tried to make an image really big or impossibly small. I can't scale that")
                return self


        scaled_bitmap = cv.CreateImage((w, h), 8, 3)
        cv.Resize(self.getBitmap(), scaled_bitmap, interpolation)
        return Image(scaled_bitmap, colorSpace=self._colorSpace)


    def resize(self, w=None,h=None):
        """
        **SUMMARY**

        This method resizes an image based on a width, a height, or both.
        If either width or height is not provided the value is inferred by keeping the aspect ratio.
        If both values are provided then the image is resized accordingly.

        **PARAMETERS**

        * *width* - The width of the output image in pixels.

        * *height* - The height of the output image in pixels.

        **RETURNS**

        Returns a resized image, if the size is invalid a warning is issued and
        None is returned.

        **EXAMPLE**

        >>> img = Image("lenna")
        >>> img2 = img.resize(w=1024) # h is guessed from w
        >>> img3 = img.resize(h=1024) # w is guessed from h
        >>> img4 = img.resize(w=200,h=100)

        """
        retVal = None
        if( w is None and h is None ):
            logger.warning("Image.resize has no parameters. No operation is performed")
            return None
        elif( w is not None and h is None):
            sfactor = float(w)/float(self.width)
            h = int( sfactor*float(self.height) )
        elif( w is None and h is not None):
            sfactor = float(h)/float(self.height)
            w = int( sfactor*float(self.width) )
        if( w > MAX_DIMENSION or h > MAX_DIMENSION ):
            logger.warning("Image.resize Holy Heck! You tried to make an image really big or impossibly small. I can't scale that")
            return retVal
        scaled_bitmap = cv.CreateImage((w, h), 8, 3)
        cv.Resize(self.getBitmap(), scaled_bitmap)
        return Image(scaled_bitmap, colorSpace=self._colorSpace)


    def smooth(self, algorithm_name='gaussian', aperture=(3,3), sigma=0, spatial_sigma=0, grayscale=False, aperature=None):
        """
        **SUMMARY**

        Smooth the image, by default with the Gaussian blur.  If desired,
        additional algorithms and apertures can be specified.  Optional parameters
        are passed directly to OpenCV's cv.Smooth() function.

        If grayscale is true the smoothing operation is only performed on a single channel
        otherwise the operation is performed on each channel of the image.

        for OpenCV versions >= 2.3.0 it is advisible to take a look at
               - :py:meth:`bilateralFilter`
               - :py:meth:`medianFilter`
               - :py:meth:`blur`
               - :py:meth:`gaussianBlur`

        **PARAMETERS**

        * *algorithm_name* - valid options are 'blur' or gaussian, 'bilateral', and 'median'.

          * `Median Filter <http://en.wikipedia.org/wiki/Median_filter>`_

          * `Gaussian Blur <http://en.wikipedia.org/wiki/Gaussian_blur>`_

          * `Bilateral Filter <http://en.wikipedia.org/wiki/Bilateral_filter>`_

        * *aperture* - A tuple for the aperture of the gaussian blur as an (x,y) tuple.
                     - Note there was rampant spelling mistakes in both smooth & sobel,
                       aperture is spelled as such, and not "aperature". This code is backwards
                       compatible.

        .. Warning::
          These must be odd numbers.

        * *sigma* -

        * *spatial_sigma* -

        * *grayscale* - Return just the grayscale image.



        **RETURNS**

        The smoothed image.

        **EXAMPLE**

        >>> img = Image("Lenna")
        >>> img2 = img.smooth()
        >>> img3 = img.smooth('median')

        **SEE ALSO**

        :py:meth:`bilateralFilter`
        :py:meth:`medianFilter`
        :py:meth:`blur`

        """
        # see comment on argument documentation (spelling error)
        aperture = aperature if aperature else aperture

        if is_tuple(aperture):
            win_x, win_y = aperture
            if win_x <= 0 or win_y <= 0 or win_x % 2 == 0 or win_y % 2 == 0:
                logger.warning("The aperture (x,y) must be odd number and greater than 0.")
                return None
        else:
            raise ValueError("Please provide a tuple to aperture, got: %s" % type(aperture))


        #gauss and blur can work in-place, others need a buffer frame
        #use a string to ID rather than the openCV constant
        if algorithm_name == "blur":
            algorithm = cv.CV_BLUR
        elif algorithm_name == "bilateral":
            algorithm = cv.CV_BILATERAL
            win_y = win_x #aperture must be square
        elif algorithm_name == "median":
            algorithm = cv.CV_MEDIAN
            win_y = win_x #aperture must be square
        else:
            algorithm = cv.CV_GAUSSIAN #default algorithm is gaussian

        if grayscale:
            newimg = self.getEmpty(1)
            cv.Smooth(self._getGrayscaleBitmap(), newimg, algorithm, win_x, win_y, sigma, spatial_sigma)
        else:
            newimg = self.getEmpty(3)
            r = self.getEmpty(1)
            g = self.getEmpty(1)
            b = self.getEmpty(1)
            ro = self.getEmpty(1)
            go = self.getEmpty(1)
            bo = self.getEmpty(1)
            cv.Split(self.getBitmap(), b, g, r, None)
            cv.Smooth(r, ro, algorithm, win_x, win_y, sigma, spatial_sigma)
            cv.Smooth(g, go, algorithm, win_x, win_y, sigma, spatial_sigma)
            cv.Smooth(b, bo, algorithm, win_x, win_y, sigma, spatial_sigma)
            cv.Merge(bo,go,ro, None, newimg)

        return Image(newimg, colorSpace=self._colorSpace)


    def medianFilter(self, window='',grayscale=False):
        """
        **SUMMARY**

        Smooths the image, with the median filter. Performs a median filtering operation to denoise/despeckle the image.
        The optional parameter is the window size.
        see : http://en.wikipedia.org/wiki/Median_filter

        **Parameters**
        * *window* - should be in the form a tuple (win_x,win_y). Where win_x should be equal to win_y.
                   - By default it is set to 3x3, i.e window = (3x3).

        **Note**
        win_x and win_y should be greater than zero, a odd number and equal.

        For OpenCV versions <= 2.3.0
        -- this acts as Convience function derived from the :py:meth:`smooth` method. Which internally calls cv.Smooth

        For OpenCV versions >= 2.3.0
        -- cv2.medianBlur function is called.
        """
        try:
            import cv2
            new_version = True
        except :
            new_version = False
            pass


        if is_tuple(window):
            win_x, win_y = window
            if ( win_x>=0 and win_y>=0 and win_x%2==1 and win_y%2==1 ) :
                if win_x != win_y :
                    win_x=win_y
            else :
                logger.warning("The aperture (win_x,win_y) must be odd number and greater than 0.")
                return None

        elif( is_number(window) ):
            win_x = window
        else :
            win_x = 3 #set the default aperture window size (3x3)

        if ( not new_version ) :
            grayscale_ = grayscale
            return self.smooth(algorithm_name='median', aperture=(win_x,win_y),grayscale=grayscale_)
        else :
            if (grayscale) :
                img_medianBlur = cv2.medianBlur(self.getGrayNumpy(),win_x)
                return Image(img_medianBlur, colorSpace=ColorSpace.GRAY)
            else :
                img_medianBlur = cv2.medianBlur(self.getNumpy()[:,:, ::-1].transpose([1,0,2]),win_x)
                img_medianBlur = img_medianBlur[:,:, ::-1].transpose([1,0,2])
                return Image(img_medianBlur, colorSpace=self._colorSpace)


    def bilateralFilter(self, diameter=5,sigmaColor=10, sigmaSpace=10,grayscale=False):
        """
        **SUMMARY**

        Smooths the image, using bilateral filtering. Potential of bilateral filtering is for the removal of texture.
        The optional parameter are diameter, sigmaColor, sigmaSpace.

        Bilateral Filter
        see : http://en.wikipedia.org/wiki/Bilateral_filter
        see : http://homepages.inf.ed.ac.uk/rbf/CVonline/LOCAL_COPIES/MANDUCHI1/Bilateral_Filtering.html

        **Parameters**

        * *diameter* - A tuple for the window of the form (diameter,diameter). By default window = (3x3). ( for OpenCV versions <= 2.3.0)
                     - Diameter of each pixel neighborhood that is used during filtering. ( for OpenCV versions >= 2.3.0)


        * *sigmaColor* - Filter the specified value in the color space. A larger value of the parameter means that farther colors within the pixel neighborhood (see sigmaSpace ) will be mixed together, resulting in larger areas of semi-equal color.

        * *sigmaSpace* - Filter the specified value in the coordinate space. A larger value of the parameter means that farther pixels will influence each other as long as their colors are close enough

        **NOTE**
        For OpenCV versions <= 2.3.0
        -- this acts as Convience function derived from the :py:meth:`smooth` method. Which internally calls cv.Smooth.
        -- where aperture(window) is (diameter,diameter)
        -- sigmaColor and sigmanSpace become obsolete

        For OpenCV versions higher than 2.3.0. i.e >= 2.3.0
        -- cv.bilateralFilter function is called
        -- If the sigmaColor and sigmaSpace values are small (< 10), the filter will not have much effect, whereas if they are large (> 150), they will have a very strong effect, making the image look 'cartoonish'
        -- It is recommended to use diamter=5 for real time applications, and perhaps diameter=9 for offile applications that needs heavy noise filtering.
        """
        try:
            import cv2
            new_version = True
        except :
            new_version = False
            pass

        if is_tuple(diameter):
            win_x, win_y = diameter
            if ( win_x>=0 and win_y>=0 and win_x%2==1 and win_y%2==1 ) :
                if win_x != win_y :
                    diameter = (win_x, win_y)
            else :
                logger.warning("The aperture (win_x,win_y) must be odd number and greater than 0.")
                return None

        elif( is_number(diameter) ):
            pass

        else :
            win_x = 3 #set the default aperture window size (3x3)
            diameter = (win_x,win_x)

        if ( not new_version ) :
            grayscale_ = grayscale
            if( is_number(diameter) ) :
                diameter = (diameter,diameter)
            return self.smooth(algorithm_name='bilateral', aperture=diameter,grayscale=grayscale_)
        else :
            if (grayscale) :
                img_bilateral = cv2.bilateralFilter(self.getGrayNumpy(),diameter,sigmaColor, sigmaSpace)
                return Image(img_bilateral, colorSpace=ColorSpace.GRAY)
            else :
                img_bilateral = cv2.bilateralFilter(self.getNumpy()[:,:, ::-1].transpose([1,0,2]),diameter,sigmaColor, sigmaSpace)
                img_bilateral = img_bilateral[:,:, ::-1].transpose([1,0,2])
                return Image(img_bilateral,colorSpace=self._colorSpace)

    def blur(self, window = '', grayscale=False):
        """
        **SUMMARY**

        Smoothes an image using the normalized box filter.
        The optional parameter is window.

        see : http://en.wikipedia.org/wiki/Blur

        **Parameters**

        * *window* - should be in the form a tuple (win_x,win_y).
                   - By default it is set to 3x3, i.e window = (3x3).

        **NOTE**
        For OpenCV versions <= 2.3.0
        -- this acts as Convience function derived from the :py:meth:`smooth` method. Which internally calls cv.Smooth

        For OpenCV versions higher than 2.3.0. i.e >= 2.3.0
        -- cv.blur function is called
        """
        try:
            import cv2
            new_version = True
        except :
            new_version = False
            pass

        if is_tuple(window):
            win_x, win_y = window
            if ( win_x<=0 or win_y<=0 ) :
                logger.warning("win_x and win_y should be greater than 0.")
                return None
        elif( is_number(window) ):
            window = (window,window)
        else :
            window = (3,3)

        if ( not new_version ) :
            grayscale_ = grayscale
            return self.smooth(algorithm_name='blur', aperture=window, grayscale=grayscale_)
        else :
            if grayscale:
                img_blur = cv2.blur(self.getGrayNumpy(),window)
                return Image(img_blur,colorSpace=ColorSpace.GRAY)
            else :
                img_blur = cv2.blur(self.getNumpy()[:,:, ::-1].transpose([1,0,2]),window)
                img_blur = img_blur[:,:, ::-1].transpose([1,0,2])
                return Image(img_blur,colorSpace=self._colorSpace)

    def gaussianBlur(self, window = '', sigmaX=0 , sigmaY=0 ,grayscale=False):
        """
        **SUMMARY**

        Smoothes an image, typically used to reduce image noise and reduce detail.
        The optional parameter is window.

        see : http://en.wikipedia.org/wiki/Gaussian_blur

        **Parameters**

        * *window* - should be in the form a tuple (win_x,win_y). Where win_x and win_y should be positive and odd.
                   - By default it is set to 3x3, i.e window = (3x3).

        * *sigmaX* - Gaussian kernel standard deviation in X direction.

        * *sigmaY* - Gaussian kernel standard deviation in Y direction.

        * *grayscale* - If true, the effect is applied on grayscale images.

        **NOTE**
        For OpenCV versions <= 2.3.0
        -- this acts as Convience function derived from the :py:meth:`smooth` method. Which internally calls cv.Smooth

        For OpenCV versions higher than 2.3.0. i.e >= 2.3.0
        -- cv.GaussianBlur function is called
        """
        try:
            import cv2
            ver = cv2.__version__
            new_version = False
            #For OpenCV versions till 2.4.0,  cv2.__versions__ are of the form "$Rev: 4557 $"
            if not ver.startswith('$Rev:'):
                if int(ver.replace('.','0'))>=20300 :
                    new_version = True
        except :
            new_version = False
            pass

        if is_tuple(window):
            win_x, win_y = window
            if ( win_x>=0 and win_y>=0 and win_x%2==1 and win_y%2==1 ) :
                pass
            else :
                logger.warning("The aperture (win_x,win_y) must be odd number and greater than 0.")
                return None

        elif (is_number(window)):
            window = (window, window)

        else:
            window = (3,3) #set the default aperture window size (3x3)

        if (not new_version):
            grayscale_ = grayscale
            return self.smooth(algorithm_name='blur', aperture=window, grayscale=grayscale_)
        else:
            image_gauss = cv2.GaussianBlur(self.getNumpyCv2(), window, sigmaX, sigmaY=sigmaY)

            if grayscale:
                return Image(img_gauss, colorSpace=ColorSpace.GRAY, cv2image=True)
            else:
                return Image(img_gauss, colorSpace=self._colorSpace, cv2image=True)

    def invert(self):
        """
        **SUMMARY**

        Invert (negative) the image note that this can also be done with the
        unary minus (-) operator. For binary image this turns black into white and white into black (i.e. white is the new black).

        **RETURNS**

        The opposite of the current image.

        **EXAMPLE**

        >>> img  = Image("polar_bear_in_the_snow.png")
        >>> img.invert().save("black_bear_at_night.png")

        **SEE ALSO**

        :py:meth:`binarize`

        """
        return -self


    def grayscale(self):
        """
        **SUMMARY**

        This method returns a gray scale version of the image. It makes everything look like an old movie.

        **RETURNS**

        A grayscale SimpleCV image.

        **EXAMPLE**

        >>> img = Image("lenna")
        >>> img.grayscale().binarize().show()

        **SEE ALSO**

        :py:meth:`binarize`
        """
        return Image(self._getGrayscaleBitmap(), colorSpace = ColorSpace.GRAY)


    def flipHorizontal(self):
        """
        **SUMMARY**

        Horizontally mirror an image.


        .. Warning::
          Note that flip does not mean rotate 180 degrees! The two are different.

        **RETURNS**

        The flipped SimpleCV image.

        **EXAMPLE**

        >>> img = Image("lenna")
        >>> upsidedown = img.flipHorizontal()


        **SEE ALSO**

        :py:meth:`flipVertical`
        :py:meth:`rotate`

        """
        newimg = self.getEmpty()
        cv.Flip(self.getBitmap(), newimg, 1)
        return Image(newimg, colorSpace=self._colorSpace)

    def flipVertical(self):
        """
        **SUMMARY**

        Vertically mirror an image.


        .. Warning::
          Note that flip does not mean rotate 180 degrees! The two are different.

        **RETURNS**

        The flipped SimpleCV image.

        **EXAMPLE**

        >>> img = Image("lenna")
        >>> upsidedown = img.flipHorizontal()


        **SEE ALSO**

        :py:meth:`rotate`
        :py:meth:`flipHorizontal`

        """

        newimg = self.getEmpty()
        cv.Flip(self.getBitmap(), newimg, 0)
        return Image(newimg, colorSpace=self._colorSpace)


    def stretch(self, thresh_low = 0, thresh_high = 255):
        """
        **SUMMARY**

        The stretch filter works on a greyscale image, if the image
        is color, it returns a greyscale image.  The filter works by
        taking in a lower and upper threshold.  Anything below the lower
        threshold is pushed to black (0) and anything above the upper
        threshold is pushed to white (255)

        **PARAMETERS**

        * *thresh_low* - The lower threshold for the stretch operation.
          This should be a value between 0 and 255.

        * *thresh_high* - The upper threshold for the stretch operation.
          This should be a value between 0 and 255.

        **RETURNS**

        A gray scale version of the image with the appropriate histogram stretching.


        **EXAMPLE**

        >>> img = Image("orson_welles.jpg")
        >>> img2 = img.stretch(56.200)
        >>> img2.show()

        **NOTES**

        TODO - make this work on RGB images with thresholds for each channel.

        **SEE ALSO**

        :py:meth:`binarize`
        :py:meth:`equalize`

        """
        try:
            newimg = self.getEmpty(1)
            cv.Threshold(self._getGrayscaleBitmap(), newimg, thresh_low, 255, cv.CV_THRESH_TOZERO)
            cv.Not(newimg, newimg)
            cv.Threshold(newimg, newimg, 255 - thresh_high, 255, cv.CV_THRESH_TOZERO)
            cv.Not(newimg, newimg)
            return Image(newimg)
        except:
            return None

    def gammaCorrect(self, gamma = 1):
        
        """
        **DESCRIPTION**

        Transforms an image according to Gamma Correction also known as 
        Power Law Transform.
        
        **PARAMETERS**

        * *gamma* - A non-negative real number.

        **RETURNS**

        A Gamma corrected image.

        **EXAMPLE**

        >>> img = Image('SimpleCV/sampleimages/family_watching_television_1958.jpg')
        >>> img.show()
        >>> img.gammaCorrect(1.5).show()
        >>> img.gammaCorrect(0.7).show()
 
        """
        if gamma < 0:
            return "Gamma should be a non-negative real number"
        scale = 255.0
        src = self.getNumpy()
        dst = (((1.0/scale)*src)**gamma)*scale
        return Image(dst)

    def binarize(self, thresh = -1, maxv = 255, blocksize = 0, p = 5):
        """
        **SUMMARY**

        Do a binary threshold the image, changing all values below thresh to maxv
        and all above to black.  If a color tuple is provided, each color channel
        is thresholded separately.


        If threshold is -1 (default), an adaptive method (OTSU's method) is used.
        If then a blocksize is specified, a moving average over each region of block*block
        pixels a threshold is applied where threshold = local_mean - p.

        **PARAMETERS**

        * *thresh* - the threshold as an integer or an (r,g,b) tuple , where pixels below (darker) than thresh are set to to max value,
          and all values above this value are set to black. If this parameter is -1 we use Otsu's method.

        * *maxv* - The maximum value for pixels below the threshold. Ordinarily this should be 255 (white)

        * *blocksize* - the size of the block used in the adaptive binarize operation.

        .. Warning::
          This parameter must be an odd number.

        * *p* - The difference from the local mean to use for thresholding in Otsu's method.

        **RETURNS**

        A binary (two colors, usually black and white) SimpleCV image. This works great for the findBlobs
        family of functions.

        **EXAMPLE**

        Example of a vanila threshold versus an adaptive threshold:

        >>> img = Image("orson_welles.jpg")
        >>> b1 = img.binarize(128)
        >>> b2 = img.binarize(blocksize=11,p=7)
        >>> b3 = b1.sideBySide(b2)
        >>> b3.show()


        **NOTES**

        `Otsu's Method Description<http://en.wikipedia.org/wiki/Otsu's_method>`

        **SEE ALSO**

        :py:meth:`threshold`
        :py:meth:`findBlobs`
        :py:meth:`invert`
        :py:meth:`dilate`
        :py:meth:`erode`

        """
        if is_tuple(thresh):
            r = self.getEmpty(1)
            g = self.getEmpty(1)
            b = self.getEmpty(1)
            cv.Split(self.getBitmap(), b, g, r, None)


            cv.Threshold(r, r, thresh[0], maxv, cv.CV_THRESH_BINARY_INV)
            cv.Threshold(g, g, thresh[1], maxv, cv.CV_THRESH_BINARY_INV)
            cv.Threshold(b, b, thresh[2], maxv, cv.CV_THRESH_BINARY_INV)


            cv.Add(r, g, r)
            cv.Add(r, b, r)


            return Image(r, colorSpace=self._colorSpace)


        elif thresh == -1:
            newbitmap = self.getEmpty(1)
            if blocksize:
                cv.AdaptiveThreshold(self._getGrayscaleBitmap(), newbitmap, maxv,
                    cv.CV_ADAPTIVE_THRESH_GAUSSIAN_C, cv.CV_THRESH_BINARY_INV, blocksize, p)
            else:
                cv.Threshold(self._getGrayscaleBitmap(), newbitmap, thresh, float(maxv), cv.CV_THRESH_BINARY_INV + cv.CV_THRESH_OTSU)
            return Image(newbitmap, colorSpace=self._colorSpace)
        else:
            newbitmap = self.getEmpty(1)
            #desaturate the image, and apply the new threshold
            cv.Threshold(self._getGrayscaleBitmap(), newbitmap, thresh, float(maxv), cv.CV_THRESH_BINARY_INV)
            return Image(newbitmap, colorSpace=self._colorSpace)




    def meanColor(self):
        """
        **SUMMARY**

        This method finds the average color of all the pixels in the image.

        **RETURNS**

        A tuple of the average image values. Tuples are in the channel order. *For most images this means the results are (B,G,R).*

        **EXAMPLE**

        >>> img = Image('lenna')
        >>> colors = img.meanColor()

        """
        # I changed this to keep channel order - KAS
        return tuple(cv.Avg(self.getBitmap())[0:3])

    def findCorners(self, maxnum = 50, minquality = 0.04, mindistance = 1.0):
        """
        **SUMMARY**

        This will find corner Feature objects and return them as a FeatureSet
        strongest corners first.  The parameters give the number of corners to look
        for, the minimum quality of the corner feature, and the minimum distance
        between corners.

        **PARAMETERS**

        * *maxnum* - The maximum number of corners to return.

        * *minquality* - The minimum quality metric. This shoudl be a number between zero and one.

        * *mindistance* - The minimum distance, in pixels, between successive corners.

        **RETURNS**

        A featureset of :py:class:`Corner` features or None if no corners are found.


        **EXAMPLE**

        Standard Test:

        >>> img = Image("sampleimages/simplecv.png")
        >>> corners = img.findCorners()
        >>> if corners: True

        True

        Validation Test:

        >>> img = Image("sampleimages/black.png")
        >>> corners = img.findCorners()
        >>> if not corners: True

        True

        **SEE ALSO**

        :py:class:`Corner`
        :py:meth:`findKeypoints`

        """
        #initialize buffer frames
        eig_image = cv.CreateImage(cv.GetSize(self.getBitmap()), cv.IPL_DEPTH_32F, 1)
        temp_image = cv.CreateImage(cv.GetSize(self.getBitmap()), cv.IPL_DEPTH_32F, 1)


        corner_coordinates = cv.GoodFeaturesToTrack(self._getGrayscaleBitmap(), eig_image, temp_image, maxnum, minquality, mindistance, None)


        corner_features = []
        for (x, y) in corner_coordinates:
            corner_features.append(Corner(self, x, y))


        return FeatureSet(corner_features)


    def findBlobs(self, threshval = -1, minsize=10, maxsize=0, threshblocksize=0, threshconstant=5,appx_level=3):
        """
        **SUMMARY**

        Find blobs  will look for continuous
        light regions and return them as Blob features in a FeatureSet.  Parameters
        specify the binarize filter threshold value, and minimum and maximum size for blobs.
        If a threshold value is -1, it will use an adaptive threshold.  See binarize() for
        more information about thresholding.  The threshblocksize and threshconstant
        parameters are only used for adaptive threshold.


        **PARAMETERS**

        * *threshval* - the threshold as an integer or an (r,g,b) tuple , where pixels below (darker) than thresh are set to to max value,
          and all values above this value are set to black. If this parameter is -1 we use Otsu's method.

        * *minsize* - the minimum size of the blobs, in pixels, of the returned blobs. This helps to filter out noise.

        * *maxsize* - the maximim size of the blobs, in pixels, of the returned blobs.

        * *threshblocksize* - the size of the block used in the adaptive binarize operation. *TODO - make this match binarize*

        * *appx_level* - The blob approximation level - an integer for the maximum distance between the true edge and the
          approximation edge - lower numbers yield better approximation.

          .. Warning::
          This parameter must be an odd number.

        * *threshconstant* - The difference from the local mean to use for thresholding in Otsu's method. *TODO - make this match binarize*


        **RETURNS**

        Returns a featureset (basically a list) of :py:class:`blob` features. If no blobs are found this method returns None.

        **EXAMPLE**

        >>> img = Image("lenna")
        >>> fs = img.findBlobs()
        >>> if( fs is not None ):
        >>>     fs.draw()

        **NOTES**

        .. Warning::
          For blobs that live right on the edge of the image OpenCV reports the position and width
          height as being one over for the true position. E.g. if a blob is at (0,0) OpenCV reports
          its position as (1,1). Likewise the width and height for the other corners is reported as
          being one less than the width and height. This is a known bug.

        **SEE ALSO**
        :py:meth:`threshold`
        :py:meth:`binarize`
        :py:meth:`invert`
        :py:meth:`dilate`
        :py:meth:`erode`
        :py:meth:`findBlobsFromPalette`
        :py:meth:`smartFindBlobs`
        """
        if (maxsize == 0):
            maxsize = self.width * self.height
        #create a single channel image, thresholded to parameters

        blobmaker = BlobMaker()
        blobs = blobmaker.extractFromBinary(self.binarize(threshval, 255, threshblocksize, threshconstant).invert(),
            self, minsize = minsize, maxsize = maxsize,appx_level=appx_level)

        if not len(blobs):
            return None

        return FeatureSet(blobs).sortArea()

    def findSkintoneBlobs(self, minsize=10, maxsize=0,dilate_iter=1):
        """
        **SUMMARY**

        Find Skintone blobs will look for continuous
        regions of Skintone in a color image and return them as Blob features in a FeatureSet.
        Parameters specify the binarize filter threshold value, and minimum and maximum size for
        blobs. If a threshold value is -1, it will use an adaptive threshold.  See binarize() for
        more information about thresholding.  The threshblocksize and threshconstant
        parameters are only used for adaptive threshold.


        **PARAMETERS**

        * *minsize* - the minimum size of the blobs, in pixels, of the returned blobs. This helps to filter out noise.

        * *maxsize* - the maximim size of the blobs, in pixels, of the returned blobs.

        * *dilate_iter* - the number of times to run the dilation operation.

        **RETURNS**

        Returns a featureset (basically a list) of :py:class:`blob` features. If no blobs are found this method returns None.

        **EXAMPLE**

        >>> img = Image("lenna")
        >>> fs = img.findSkintoneBlobs()
        >>> if( fs is not None ):
        >>>     fs.draw()

        **NOTES**
        It will be really awesome for making UI type stuff, where you want to track a hand or a face.

        **SEE ALSO**
        :py:meth:`threshold`
        :py:meth:`binarize`
        :py:meth:`invert`
        :py:meth:`dilate`
        :py:meth:`erode`
        :py:meth:`findBlobsFromPalette`
        :py:meth:`smartFindBlobs`
        """
        if (maxsize == 0):
            maxsize = self.width * self.height
        mask = self.getSkintoneMask(dilate_iter)
        blobmaker = BlobMaker()
        blobs = blobmaker.extractFromBinary(mask, self, minsize = minsize, maxsize = maxsize)
        if not len(blobs):
            return None
        return FeatureSet(blobs).sortArea()

    def getSkintoneMask(self, dilate_iter=0):
        """
        **SUMMARY**

        Find Skintone mask will look for continuous
        regions of Skintone in a color image and return a binary mask where the white pixels denote Skintone region.

        **PARAMETERS**

        * *dilate_iter* - the number of times to run the dilation operation.
        **RETURNS**

        Returns a binary mask.

        **EXAMPLE**

        >>> img = Image("lenna")
        >>> mask = img.findSkintoneMask()
        >>> mask.show()

        """
        if( self._colorSpace != ColorSpace.YCrCb ):
            YCrCb = self.toYCrCb()
        else:
            YCrCb = self

        Y =  np.ones((256,1),dtype=uint8)*0
        Y[5:] = 255
        Cr =  np.ones((256,1),dtype=uint8)*0
        Cr[140:180] = 255
        Cb =  np.ones((256,1),dtype=uint8)*0
        Cb[77:135] = 255
        Y_img = YCrCb.getEmpty(1)
        Cr_img = YCrCb.getEmpty(1)
        Cb_img = YCrCb.getEmpty(1)
        cv.Split(YCrCb.getBitmap(),Y_img,Cr_img,Cb_img,None)
        cv.LUT(Y_img,Y_img,cv.fromarray(Y))
        cv.LUT(Cr_img,Cr_img,cv.fromarray(Cr))
        cv.LUT(Cb_img,Cb_img,cv.fromarray(Cb))
        temp = self.getEmpty()
        cv.Merge(Y_img,Cr_img,Cb_img,None,temp)
        mask=Image(temp,colorSpace = ColorSpace.YCrCb)
        mask = mask.binarize((128,128,128))
        mask = mask.toRGB().binarize()
        mask.dilate(dilate_iter)
        return mask

    #this code is based on code that's based on code from
    #http://blog.jozilla.net/2008/06/27/fun-with-python-opencv-and-face-detection/
    def findHaarFeatures(self, cascade, scale_factor=1.2, min_neighbors=2, use_canny=cv.CV_HAAR_DO_CANNY_PRUNING, min_size=(20,20)):
        """
        **SUMMARY**

        A Haar like feature cascase is a really robust way of finding the location
        of a known object. This technique works really well for a few specific applications
        like face, pedestrian, and vehicle detection. It is worth noting that this
        approach **IS NOT A MAGIC BULLET** . Creating a cascade file requires a large
        number of images that have been sorted by a human.vIf you want to find Haar
        Features (useful for face detection among other purposes) this will return
        Haar feature objects in a FeatureSet.

        For more information, consult the cv.HaarDetectObjects documentation.

        To see what features are available run img.listHaarFeatures() or you can
        provide your own haarcascade file if you have one available.

        Note that the cascade parameter can be either a filename, or a HaarCascade
        loaded with cv.Load(), or a SimpleCV HaarCascade object.

        **PARAMETERS**

        * *cascade* - The Haar Cascade file, this can be either the path to a cascade
          file or a HaarCascased SimpleCV object that has already been
          loaded.

        * *scale_factor* - The scaling factor for subsequent rounds of the Haar cascade
          (default 1.2) in terms of a percentage (i.e. 1.2 = 20% increase in size)

        * *min_neighbors* - The minimum number of rectangles that makes up an object. Ususally
          detected faces are clustered around the face, this is the number
          of detections in a cluster that we need for detection. Higher
          values here should reduce false positives and decrease false negatives.

        * *use-canny* - Whether or not to use Canny pruning to reject areas with too many edges
          (default yes, set to 0 to disable)

        * *min_size* - Minimum window size. By default, it is set to the size
          of samples the classifier has been trained on ((20,20) for face detection)

        **RETURNS**

        A feature set of HaarFeatures

        **EXAMPLE**

        >>> faces = HaarCascade("./SimpleCV/Features/HaarCascades/face.xml","myFaces")
        >>> cam = Camera()
        >>> while True:
        >>>     f = cam.getImage().findHaarFeatures(faces)
        >>>     if( f is not None ):
        >>>          f.show()

        **NOTES**

        OpenCV Docs:
        - http://opencv.willowgarage.com/documentation/python/objdetect_cascade_classification.html

        Wikipedia:
        - http://en.wikipedia.org/wiki/Viola-Jones_object_detection_framework
        - http://en.wikipedia.org/wiki/Haar-like_features

        The video on this pages shows how Haar features and cascades work to located faces:
        - http://dismagazine.com/dystopia/evolved-lifestyles/8115/anti-surveillance-how-to-hide-from-machines/

        """
        storage = cv.CreateMemStorage(0)


        #lovely.  This segfaults if not present
        if isinstance(cascade, basestring):
            from SimpleCV.Features.HaarCascade import HaarCascade
            cascade = HaarCascade(cascade)
            if not cascade.getCascade(): return None


        # added all of the arguments from the opencv docs arglist
        objects = cv.HaarDetectObjects(self._getEqualizedGrayscaleBitmap(),
                cascade.getCascade(), storage, scale_factor, min_neighbors,
                use_canny, min_size)

        if objects:
            return FeatureSet([HaarFeature(self, o, cascade) for o in objects])

        return None


    def drawCircle(self, ctr, rad, color = (0, 0, 0), thickness = 1):
        """
        **SUMMARY**

        Draw a circle on the image.

        **PARAMETERS**

        * *ctr* - The center of the circle as an (x,y) tuple.
        * *rad* - The radius of the circle in pixels
        * *color* - A color tuple (default black)
        * *thickness* - The thickness of the circle, -1 means filled in.

        **RETURNS**

        .. Warning::
          This is an inline operation. Nothing is returned, but a circle is drawn on the images's
          drawing layer.

        **EXAMPLE**

        >>> img = Image("lenna")
        >>> img.drawCircle((img.width/2,img.height/2),r=50,color=Colors.RED,width=3)
        >>> img.show()

        **NOTES**

        .. Warning::
          Note that this function is depricated, try to use DrawingLayer.circle() instead.

        **SEE ALSO**

        :py:meth:`drawLine`
        :py:meth:`drawText`
        :py:meth:`dl`
        :py:meth:`drawRectangle`
        :py:class:`DrawingLayer`

        """
        if( thickness < 0):
            self.getDrawingLayer().circle((int(ctr[0]), int(ctr[1])), int(rad), color, int(thickness),filled=True)
        else:
            self.getDrawingLayer().circle((int(ctr[0]), int(ctr[1])), int(rad), color, int(thickness))


    def drawLine(self, pt1, pt2, color = (0, 0, 0), thickness = 1):
        """
        **SUMMARY**
        Draw a line on the image.


        **PARAMETERS**

        * *pt1* - the first point for the line (tuple).
        * *pt2* - the second point on the line (tuple).
        * *color* - a color tuple (default black).
        * *thickness* the thickness of the line in pixels.

        **RETURNS**

        .. Warning::
          This is an inline operation. Nothing is returned, but a circle is drawn on the images's
          drawing layer.

        **EXAMPLE**

        >>> img = Image("lenna")
        >>> img.drawLine((0,0),(img.width,img.height),color=Color.RED,thickness=3)
        >>> img.show()

        **NOTES**

        .. Warning::
           Note that this function is depricated, try to use DrawingLayer.line() instead.

        **SEE ALSO**

        :py:meth:`drawText`
        :py:meth:`dl`
        :py:meth:`drawCircle`
        :py:meth:`drawRectangle`

        """
        pt1 = (int(pt1[0]), int(pt1[1]))
        pt2 = (int(pt2[0]), int(pt2[1]))
        self.getDrawingLayer().line(pt1, pt2, color, thickness)

    def size(self):
        """
        **SUMMARY**

        Returns a tuple that lists the width and height of the image.

        **RETURNS**

        The width and height as a tuple.


        """
        if self.width and self.height:
            return cv.GetSize(self.getBitmap())
        else:
            return (0, 0)

    def isEmpty(self):
        """
        **SUMMARY**

        Checks if the image is empty by checking its width and height.

        **RETURNS**

        True if the image's size is (0, 0), False for any other size.

        """
        return self.size() == (0, 0)

    def split(self, cols, rows):
        """
        **SUMMARY**

        This method can be used to brak and image into a series of image chunks.
        Given number of cols and rows, splits the image into a cols x rows 2d array
        of cropped images

        **PARAMETERS**

        * *rows* - an integer number of rows.
        * *cols* - an integer number of cols.

        **RETURNS**

        A list of SimpleCV images.

        **EXAMPLE**

        >>> img = Image("lenna")
        >>> quadrant =img.split(2,2)
        >>> for f in quadrant:
        >>>    f.show()
        >>>    time.sleep(1)


        **NOTES**

        TODO: This should return and ImageList

        """
        crops = []

        wratio = self.width / cols
        hratio = self.height / rows

        for i in range(rows):
            row = []
            for j in range(cols):
                row.append(self.crop(j * wratio, i * hratio, wratio, hratio))
            crops.append(row)

        return crops

    def splitChannels(self, grayscale = True):
        """
        **SUMMARY**

        Split the channels of an image into RGB (not the default BGR)
        single parameter is whether to return the channels as grey images (default)
        or to return them as tinted color image

        **PARAMETERS**

        * *grayscale* - If this is true we return three grayscale images, one per channel.
          if it is False return tinted images.


        **RETURNS**

        A tuple of of 3 image objects.

        **EXAMPLE**

        >>> img = Image("lenna")
        >>> data = img.splitChannels()
        >>> for d in data:
        >>>    d.show()
        >>>    time.sleep(1)

        **SEE ALSO**

        :py:meth:`mergeChannels`
        """
        r = self.getEmpty(1)
        g = self.getEmpty(1)
        b = self.getEmpty(1)
        cv.Split(self.getBitmap(), b, g, r, None)


        red = self.getEmpty()
        green = self.getEmpty()
        blue = self.getEmpty()


        if (grayscale):
            cv.Merge(r, r, r, None, red)
            cv.Merge(g, g, g, None, green)
            cv.Merge(b, b, b, None, blue)
        else:
            cv.Merge(None, None, r, None, red)
            cv.Merge(None, g, None, None, green)
            cv.Merge(b, None, None, None, blue)


        return (Image(red), Image(green), Image(blue))

    def mergeChannels(self,r=None,b=None,g=None):
        """
        **SUMMARY**

        Merge channels is the oposite of splitChannels. The image takes one image for each
        of the R,G,B channels and then recombines them into a single image. Optionally any of these
        channels can be None.

        **PARAMETERS**

        * *r* - The r or last channel  of the result SimpleCV Image.
        * *g* - The g or center channel of the result SimpleCV Image.
        * *b* - The b or first channel of the result SimpleCV Image.


        **RETURNS**

        A SimpleCV Image.

        **EXAMPLE**

        >>> img = Image("lenna")
        >>> [r,g,b] = img.splitChannels()
        >>> r = r.binarize()
        >>> g = g.binarize()
        >>> b = b.binarize()
        >>> result = img.mergeChannels(r,g,b)
        >>> result.show()


        **SEE ALSO**
        :py:meth:`splitChannels`

        """
        if( r is None and g is None and b is None ):
            logger.warning("ImageClass.mergeChannels - we need at least one valid channel")
            return None
        if( r is None ):
            r = self.getEmpty(1)
            cv.Zero(r);
        else:
            rt = r.getEmpty(1)
            cv.Split(r.getBitmap(),rt,rt,rt,None)
            r = rt
        if( g is None ):
            g = self.getEmpty(1)
            cv.Zero(g);
        else:
            gt = g.getEmpty(1)
            cv.Split(g.getBitmap(),gt,gt,gt,None)
            g = gt
        if( b is None ):
            b = self.getEmpty(1)
            cv.Zero(b);
        else:
            bt = b.getEmpty(1)
            cv.Split(b.getBitmap(),bt,bt,bt,None)
            b = bt

        retVal = self.getEmpty()
        cv.Merge(b,g,r,None,retVal)
        return Image(retVal);

    def applyHLSCurve(self, hCurve, lCurve, sCurve):
        """
        **SUMMARY**

        Apply a color correction curve in HSL space. This method can be used
        to change values for each channel. The curves are :py:class:`ColorCurve` class objects.

        **PARAMETERS**

        * *hCurve* - the hue ColorCurve object.
        * *lCurve* - the lightnes / value ColorCurve object.
        * *sCurve* - the saturation ColorCurve object

        **RETURNS**

        A SimpleCV Image

        **EXAMPLE**

        >>> img = Image("lenna")
        >>> hc = ColorCurve([[0,0], [100, 120], [180, 230], [255, 255]])
        >>> lc = ColorCurve([[0,0], [90, 120], [180, 230], [255, 255]])
        >>> sc = ColorCurve([[0,0], [70, 110], [180, 230], [240, 255]])
        >>> img2 = img.applyHLSCurve(hc,lc,sc)

        **SEE ALSO**

        :py:class:`ColorCurve`
        :py:meth:`applyRGBCurve`
        """


        #TODO CHECK ROI
        #TODO CHECK CURVE SIZE
        #TODO CHECK COLORSPACE
        #TODO CHECK CURVE SIZE
        temp  = cv.CreateImage(self.size(), 8, 3)
        #Move to HLS space
        cv.CvtColor(self._bitmap, temp, cv.CV_RGB2HLS)
        tempMat = cv.GetMat(temp) #convert the bitmap to a matrix
        #now apply the color curve correction
        tempMat = np.array(self.getMatrix()).copy()
        tempMat[:, :, 0] = np.take(hCurve.mCurve, tempMat[:, :, 0])
        tempMat[:, :, 1] = np.take(sCurve.mCurve, tempMat[:, :, 1])
        tempMat[:, :, 2] = np.take(lCurve.mCurve, tempMat[:, :, 2])
        #Now we jimmy the np array into a cvMat
        image = cv.CreateImageHeader((tempMat.shape[1], tempMat.shape[0]), cv.IPL_DEPTH_8U, 3)
        cv.SetData(image, tempMat.tostring(), tempMat.dtype.itemsize * 3 * tempMat.shape[1])
        cv.CvtColor(image, image, cv.CV_HLS2RGB)
        return Image(image, colorSpace=self._colorSpace)


    def applyRGBCurve(self, rCurve, gCurve, bCurve):
        """
        **SUMMARY**

        Apply a color correction curve in RGB space. This method can be used
        to change values for each channel. The curves are :py:class:`ColorCurve` class objects.

        **PARAMETERS**

        * *rCurve* - the red ColorCurve object.
        * *gCurve* - the green ColorCurve object.
        * *bCurve* - the blue ColorCurve object.

        **RETURNS**

        A SimpleCV Image

        **EXAMPLE**

        >>> img = Image("lenna")
        >>> rc = ColorCurve([[0,0], [100, 120], [180, 230], [255, 255]])
        >>> gc = ColorCurve([[0,0], [90, 120], [180, 230], [255, 255]])
        >>> bc = ColorCurve([[0,0], [70, 110], [180, 230], [240, 255]])
        >>> img2 = img.applyRGBCurve(rc,gc,bc)

        **SEE ALSO**

        :py:class:`ColorCurve`
        :py:meth:`applyHLSCurve`

        """
        tempMat = np.array(self.getMatrix()).copy()
        tempMat[:, :, 0] = np.take(bCurve.mCurve, tempMat[:, :, 0])
        tempMat[:, :, 1] = np.take(gCurve.mCurve, tempMat[:, :, 1])
        tempMat[:, :, 2] = np.take(rCurve.mCurve, tempMat[:, :, 2])
        #Now we jimmy the np array into a cvMat
        image = cv.CreateImageHeader((tempMat.shape[1], tempMat.shape[0]), cv.IPL_DEPTH_8U, 3)
        cv.SetData(image, tempMat.tostring(), tempMat.dtype.itemsize * 3 * tempMat.shape[1])
        return Image(image, colorSpace=self._colorSpace)


    def applyIntensityCurve(self, curve):
        """
        **SUMMARY**

        Intensity applied to all three color channels

        **PARAMETERS**

        * *curve* - a ColorCurve object.

        **RETURNS**

        A SimpleCV Image

        **EXAMPLE**

        >>> img = Image("lenna")
        >>> rc = ColorCurve([[0,0], [100, 120], [180, 230], [255, 255]])
        >>> gc = ColorCurve([[0,0], [90, 120], [180, 230], [255, 255]])
        >>> bc = ColorCurve([[0,0], [70, 110], [180, 230], [240, 255]])
        >>> img2 = img.applyRGBCurve(rc,gc,bc)

        **SEE ALSO**

        :py:class:`ColorCurve`
        :py:meth:`applyHLSCurve`

        """
        return self.applyRGBCurve(curve, curve, curve)


    def colorDistance(self, color = Color.BLACK):
        """
        **SUMMARY**

        Returns an image representing the distance of each pixel from a given color
        tuple, scaled between 0 (the given color) and 255.  Pixels distant from the
        given tuple will appear as brighter and pixels closest to the target color
        will be darker.


        By default this will give image intensity (distance from pure black)

        **PARAMETERS**

        * *color*  - Color object or Color Tuple

        **RETURNS**

        A SimpleCV Image.

        **EXAMPLE**

        >>> img = Image("logo")
        >>> img2 = img.colorDistance(color=Color.BLACK)
        >>> img2.show()


        **SEE ALSO**

        :py:meth:`binarize`
        :py:meth:`hueDistance`
        :py:meth:`findBlobsFromMask`
        """
        pixels = np.array(self.getNumpy()).reshape(-1, 3)   #reshape our matrix to 1xN
        distances = spsd.cdist(pixels, [color]) #calculate the distance each pixel is
        distances *= (255.0/distances.max()) #normalize to 0 - 255
        return Image(distances.reshape(self.width, self.height)) #return an Image

    def hueDistance(self, color = Color.BLACK, minsaturation = 20, minvalue = 20):
        """
        **SUMMARY**

        Returns an image representing the distance of each pixel from the given hue
        of a specific color.  The hue is "wrapped" at 180, so we have to take the shorter
        of the distances between them -- this gives a hue distance of max 90, which we'll
        scale into a 0-255 grayscale image.

        The minsaturation and minvalue are optional parameters to weed out very weak hue
        signals in the picture, they will be pushed to max distance [255]


        **PARAMETERS**

        * *color* - Color object or Color Tuple.
        * *minsaturation*  - the minimum saturation value for color (from 0 to 255).
        * *minvalue*  - the minimum hue value for the color (from 0 to 255).

        **RETURNS**

        A simpleCV image.

        **EXAMPLE**

        >>> img = Image("logo")
        >>> img2 = img.hueDistance(color=Color.BLACK)
        >>> img2.show()

        **SEE ALSO**

        :py:meth:`binarize`
        :py:meth:`hueDistance`
        :py:meth:`morphOpen`
        :py:meth:`morphClose`
        :py:meth:`morphGradient`
        :py:meth:`findBlobsFromMask`

        """
        if isinstance(color,  (float,int,long,complex)):
            color_hue = color
        else:
            color_hue = Color.hsv(color)[0]

        vsh_matrix = self.toHSV().getNumpy().reshape(-1,3) #again, gets transposed to vsh
        hue_channel = np.cast['int'](vsh_matrix[:,2])

        if color_hue < 90:
            hue_loop = 180
        else:
            hue_loop = -180
        #set whether we need to move back or forward on the hue circle

        distances = np.minimum( np.abs(hue_channel - color_hue), np.abs(hue_channel - (color_hue + hue_loop)))
        #take the minimum distance for each pixel


        distances = np.where(
            np.logical_and(vsh_matrix[:,0] > minvalue, vsh_matrix[:,1] > minsaturation),
            distances * (255.0 / 90.0), #normalize 0 - 90 -> 0 - 255
            255.0) #use the maxvalue if it false outside of our value/saturation tolerances

        return Image(distances.reshape(self.width, self.height))


    def erode(self, iterations=1):
        """
        **SUMMARY**

        Apply a morphological erosion. An erosion has the effect of removing small bits of noise
        and smothing blobs.

        This implementation uses the default openCV 3X3 square kernel

        Erosion is effectively a local minima detector, the kernel moves over the image and
        takes the minimum value inside the kernel.
        iterations - this parameters is the number of times to apply/reapply the operation

        * See: http://en.wikipedia.org/wiki/Erosion_(morphology).

        * See: http://opencv.willowgarage.com/documentation/cpp/image_filtering.html#cv-erode

        * Example Use: A threshold/blob image has 'salt and pepper' noise.

        * Example Code: /examples/MorphologyExample.py

        **PARAMETERS**

        * *iterations* - the number of times to run the erosion operation.

        **RETURNS**

        A SimpleCV image.

        **EXAMPLE**

        >>> img = Image("lenna")
        >>> derp = img.binarize()
        >>> derp.erode(3).show()

        **SEE ALSO**
        :py:meth:`dilate`
        :py:meth:`binarize`
        :py:meth:`morphOpen`
        :py:meth:`morphClose`
        :py:meth:`morphGradient`
        :py:meth:`findBlobsFromMask`

        """
        retVal = self.getEmpty()
        kern = cv.CreateStructuringElementEx(3, 3, 1, 1, cv.CV_SHAPE_RECT)
        cv.Erode(self.getBitmap(), retVal, kern, iterations)
        return Image(retVal, colorSpace=self._colorSpace)


    def dilate(self, iterations=1):
        """
        **SUMMARY**

        Apply a morphological dilation. An dilation has the effect of smoothing blobs while
        intensifying the amount of noise blobs.
        This implementation uses the default openCV 3X3 square kernel
        Erosion is effectively a local maxima detector, the kernel moves over the image and
        takes the maxima value inside the kernel.

        * See: http://en.wikipedia.org/wiki/Dilation_(morphology)

        * See: http://opencv.willowgarage.com/documentation/cpp/image_filtering.html#cv-dilate

        * Example Use: A part's blob needs to be smoother

        * Example Code: ./examples/MorphologyExample.py

        **PARAMETERS**

        * *iterations* - the number of times to run the dilation operation.

        **RETURNS**

        A SimpleCV image.

        **EXAMPLE**

        >>> img = Image("lenna")
        >>> derp = img.binarize()
        >>> derp.dilate(3).show()

        **SEE ALSO**

        :py:meth:`erode`
        :py:meth:`binarize`
        :py:meth:`morphOpen`
        :py:meth:`morphClose`
        :py:meth:`morphGradient`
        :py:meth:`findBlobsFromMask`

        """
        retVal = self.getEmpty()
        kern = cv.CreateStructuringElementEx(3, 3, 1, 1, cv.CV_SHAPE_RECT)
        cv.Dilate(self.getBitmap(), retVal, kern, iterations)
        return Image(retVal, colorSpace=self._colorSpace)


    def morphOpen(self):
        """
        **SUMMARY**

        morphologyOpen applies a morphological open operation which is effectively
        an erosion operation followed by a morphological dilation. This operation
        helps to 'break apart' or 'open' binary regions which are close together.


        * `Morphological opening on Wikipedia <http://en.wikipedia.org/wiki/Opening_(morphology)>`_

        * `OpenCV documentation <http://opencv.willowgarage.com/documentation/cpp/image_filtering.html#cv-morphologyex>`_

        * Example Use: two part blobs are 'sticking' together.

        * Example Code: ./examples/MorphologyExample.py

        **RETURNS**

        A SimpleCV image.

        **EXAMPLE**

        >>> img = Image("lenna")
        >>> derp = img.binarize()
        >>> derp.morphOpen.show()

        **SEE ALSO**

        :py:meth:`erode`
        :py:meth:`dilate`
        :py:meth:`binarize`
        :py:meth:`morphClose`
        :py:meth:`morphGradient`
        :py:meth:`findBlobsFromMask`

        """
        retVal = self.getEmpty()
        temp = self.getEmpty()
        kern = cv.CreateStructuringElementEx(3, 3, 1, 1, cv.CV_SHAPE_RECT)
        try:
            cv.MorphologyEx(self.getBitmap(), retVal, temp, kern, cv.MORPH_OPEN, 1)
        except:
            cv.MorphologyEx(self.getBitmap(), retVal, temp, kern, cv.CV_MOP_OPEN, 1)
            #OPENCV 2.2 vs 2.3 compatability

        return( Image(retVal) )


    def morphClose(self):
        """
        **SUMMARY**

        morphologyClose applies a morphological close operation which is effectively
        a dilation operation followed by a morphological erosion. This operation
        helps to 'bring together' or 'close' binary regions which are close together.


        * See: `Closing <http://en.wikipedia.org/wiki/Closing_(morphology)>`_

        * See: `Morphology from OpenCV <http://opencv.willowgarage.com/documentation/cpp/image_filtering.html#cv-morphologyex>`_

        * Example Use: Use when a part, which should be one blob is really two blobs.

        * Example Code: ./examples/MorphologyExample.py

        **RETURNS**

        A SimpleCV image.

        **EXAMPLE**

        >>> img = Image("lenna")
        >>> derp = img.binarize()
        >>> derp.morphClose.show()

        **SEE ALSO**

        :py:meth:`erode`
        :py:meth:`dilate`
        :py:meth:`binarize`
        :py:meth:`morphOpen`
        :py:meth:`morphGradient`
        :py:meth:`findBlobsFromMask`

        """

        retVal = self.getEmpty()
        temp = self.getEmpty()
        kern = cv.CreateStructuringElementEx(3, 3, 1, 1, cv.CV_SHAPE_RECT)
        try:
            cv.MorphologyEx(self.getBitmap(), retVal, temp, kern, cv.MORPH_CLOSE, 1)
        except:
            cv.MorphologyEx(self.getBitmap(), retVal, temp, kern, cv.CV_MOP_CLOSE, 1)
            #OPENCV 2.2 vs 2.3 compatability

        return Image(retVal, colorSpace=self._colorSpace)


    def morphGradient(self):
        """
        **SUMMARY**

        The morphological gradient is the difference betwen the morphological
        dilation and the morphological gradient. This operation extracts the
        edges of a blobs in the image.


        * `See Morph Gradient of Wikipedia <http://en.wikipedia.org/wiki/Morphological_Gradient>`_

        * `OpenCV documentation <http://opencv.willowgarage.com/documentation/cpp/image_filtering.html#cv-morphologyex>`_

        * Example Use: Use when you have blobs but you really just want to know the blob edges.

        * Example Code: ./examples/MorphologyExample.py


        **RETURNS**

        A SimpleCV image.

        **EXAMPLE**

        >>> img = Image("lenna")
        >>> derp = img.binarize()
        >>> derp.morphGradient.show()

        **SEE ALSO**

        :py:meth:`erode`
        :py:meth:`dilate`
        :py:meth:`binarize`
        :py:meth:`morphOpen`
        :py:meth:`morphClose`
        :py:meth:`findBlobsFromMask`

        """

        retVal = self.getEmpty()
        temp = self.getEmpty()
        kern = cv.CreateStructuringElementEx(3, 3, 1, 1, cv.CV_SHAPE_RECT)
        try:
            cv.MorphologyEx(self.getBitmap(), retVal, temp, kern, cv.MORPH_GRADIENT, 1)
        except:
            cv.MorphologyEx(self.getBitmap(), retVal, temp, kern, cv.CV_MOP_GRADIENT, 1)
        return Image(retVal, colorSpace=self._colorSpace )


    def histogram(self, numbins = 50):
        """
        **SUMMARY**

        Return a numpy array of the 1D histogram of intensity for pixels in the image
        Single parameter is how many "bins" to have.


        **PARAMETERS**

        * *numbins* - An interger number of bins in a histogram.

        **RETURNS**

        A list of histogram bin values.

        **EXAMPLE**

        >>> img = Image('lenna')
        >>> hist = img.histogram()

        **SEE ALSO**

        :py:meth:`hueHistogram`

        """
        gray = self._getGrayscaleBitmap()


        (hist, bin_edges) = np.histogram(np.asarray(cv.GetMat(gray)), bins=numbins)
        return hist.tolist()

    def hueHistogram(self, bins = 179):
        """
        **SUMMARY**

        Returns the histogram of the hue channel for the image


        **PARAMETERS**

        * *numbins* - An interger number of bins in a histogram.

        **RETURNS**

        A list of histogram bin values.

        **SEE ALSO**

        :py:meth:`histogram`

        """
        return np.histogram(self.toHSV().getNumpy()[:,:,2], bins = bins)[0]

    def huePeaks(self, bins = 179):
        """
        **SUMMARY**

        Takes the histogram of hues, and returns the peak hue values, which
        can be useful for determining what the "main colors" in a picture.

        The bins parameter can be used to lump hues together, by default it is 179
        (the full resolution in OpenCV's HSV format)

        Peak detection code taken from https://gist.github.com/1178136
        Converted from/based on a MATLAB script at http://billauer.co.il/peakdet.html

        Returns a list of tuples, each tuple contains the hue, and the fraction
        of the image that has it.

        **PARAMETERS**

        * *bins* - the integer number of bins, between 0 and 179.

        **RETURNS**

        A list of (hue,fraction) tuples.

        """
        #         keyword arguments:
        #         y_axis -- A list containg the signal over which to find peaks
        #         x_axis -- A x-axis whose values correspond to the 'y_axis' list and is used
        #             in the return to specify the postion of the peaks. If omitted the index
        #             of the y_axis is used. (default: None)
        #         lookahead -- (optional) distance to look ahead from a peak candidate to
        #             determine if it is the actual peak (default: 500)
        #             '(sample / period) / f' where '4 >= f >= 1.25' might be a good value
        #         delta -- (optional) this specifies a minimum difference between a peak and
        #             the following points, before a peak may be considered a peak. Useful
        #             to hinder the algorithm from picking up false peaks towards to end of
        #             the signal. To work well delta should be set to 'delta >= RMSnoise * 5'.
        #             (default: 0)
        #                 Delta function causes a 20% decrease in speed, when omitted
        #                 Correctly used it can double the speed of the algorithm
        #         return --  Each cell of the lists contains a tupple of:
        #             (position, peak_value)
        #             to get the average peak value do 'np.mean(maxtab, 0)[1]' on the results

        y_axis, x_axis = np.histogram(self.toHSV().getNumpy()[:,:,2], bins = bins)
        x_axis = x_axis[0:bins]
        lookahead = int(bins / 17)
        delta = 0

        maxtab = []
        mintab = []
        dump = []   #Used to pop the first hit which always if false

        length = len(y_axis)
        if x_axis is None:
            x_axis = range(length)

        #perform some checks
        if length != len(x_axis):
            raise ValueError, "Input vectors y_axis and x_axis must have same length"
        if lookahead < 1:
            raise ValueError, "Lookahead must be above '1' in value"
        if not (np.isscalar(delta) and delta >= 0):
            raise ValueError, "delta must be a positive number"

        #needs to be a numpy array
        y_axis = np.asarray(y_axis)

        #maxima and minima candidates are temporarily stored in
        #mx and mn respectively
        mn, mx = np.Inf, -np.Inf

        #Only detect peak if there is 'lookahead' amount of points after it
        for index, (x, y) in enumerate(zip(x_axis[:-lookahead], y_axis[:-lookahead])):
            if y > mx:
                mx = y
                mxpos = x
            if y < mn:
                mn = y
                mnpos = x

            ####look for max####
            if y < mx-delta and mx != np.Inf:
                #Maxima peak candidate found
                #look ahead in signal to ensure that this is a peak and not jitter
                if y_axis[index:index+lookahead].max() < mx:
                    maxtab.append((mxpos, mx))
                    dump.append(True)
                    #set algorithm to only find minima now
                    mx = np.Inf
                    mn = np.Inf

            ####look for min####
            if y > mn+delta and mn != -np.Inf:
                #Minima peak candidate found
                #look ahead in signal to ensure that this is a peak and not jitter
                if y_axis[index:index+lookahead].min() > mn:
                    mintab.append((mnpos, mn))
                    dump.append(False)
                    #set algorithm to only find maxima now
                    mn = -np.Inf
                    mx = -np.Inf


        #Remove the false hit on the first value of the y_axis
        try:
            if dump[0]:
                maxtab.pop(0)
                #print "pop max"
            else:
                mintab.pop(0)
                #print "pop min"
            del dump
        except IndexError:
            #no peaks were found, should the function return empty lists?
            pass

        huetab = []
        for hue, pixelcount in maxtab:
            huetab.append((hue, pixelcount / float(self.width * self.height)))
        return huetab



    def __getitem__(self, coord):
        ret = self.getMatrix()[tuple(reversed(coord))]
        if (type(ret) == cv.cvmat):
            (width, height) = cv.GetSize(ret)
            newmat = cv.CreateMat(height, width, ret.type)
            cv.Copy(ret, newmat) #this seems to be a bug in opencv
            #if you don't copy the matrix slice, when you convert to bmp you get
            #a slice-sized hunk starting at 0, 0
            return Image(newmat)

        if self.isBGR():
            return tuple(reversed(ret))
        else:
            return tuple(ret)


    def __setitem__(self, coord, value):
        value = tuple(reversed(value))  #RGB -> BGR

        if(isinstance(coord[0],slice)):
            cv.Set(self.getMatrix()[tuple(reversed(coord))], value)
            self._clearBuffers("_matrix")
        else:
            self.getMatrix()[tuple(reversed(coord))] = value
            self._clearBuffers("_matrix")



    def __sub__(self, other):
        newbitmap = self.getEmpty()
        if is_number(other):
            cv.SubS(self.getBitmap(), cv.Scalar(other,other,other), newbitmap)
        else:
            cv.Sub(self.getBitmap(), other.getBitmap(), newbitmap)
        return Image(newbitmap, colorSpace=self._colorSpace)


    def __add__(self, other):
        newbitmap = self.getEmpty()
        if is_number(other):
            cv.AddS(self.getBitmap(), cv.Scalar(other,other,other), newbitmap)
        else:
            cv.Add(self.getBitmap(), other.getBitmap(), newbitmap)
        return Image(newbitmap, colorSpace=self._colorSpace)


    def __and__(self, other):
        newbitmap = self.getEmpty()
        if is_number(other):
            cv.AndS(self.getBitmap(), cv.Scalar(other,other,other), newbitmap)
        else:
            cv.And(self.getBitmap(), other.getBitmap(), newbitmap)
        return Image(newbitmap, colorSpace=self._colorSpace)


    def __or__(self, other):
        newbitmap = self.getEmpty()
        if is_number(other):
            cv.OrS(self.getBitmap(), cv.Scalar(other,other,other), newbitmap)
        else:
            cv.Or(self.getBitmap(), other.getBitmap(), newbitmap)
        return Image(newbitmap, colorSpace=self._colorSpace)


    def __div__(self, other):
        newbitmap = self.getEmpty()
        if (not is_number(other)):
            cv.Div(self.getBitmap(), other.getBitmap(), newbitmap)
        else:
            cv.ConvertScale(self.getBitmap(), newbitmap, 1.0/float(other))
        return Image(newbitmap, colorSpace=self._colorSpace)


    def __mul__(self, other):
        newbitmap = self.getEmpty()
        if (not is_number(other)):
            cv.Mul(self.getBitmap(), other.getBitmap(), newbitmap)
        else:
            cv.ConvertScale(self.getBitmap(), newbitmap, float(other))
        return Image(newbitmap, colorSpace=self._colorSpace)

    def __pow__(self, other):
        newbitmap = self.getEmpty()
        cv.Pow(self.getBitmap(), newbitmap, other)
        return Image(newbitmap, colorSpace=self._colorSpace)

    def __neg__(self):
        newbitmap = self.getEmpty()
        cv.Not(self.getBitmap(), newbitmap)
        return Image(newbitmap, colorSpace=self._colorSpace)

    def __invert__(self):
        return self.invert()

    def max(self, other):
        """
        **SUMMARY**

        The maximum value of my image, and the other image, in each channel
        If other is a number, returns the maximum of that and the number

        **PARAMETERS**

        * *other* - Image or a number.

        **RETURNS**

        A SimpelCV image.

        """
        newbitmap = self.getEmpty()
        if is_number(other):
            cv.MaxS(self.getBitmap(), other.getBitmap(), newbitmap)
        else:
            cv.Max(self.getBitmap(), other.getBitmap(), newbitmap)
        return Image(newbitmap, colorSpace=self._colorSpace)


    def min(self, other):
        """
        **SUMMARY**

        The minimum value of my image, and the other image, in each channel
        If other is a number, returns the minimum of that and the number

        **Parameter**

        * *other* - Image

        **Returns**

        IMAGE
        """
        newbitmap = self.getEmpty()
        if is_number(other):
            cv.MaxS(self.getBitmap(), other.getBitmap(), newbitmap)
        else:
            cv.Max(self.getBitmap(), other.getBitmap(), newbitmap)
        return Image(newbitmap, colorSpace=self._colorSpace)


    def _clearBuffers(self, clearexcept = "_bitmap"):
        for k, v in self._initialized_buffers.items():
            if k == clearexcept:
                continue
            self.__dict__[k] = v


    def findBarcode(self,doZLib=True,zxing_path=""):
        """
        **SUMMARY**

        This function requires zbar and the zbar python wrapper
        to be installed or zxing and the zxing python library.

        **ZBAR**

        To install please visit:
        http://zbar.sourceforge.net/

        On Ubuntu Linux 12.04 or greater:
        sudo apt-get install python-zbar


        **ZXING**

        If you have the python-zxing library installed, you can find 2d and 1d
        barcodes in your image.  These are returned as Barcode feature objects
        in a FeatureSet.  The single parameter is the ZXing_path along with
        setting the doZLib flag to False. You do not need the parameter if you
        don't have the ZXING_LIBRARY env parameter set.

        You can clone python-zxing at:

        http://github.com/oostendo/python-zxing

        **INSTALLING ZEBRA CROSSING**

        * Download the latest version of zebra crossing from: http://code.google.com/p/zxing/

        * unpack the zip file where ever you see fit

          >>> cd zxing-x.x, where x.x is the version number of zebra crossing
          >>> ant -f core/build.xml
          >>> ant -f javase/build.xml

          This should build the library, but double check the readme

        * Get our helper library

          >>> git clone git://github.com/oostendo/python-zxing.git
          >>> cd python-zxing
          >>> python setup.py install

        * Our library does not have a setup file. You will need to add
           it to your path variables. On OSX/Linux use a text editor to modify your shell file (e.g. .bashrc)

          export ZXING_LIBRARY=<FULL PATH OF ZXING LIBRARY - (i.e. step 2)>
          for example:

          export ZXING_LIBRARY=/my/install/path/zxing-x.x/

          On windows you will need to add these same variables to the system variable, e.g.

          http://www.computerhope.com/issues/ch000549.htm

        * On OSX/Linux source your shell rc file (e.g. source .bashrc). Windows users may need to restart.

        * Go grab some barcodes!

        .. Warning::
          Users on OSX may see the following error:

          RuntimeWarning: tmpnam is a potential security risk to your program

          We are working to resolve this issue. For normal use this should not be a problem.

        **Returns**

        A :py:class:`FeatureSet` of :py:class:`Barcode` objects. If no barcodes are detected the method returns None.

        **EXAMPLE**

        >>> bc = cam.getImage()
        >>> barcodes = img.findBarcodes()
        >>> for b in barcodes:
        >>>     b.draw()

        **SEE ALSO**

        :py:class:`FeatureSet`
        :py:class:`Barcode`

        """
        if( doZLib ):
            try:
                import zbar
            except:
                logger.warning('The zbar library is not installed, please install to read barcodes')
                return None

            #configure zbar
            scanner = zbar.ImageScanner()
            scanner.parse_config('enable')
            raw = self.getPIL().convert('L').tostring()
            width = self.width
            height = self.height

            # wrap image data
            image = zbar.Image(width, height, 'Y800', raw)

            # scan the image for barcodes
            scanner.scan(image)
            barcode = None
            # extract results
            for symbol in image:
                # do something useful with results
                barcode = symbol
            # clean up
            del(image)

        else:
            if not ZXING_ENABLED:
                warnings.warn("Zebra Crossing (ZXing) Library not installed. Please see the release notes.")
                return None

            if (not self._barcodeReader):
                if not zxing_path:
                    self._barcodeReader = zxing.BarCodeReader()
                else:
                    self._barcodeReader = zxing.BarCodeReader(zxing_path)

            tmp_filename = os.tmpnam() + ".png"
            self.save(tmp_filename)
            barcode = self._barcodeReader.decode(tmp_filename)
            os.unlink(tmp_filename)

        if barcode:
            f = Barcode(self, barcode)
            return FeatureSet([f])
        else:
            return None


    #this function contains two functions -- the basic edge detection algorithm
    #and then a function to break the lines down given a threshold parameter
    def findLines(self, threshold=80, minlinelength=30, maxlinegap=10, cannyth1=50, cannyth2=100):
        """
        **SUMMARY**

        findLines will find line segments in your image and returns line feature
        objects in a FeatureSet. This method uses the Hough (pronounced "HUFF") transform.

        See http://en.wikipedia.org/wiki/Hough_transform

        **PARAMETERS**

        * *threshold* - which determines the minimum "strength" of the line.
        * *minlinelength* - how many pixels long the line must be to be returned.
        * *maxlinegap* - how much gap is allowed between line segments to consider them the same line .
        * *cannyth1* - thresholds used in the edge detection step, refer to :py:meth:`_getEdgeMap` for details.
        * *cannyth2* - thresholds used in the edge detection step, refer to :py:meth:`_getEdgeMap` for details.

        **RETURNS**

        Returns a :py:class:`FeatureSet` of :py:class:`Line` objects. If no lines are found the method returns None.

        **EXAMPLE**

        >>> img = Image("lenna")
        >>> lines = img.findLines()
        >>> lines.draw()
        >>> img.show()

        **SEE ALSO**
        :py:class:`FeatureSet`
        :py:class:`Line`
        :py:meth:`edges`

        """
        em = self._getEdgeMap(cannyth1, cannyth2)


        lines = cv.HoughLines2(em, cv.CreateMemStorage(), cv.CV_HOUGH_PROBABILISTIC, 1.0, cv.CV_PI/180.0, threshold, minlinelength, maxlinegap)


        linesFS = FeatureSet()
        for l in lines:
            linesFS.append(Line(self, l))
        return linesFS




    def findChessboard(self, dimensions = (8, 5), subpixel = True):
        """
        **SUMMARY**

        Given an image, finds a chessboard within that image.  Returns the Chessboard featureset.
        The Chessboard is typically used for calibration because of its evenly spaced corners.


        The single parameter is the dimensions of the chessboard, typical one can be found in \SimpleCV\tools\CalibGrid.png

        **PARAMETERS**

        * *dimensions* - A tuple of the size of the chessboard in width and height in grid objects.
        * *subpixel* - Boolean if True use sub-pixel accuracy, otherwise use regular pixel accuracy.

        **RETURNS**

        A :py:class:`FeatureSet` of :py:class:`Chessboard` objects. If no chessboards are found None is returned.

        **EXAMPLE**

        >>> img = cam.getImage()
        >>> cb = img.findChessboard()
        >>> cb.draw()

        **SEE ALSO**

        :py:class:`FeatureSet`
        :py:class:`Chessboard`

        """
        corners = cv.FindChessboardCorners(self._getEqualizedGrayscaleBitmap(), dimensions, cv.CV_CALIB_CB_ADAPTIVE_THRESH + cv.CV_CALIB_CB_NORMALIZE_IMAGE )
        if(len(corners[1]) == dimensions[0]*dimensions[1]):
            if (subpixel):
                spCorners = cv.FindCornerSubPix(self.getGrayscaleMatrix(), corners[1], (11, 11), (-1, -1), (cv.CV_TERMCRIT_ITER | cv.CV_TERMCRIT_EPS, 10, 0.01))
            else:
                spCorners = corners[1]
            return FeatureSet([ Chessboard(self, dimensions, spCorners) ])
        else:
            return None


    def edges(self, t1=50, t2=100):
        """
        **SUMMARY**

        Finds an edge map Image using the Canny edge detection method.  Edges will be brighter than the surrounding area.

        The t1 parameter is roughly the "strength" of the edge required, and the value between t1 and t2 is used for edge linking.

        For more information:

        * http://opencv.willowgarage.com/documentation/python/imgproc_feature_detection.html

        * http://en.wikipedia.org/wiki/Canny_edge_detector

        **PARAMETERS**

        * *t1* - Int - the lower Canny threshold.
        * *t2* - Int - the upper Canny threshold.

        **RETURNS**

        A SimpleCV image where the edges are white on a black background.

        **EXAMPLE**

        >>> cam = Camera()
        >>> while True:
        >>>    cam.getImage().edges().show()


        **SEE ALSO**

        :py:meth:`findLines`

        """
        return Image(self._getEdgeMap(t1, t2), colorSpace=self._colorSpace)


    def _getEdgeMap(self, t1=50, t2=100):
        """
        Return the binary bitmap which shows where edges are in the image.  The two
        parameters determine how much change in the image determines an edge,
        and how edges are linked together.  For more information refer to:


        http://en.wikipedia.org/wiki/Canny_edge_detector
        http://opencv.willowgarage.com/documentation/python/imgproc_feature_detection.html?highlight=canny#Canny
        """


        if (self._edgeMap and self._cannyparam[0] == t1 and self._cannyparam[1] == t2):
            return self._edgeMap


        self._edgeMap = self.getEmpty(1)
        cv.Canny(self._getGrayscaleBitmap(), self._edgeMap, t1, t2)
        self._cannyparam = (t1, t2)


        return self._edgeMap


    def rotate(self, angle, fixed=True, point=[-1, -1], scale = 1.0):
        """
        **SUMMARY***

        This function rotates an image around a specific point by the given angle
        By default in "fixed" mode, the returned Image is the same dimensions as the original Image, and the contents will be scaled to fit.  In "full" mode the
        contents retain the original size, and the Image object will scale
        by default, the point is the center of the image.
        you can also specify a scaling parameter

        .. Note:
          that when fixed is set to false selecting a rotation point has no effect since the image is move to fit on the screen.

        **PARAMETERS**

        * *angle* - angle in degrees positive is clockwise, negative is counter clockwise
        * *fixed* - if fixed is true,keep the original image dimensions, otherwise scale the image to fit the rotation
        * *point* - the point about which we want to rotate, if none is defined we use the center.
        * *scale* - and optional floating point scale parameter.

        **RETURNS**

        The rotated SimpleCV image.

        **EXAMPLE**

        >>> img = Image('logo')
        >>> img2 = img.rotate( 73.00, point=(img.width/2,img.height/2))
        >>> img3 = img.rotate( 73.00, fixed=False, point=(img.width/2,img.height/2))
        >>> img4 = img2.sideBySide(img3)
        >>> img4.show()

        **SEE ALSO**

        :py:meth:`rotate90`

        """
        if( point[0] == -1 or point[1] == -1 ):
            point[0] = (self.width-1)/2
            point[1] = (self.height-1)/2


        if (fixed):
            retVal = self.getEmpty()
            cv.Zero(retVal)
            rotMat = cv.CreateMat(2, 3, cv.CV_32FC1)
            cv.GetRotationMatrix2D((float(point[0]), float(point[1])), float(angle), float(scale), rotMat)
            cv.WarpAffine(self.getBitmap(), retVal, rotMat)
            return Image(retVal, colorSpace=self._colorSpace)




        #otherwise, we're expanding the matrix to fit the image at original size
        rotMat = cv.CreateMat(2, 3, cv.CV_32FC1)
        # first we create what we thing the rotation matrix should be
        cv.GetRotationMatrix2D((float(point[0]), float(point[1])), float(angle), float(scale), rotMat)
        A = np.array([0, 0, 1])
        B = np.array([self.width, 0, 1])
        C = np.array([self.width, self.height, 1])
        D = np.array([0, self.height, 1])
        #So we have defined our image ABC in homogenous coordinates
        #and apply the rotation so we can figure out the image size
        a = np.dot(rotMat, A)
        b = np.dot(rotMat, B)
        c = np.dot(rotMat, C)
        d = np.dot(rotMat, D)
        #I am not sure about this but I think the a/b/c/d are transposed
        #now we calculate the extents of the rotated components.
        minY = min(a[1], b[1], c[1], d[1])
        minX = min(a[0], b[0], c[0], d[0])
        maxY = max(a[1], b[1], c[1], d[1])
        maxX = max(a[0], b[0], c[0], d[0])
        #from the extents we calculate the new size
        newWidth = np.ceil(maxX-minX)
        newHeight = np.ceil(maxY-minY)
        #now we calculate a new translation
        tX = 0
        tY = 0
        #calculate the translation that will get us centered in the new image
        if( minX < 0 ):
            tX = -1.0*minX
        elif(maxX > newWidth-1 ):
            tX = -1.0*(maxX-newWidth)


        if( minY < 0 ):
            tY = -1.0*minY
        elif(maxY > newHeight-1 ):
            tY = -1.0*(maxY-newHeight)


        #now we construct an affine map that will the rotation and scaling we want with the
        #the corners all lined up nicely with the output image.
        src = ((A[0], A[1]), (B[0], B[1]), (C[0], C[1]))
        dst = ((a[0]+tX, a[1]+tY), (b[0]+tX, b[1]+tY), (c[0]+tX, c[1]+tY))


        cv.GetAffineTransform(src, dst, rotMat)


        #calculate the translation of the corners to center the image
        #use these new corner positions as the input to cvGetAffineTransform
        retVal = cv.CreateImage((int(newWidth), int(newHeight)), 8, int(3))
        cv.Zero(retVal)

        cv.WarpAffine(self.getBitmap(), retVal, rotMat)
        #cv.AddS(retVal,(0,255,0),retVal)
        return Image(retVal, colorSpace=self._colorSpace)


    def transpose(self):
        """
        **SUMMARY**

        Does a fast 90 degree rotation to the right with a flip.

        .. Warning::
          Subsequent calls to this function *WILL NOT* keep rotating it to the right!!!
          This function just does a matrix transpose so following one transpose by another will
          just yield the original image.

        **RETURNS**

        The rotated SimpleCV Image.

        **EXAMPLE**

        >>> img = Image("logo")
        >>> img2 = img.transpose()
        >>> img2.show()

        **SEE ALSO**

        :py:meth:`rotate`


        """
        retVal = cv.CreateImage((self.height, self.width), cv.IPL_DEPTH_8U, 3)
        cv.Transpose(self.getBitmap(), retVal)
        return(Image(retVal, colorSpace=self._colorSpace))


    def shear(self, cornerpoints):
        """
        **SUMMARY**

        Given a set of new corner points in clockwise order, return a shear-ed image
        that transforms the image contents.  The returned image is the same
        dimensions.

        **PARAMETERS**

        * *cornerpoints* - a 2x4 tuple of points. The order is (top_left, top_right, bottom_left, bottom_right)

        **RETURNS**

        A simpleCV image.

        **EXAMPLE**

        >>> img = Image("lenna")
        >>> points = ((50,0),(img.width+50,0),(img.width,img.height),(0,img.height))
        >>> img.shear(points).show()

        **SEE ALSO**

        :py:meth:`transformAffine`
        :py:meth:`warp`
        :py:meth:`rotate`

        http://en.wikipedia.org/wiki/Transformation_matrix

        """
        src =  ((0, 0), (self.width-1, 0), (self.width-1, self.height-1))
        #set the original points
        aWarp = cv.CreateMat(2, 3, cv.CV_32FC1)
        #create the empty warp matrix
        cv.GetAffineTransform(src, cornerpoints, aWarp)


        return self.transformAffine(aWarp)


    def transformAffine(self, rotMatrix):
        """
        **SUMMARY**

        This helper function for shear performs an affine rotation using the supplied matrix.
        The matrix can be a either an openCV mat or an np.ndarray type.
        The matrix should be a 2x3

        **PARAMETERS**

        * *rotMatrix* - A 2x3 numpy array or CvMat of the affine transform.

        **RETURNS**

        The rotated image. Note that the rotation is done in place, i.e. the image is not enlarged to fit the transofmation.

        **EXAMPLE**

        >>> img = Image("lenna")
        >>> points = ((50,0),(img.width+50,0),(img.width,img.height),(0,img.height))
        >>> src =  ((0, 0), (img.width-1, 0), (img.width-1, img.height-1))
        >>> result = cv.createMat(2,3,cv.CV_32FC1)
        >>> cv.GetAffineTransform(src,points,result)
        >>> img.transformAffine(result).show()


        **SEE ALSO**

        :py:meth:`shear`
        :py:meth`warp`
        :py:meth:`transformPerspective`
        :py:meth:`rotate`

        http://en.wikipedia.org/wiki/Transformation_matrix

        """
        retVal = self.getEmpty()
        if(type(rotMatrix) == np.ndarray ):
            rotMatrix = npArray2cvMat(rotMatrix)
        cv.WarpAffine(self.getBitmap(), retVal, rotMatrix)
        return Image(retVal, colorSpace=self._colorSpace)


    def warp(self, cornerpoints):
        """
        **SUMMARY**

        This method performs and arbitrary perspective transform.
        Given a new set of corner points in clockwise order frin top left, return an Image with
        the images contents warped to the new coordinates.  The returned image
        will be the same size as the original image


        **PARAMETERS**

        * *cornerpoints* - A list of four tuples corresponding to the destination corners in the order of (top_left,top_right,bottom_left,bottom_right)

        **RETURNS**

        A simpleCV Image with the warp applied. Note that this operation does not enlarge the image.

        **EXAMPLE**

        >>> img = Image("lenna")
        >>> points = ((30, 30), (img.width-10, 70), (img.width-1-40, img.height-1+30),(20,img.height+10))
        >>> img.warp(points).show()

        **SEE ALSO**

        :py:meth:`shear`
        :py:meth:`transformAffine`
        :py:meth:`transformPerspective`
        :py:meth:`rotate`

        http://en.wikipedia.org/wiki/Transformation_matrix

        """
        #original coordinates
        src = ((0, 0), (self.width-1, 0), (self.width-1, self.height-1), (0, self.height-1))
        pWarp = cv.CreateMat(3, 3, cv.CV_32FC1) #create an empty 3x3 matrix
        cv.GetPerspectiveTransform(src, cornerpoints, pWarp) #figure out the warp matrix


        return self.transformPerspective(pWarp)


    def transformPerspective(self, rotMatrix):
        """
        **SUMMARY**

        This helper function for warp performs an affine rotation using the supplied matrix.
        The matrix can be a either an openCV mat or an np.ndarray type.
        The matrix should be a 3x3

       **PARAMETERS**
            * *rotMatrix* - Numpy Array or CvMat

        **RETURNS**

        The rotated image. Note that the rotation is done in place, i.e. the image is not enlarged to fit the transofmation.

        **EXAMPLE**

        >>> img = Image("lenna")
        >>> points = ((50,0),(img.width+50,0),(img.width,img.height),(0,img.height))
        >>> src = ((30, 30), (img.width-10, 70), (img.width-1-40, img.height-1+30),(20,img.height+10))
        >>> result = cv.CreateMat(3,3,cv.CV_32FC1)
        >>> cv.GetPerspectiveTransform(src,points,result)
        >>> img.transformPerspective(result).show()


        **SEE ALSO**

        :py:meth:`shear`
        :py:meth:`warp`
        :py:meth:`transformPerspective`
        :py:meth:`rotate`

        http://en.wikipedia.org/wiki/Transformation_matrix

        """
        try:
            import cv2
            if( type(rotMatrix) !=  np.ndarray ):
                rotMatrix = np.array(rotMatrix)
            retVal = cv2.warpPerspective(src=np.array(self.getMatrix()), dsize=(self.width,self.height),M=rotMatrix,flags = cv2.INTER_CUBIC)
            return Image(retVal, colorSpace=self._colorSpace, cv2image=True)
        except:            
            retVal = self.getEmpty()
            if(type(rotMatrix) == np.ndarray ):
                rotMatrix = npArray2cvMat(rotMatrix)
            cv.WarpPerspective(self.getBitmap(), retVal, rotMatrix)
            return Image(retVal, colorSpace=self._colorSpace)
            
    def getPixel(self, x, y):
        """
        **SUMMARY**

        This function returns the RGB value for a particular image pixel given a specific row and column.

        .. Warning::
          this function will always return pixels in RGB format even if the image is BGR format.

        **PARAMETERS**

            * *x* - Int the x pixel coordinate.
            * *y* - Int the y pixel coordinate.

        **RETURNS**

        A color value that is a three element integer tuple.

        **EXAMPLE**

        >>> img = Image(logo)
        >>> color = img.getPixel(10,10)


        .. Warning::
          We suggest that this method be used sparingly. For repeated pixel access use python array notation. I.e. img[x][y].

        """
        c = None
        retVal = None
        if( x < 0 or x >= self.width ):
            logger.warning("getRGBPixel: X value is not valid.")
        elif( y < 0 or y >= self.height ):
            logger.warning("getRGBPixel: Y value is not valid.")
        else:
            c = cv.Get2D(self.getBitmap(), y, x)
            if( self._colorSpace == ColorSpace.BGR ):
                retVal = (c[2],c[1],c[0])
            else:
                retVal = (c[0],c[1],c[2])

        return retVal


    def getGrayPixel(self, x, y):
        """
        **SUMMARY**

        This function returns the gray value for a particular image pixel given a specific row and column.


        .. Warning::
          This function will always return pixels in RGB format even if the image is BGR format.

        **PARAMETERS**

        * *x* - Int the x pixel coordinate.
        * *y* - Int the y pixel coordinate.

        **RETURNS**

        A gray value integer between 0 and 255.

        **EXAMPLE**

        >>> img = Image(logo)
        >>> color = img.getGrayPixel(10,10)


        .. Warning::
          We suggest that this method be used sparingly. For repeated pixel access use python array notation. I.e. img[x][y].

        """
        retVal = None
        if( x < 0 or x >= self.width ):
            logger.warning("getGrayPixel: X value is not valid.")
        elif( y < 0 or y >= self.height ):
            logger.warning("getGrayPixel: Y value is not valid.")
        else:
            retVal = cv.Get2D(self._getGrayscaleBitmap(), y, x)
            retVal = retVal[0]
        return retVal


    def getVertScanline(self, column):
        """
        **SUMMARY**

        This function returns a single column of RGB values from the image as a numpy array. This is handy if you
        want to crawl the image looking for an edge.

        **PARAMETERS**

        * *column* - the column number working from left=0 to right=img.width.

        **RETURNS**

        A numpy array of the pixel values. Ususally this is in BGR format.

        **EXAMPLE**

        >>> img = Image("lenna")
        >>> myColor = [0,0,0]
        >>> sl = img.getVertScanline(423)
        >>> sll = sl.tolist()
        >>> for p in sll:
        >>>    if( p == myColor ):
        >>>        # do something

        **SEE ALSO**

        :py:meth:`getHorzScanlineGray`
        :py:meth:`getHorzScanline`
        :py:meth:`getVertScanlineGray`
        :py:meth:`getVertScanline`

        """
        retVal = None
        if( column < 0 or column >= self.width ):
            logger.warning("getVertRGBScanline: column value is not valid.")
        else:
            retVal = cv.GetCol(self.getBitmap(), column)
            retVal = np.array(retVal)
            retVal = retVal[:, 0, :]
        return retVal


    def getHorzScanline(self, row):
        """
        **SUMMARY**

        This function returns a single row of RGB values from the image.
        This is handy if you want to crawl the image looking for an edge.

        **PARAMETERS**

        * *row* - the row number working from top=0 to bottom=img.height.

        **RETURNS**

        A a lumpy numpy array of the pixel values. Ususally this is in BGR format.

        **EXAMPLE**

        >>> img = Image("lenna")
        >>> myColor = [0,0,0]
        >>> sl = img.getHorzScanline(422)
        >>> sll = sl.tolist()
        >>> for p in sll:
        >>>    if( p == myColor ):
        >>>        # do something

        **SEE ALSO**

        :py:meth:`getHorzScanlineGray`
        :py:meth:`getVertScanlineGray`
        :py:meth:`getVertScanline`

        """
        retVal = None
        if( row < 0 or row >= self.height ):
            logger.warning("getHorzRGBScanline: row value is not valid.")
        else:
            retVal = cv.GetRow(self.getBitmap(), row)
            retVal = np.array(retVal)
            retVal = retVal[0, :, :]
        return retVal


    def getVertScanlineGray(self, column):
        """
        **SUMMARY**

        This function returns a single column of gray values from the image as a numpy array. This is handy if you
        want to crawl the image looking for an edge.

        **PARAMETERS**

        * *column* - the column number working from left=0 to right=img.width.

        **RETURNS**

        A a lumpy numpy array of the pixel values.

        **EXAMPLE**

        >>> img = Image("lenna")
        >>> myColor = [255]
        >>> sl = img.getVertScanlineGray(421)
        >>> sll = sl.tolist()
        >>> for p in sll:
        >>>    if( p == myColor ):
        >>>        # do something

        **SEE ALSO**

        :py:meth:`getHorzScanlineGray`
        :py:meth:`getHorzScanline`
        :py:meth:`getVertScanline`

        """
        retVal = None
        if( column < 0 or column >= self.width ):
            logger.warning("getHorzRGBScanline: row value is not valid.")
        else:
            retVal = cv.GetCol(self._getGrayscaleBitmap(), column )
            retVal = np.array(retVal)
            #retVal = retVal.transpose()
        return retVal


    def getHorzScanlineGray(self, row):
        """
        **SUMMARY**

        This function returns a single row of gray values from the image as a numpy array. This is handy if you
        want to crawl the image looking for an edge.

        **PARAMETERS**

        * *row* - the row number working from top=0 to bottom=img.height.

        **RETURNS**

        A a lumpy numpy array of the pixel values.

        **EXAMPLE**

        >>> img = Image("lenna")
        >>> myColor = [255]
        >>> sl = img.getHorzScanlineGray(420)
        >>> sll = sl.tolist()
        >>> for p in sll:
        >>>    if( p == myColor ):
        >>>        # do something

        **SEE ALSO**

        :py:meth:`getHorzScanlineGray`
        :py:meth:`getHorzScanline`
        :py:meth:`getVertScanlineGray`
        :py:meth:`getVertScanline`

        """
        retVal = None
        if( row < 0 or row >= self.height ):
            logger.warning("getHorzRGBScanline: row value is not valid.")
        else:
            retVal = cv.GetRow(self._getGrayscaleBitmap(), row )
            retVal = np.array(retVal)
            retVal = retVal.transpose()
        return retVal


    def crop(self, x , y = None, w = None, h = None, centered=False, smart=False):
        """
        **SUMMARY**
        Consider you want to crop a image with the following dimension :

        (x,y)
            +--------------+
            |              |
            |              |h
            |              |
            +--------------+
                  w      (x1,y1)

        Crop attempts to use the x and y position variables and the w and h width
        and height variables to crop the image. When centered is false, x and y
        define the top and left of the cropped rectangle. When centered is true
        the function uses x and y as the centroid of the cropped region.

        You can also pass a feature into crop and have it automatically return
        the cropped image within the bounding outside area of that feature

        Or parameters can be in the form of a
         - tuple or list : (x,y,w,h) or [x,y,w,h]
         - two points : (x,y),(x1,y1) or [(x,y),(x1,y1)]

        **PARAMETERS**

        * *x* - An integer or feature.
              - If it is a feature we crop to the features dimensions.
              - This can be either the top left corner of the image or the center cooridnate of the the crop region.
              - or in the form of tuple/list. i,e (x,y,w,h) or [x,y,w,h]
              - Otherwise in two point form. i,e [(x,y),(x1,y1)] or (x,y)
        * *y* - The y coordinate of the center, or top left corner  of the crop region.
              - Otherwise in two point form. i,e (x1,y1)
        * *w* - Int - the width of the cropped region in pixels.
        * *h* - Int - the height of the cropped region in pixels.
        * *centered*  - Boolean - if True we treat the crop region as being the center
          coordinate and a width and height. If false we treat it as the top left corner of the crop region.
        * *smart* - Will make sure you don't try and crop outside the image size, so if your image is 100x100 and you tried a crop like img.crop(50,50,100,100), it will autoscale the crop to the max width.
        

        **RETURNS**

        A SimpleCV Image cropped to the specified width and height.

        **EXAMPLE**

        >>> img = Image('lenna')
        >>> img.crop(50,40,128,128).show()
        >>> img.crop((50,40,128,128)).show() #roi
        >>> img.crop([50,40,128,128]) #roi
        >>> img.crop((50,40),(178,168)) # two point form
        >>> img.crop([(50,40),(178,168)]) # two point form
        >>> img.crop([x1,x2,x3,x4,x5],[y1,y1,y3,y4,y5]) # list of x's and y's
        >>> img.crop([(x,y),(x,y),(x,y),(x,y),(x,y)] # list of (x,y)
        >>> img.crop(x,y,100,100, smart=True)
        **SEE ALSO**

        :py:meth:`embiggen`
        :py:meth:`regionSelect`
        """

        if smart:
          if x > self.width:
            x = self.width
          elif x < 0:
            x = 0
          elif y > self.height:
            y = self.height
          elif y < 0:
            y = 0
          elif (x + w) > self.width:
            w = self.width - x
          elif (y + h) > self.height:
            h = self.height - y
          
        if(isinstance(x,np.ndarray)):
            x = x.tolist()
        if(isinstance(y,np.ndarray)):
            y = y.tolist()

        #If it's a feature extract what we need
        if(isinstance(x, Feature)):
            theFeature = x
            x = theFeature.points[0][0]
            y = theFeature.points[0][1]
            w = theFeature.width()
            h = theFeature.height()

        elif(isinstance(x, (tuple,list)) and len(x) == 4 and isinstance(x[0],(int, long, float))
             and y == None and w == None and h == None):
                x,y,w,h = x
        # x of the form [(x,y),(x1,y1),(x2,y2),(x3,y3)]
        # x of the form [[x,y],[x1,y1],[x2,y2],[x3,y3]]
        # x of the form ([x,y],[x1,y1],[x2,y2],[x3,y3])
        # x of the form ((x,y),(x1,y1),(x2,y2),(x3,y3))
        # x of the form (x,y,x1,y2) or [x,y,x1,y2]            
        elif( isinstance(x, (list,tuple)) and
              isinstance(x[0],(list,tuple)) and
              (len(x) == 4 and len(x[0]) == 2 ) and
              y == None and w == None and h == None):
            if (len(x[0])==2 and len(x[1])==2 and len(x[2])==2 and len(x[3])==2):
                xmax = np.max([x[0][0],x[1][0],x[2][0],x[3][0]])
                ymax = np.max([x[0][1],x[1][1],x[2][1],x[3][1]])
                xmin = np.min([x[0][0],x[1][0],x[2][0],x[3][0]])
                ymin = np.min([x[0][1],x[1][1],x[2][1],x[3][1]])
                x = xmin
                y = ymin
                w = xmax-xmin
                h = ymax-ymin
            else:
                logger.warning("x should be in the form  ((x,y),(x1,y1),(x2,y2),(x3,y3))")
                return None
 
        # x,y of the form [x1,x2,x3,x4,x5....] and y similar
        elif(isinstance(x, (tuple,list)) and
             isinstance(y, (tuple,list)) and
             len(x) > 4 and len(y) > 4 ):
            if(isinstance(x[0],(int, long, float)) and isinstance(y[0],(int, long, float))):
                xmax = np.max(x)
                ymax = np.max(y)
                xmin = np.min(x)
                ymin = np.min(y)
                x = xmin
                y = ymin
                w = xmax-xmin
                h = ymax-ymin
            else:
                logger.warning("x should be in the form x = [1,2,3,4,5] y =[0,2,4,6,8]")
                return None

        # x of the form [(x,y),(x,y),(x,y),(x,y),(x,y),(x,y)]
        elif(isinstance(x, (list,tuple)) and
             len(x) > 4 and len(x[0]) == 2 and y == None and w == None and h == None):
            if(isinstance(x[0][0],(int, long, float))):
                xs = [pt[0] for pt in x]
                ys = [pt[1] for pt in x]
                xmax = np.max(xs)
                ymax = np.max(ys)
                xmin = np.min(xs)
                ymin = np.min(ys)
                x = xmin
                y = ymin
                w = xmax-xmin
                h = ymax-ymin
            else:
                logger.warning("x should be in the form [(x,y),(x,y),(x,y),(x,y),(x,y),(x,y)]")
                return None

        # x of the form [(x,y),(x1,y1)]
        elif(isinstance(x,(list,tuple)) and len(x) == 2 and isinstance(x[0],(list,tuple)) and isinstance(x[1],(list,tuple)) and y == None and w == None and h == None):
            if (len(x[0])==2 and len(x[1])==2):
                xt = np.min([x[0][0],x[1][0]])
                yt = np.min([x[0][0],x[1][0]])
                w = np.abs(x[0][0]-x[1][0])
                h = np.abs(x[0][1]-x[1][1])
                x = xt
                y = yt
            else:
                logger.warning("x should be in the form [(x1,y1),(x2,y2)]")
                return None

        # x and y of the form (x,y),(x1,y2)
        elif(isinstance(x, (tuple,list)) and isinstance(y,(tuple,list)) and w == None and h == None):
            if (len(x)==2 and len(y)==2):
                xt = np.min([x[0],y[0]])
                yt = np.min([x[1],y[1]])
                w = np.abs(y[0]-x[0])
                h = np.abs(y[1]-x[1])
                x = xt
                y = yt
                
            else:
                logger.warning("if x and y are tuple it should be in the form (x1,y1) and (x2,y2)")
                return None



        if(y == None or w == None or h == None):
            print "Please provide an x, y, width, height to function"

        if( w <= 0 or h <= 0 ):
            logger.warning("Can't do a negative crop!")
            return None

        retVal = cv.CreateImage((int(w),int(h)), cv.IPL_DEPTH_8U, 3)
        if( x < 0 or y < 0 ):
            logger.warning("Crop will try to help you, but you have a negative crop position, your width and height may not be what you want them to be.")


        if( centered ):
            rectangle = (int(x-(w/2)), int(y-(h/2)), int(w), int(h))
        else:
            rectangle = (int(x), int(y), int(w), int(h))

        (topROI, bottomROI) = self._rectOverlapROIs((rectangle[2],rectangle[3]),(self.width,self.height),(rectangle[0],rectangle[1]))

        if( bottomROI is None ):
            logger.warning("Hi, your crop rectangle doesn't even overlap your image. I have no choice but to return None.")
            return None

        retVal = cv.CreateImage((bottomROI[2],bottomROI[3]), cv.IPL_DEPTH_8U, 3)

        cv.SetImageROI(self.getBitmap(), bottomROI)
        cv.Copy(self.getBitmap(), retVal)
        cv.ResetImageROI(self.getBitmap())
        img = Image(retVal, colorSpace=self._colorSpace)

        #Buffering the top left point (x, y) in a image.
        img._uncroppedX = self._uncroppedX + int(x)
        img._uncroppedY = self._uncroppedY + int(y)
        return img

    def regionSelect(self, x1, y1, x2, y2 ):
        """
        **SUMMARY**

        Region select is similar to crop, but instead of taking a position and width
        and height values it simply takes two points on the image and returns the selected
        region. This is very helpful for creating interactive scripts that require
        the user to select a region.

        **PARAMETERS**

        * *x1* - Int - Point one x coordinate.
        * *y1* - Int  - Point one y coordinate.
        * *x2* - Int  - Point two x coordinate.
        * *y2* - Int  - Point two y coordinate.

        **RETURNS**

        A cropped SimpleCV Image.

        **EXAMPLE**

        >>> img = Image("lenna")
        >>> subreg = img.regionSelect(10,10,100,100) # often this comes from a mouse click
        >>> subreg.show()

        **SEE ALSO**

        :py:meth:`crop`

        """
        w = abs(x1-x2)
        h = abs(y1-y2)


        retVal = None
        if( w <= 0 or h <= 0 or w > self.width or h > self.height ):
            logger.warning("regionSelect: the given values will not fit in the image or are too small.")
        else:
            xf = x2
            if( x1 < x2 ):
                xf = x1
            yf = y2
            if( y1 < y2 ):
                yf = y1
            retVal = self.crop(xf, yf, w, h)


        return retVal


    def clear(self):
        """
        **SUMMARY**

        This is a slightly unsafe method that clears out the entire image state
        it is usually used in conjunction with the drawing blobs to fill in draw
        a single large blob in the image.

        .. Warning:
          Do not use this method unless you have a particularly compelling reason.

        """
        cv.SetZero(self._bitmap)
        self._clearBuffers()






    def drawText(self, text = "", x = None, y = None, color = Color.BLUE, fontsize = 16):
        """
        **SUMMARY**

        This function draws the string that is passed on the screen at the specified coordinates.

        The Default Color is blue but you can pass it various colors

        The text will default to the center of the screen if you don't pass it a value


        **PARAMETERS**

        * *text* - String - the text you want to write. ASCII only please.
        * *x* - Int - the x position in pixels.
        * *y* - Int - the y position in pixels.
        * *color* - Color object or Color Tuple
        * *fontsize* - Int - the font size - roughly in points.

        **RETURNS**

        Nothing. This is an in place function. Text is added to the Images drawing layer.

        **EXAMPLE**

        >>> img = Image("lenna")
        >>> img.drawText("xamox smells like cool ranch doritos.", 50,50,color=Color.BLACK,fontsize=48)
        >>> img.show()

        **SEE ALSO**

        :py:meth:`dl`
        :py:meth:`drawCircle`
        :py:meth:`drawRectangle`

        """
        if(x == None):
            x = (self.width / 2)
        if(y == None):
            y = (self.height / 2)


        self.getDrawingLayer().setFontSize(fontsize)
        self.getDrawingLayer().text(text, (x, y), color)


    def drawRectangle(self,x,y,w,h,color=Color.RED,width=1,alpha=255):
        """
        **SUMMARY**

        Draw a rectangle on the screen given the upper left corner of the rectangle
        and the width and height.

        **PARAMETERS**

        * *x* - the x position.
        * *y* - the y position.
        * *w* - the width of the rectangle.
        * *h* - the height of the rectangle.
        * *color* - an RGB tuple indicating the desired color.
        * *width* - the width of the rectangle, a value less than or equal to zero means filled in completely.
        * *alpha* - the alpha value on the interval from 255 to 0, 255 is opaque, 0 is completely transparent.

        **RETURNS**

        None - this operation is in place and adds the rectangle to the drawing layer.

        **EXAMPLE**

        >>> img = Image("lenna")
        >>> img.drawREctange( 50,50,100,123)
        >>> img.show()

        **SEE ALSO**

        :py:meth:`dl`
        :py:meth:`drawCircle`
        :py:meth:`drawRectangle`
        :py:meth:`applyLayers`
        :py:class:`DrawingLayer`

        """
        if( width < 1 ):
            self.getDrawingLayer().rectangle((x,y),(w,h),color,filled=True,alpha=alpha)
        else:
            self.getDrawingLayer().rectangle((x,y),(w,h),color,width,alpha=alpha)

    def drawRotatedRectangle(self,boundingbox,color=Color.RED,width=1):
        """
        **SUMMARY**

        Draw the minimum bouding rectangle. This rectangle is a series of four points.

        **TODO**

        **KAT FIX THIS**
        """

        cv.EllipseBox(self.getBitmap(),box=boundingbox,color=color,thicness=width)


    def show(self, type = 'window'):
        """
        **SUMMARY**

        This function automatically pops up a window and shows the current image.

        **PARAMETERS**

        * *type* - this string can have one of two values, either 'window', or 'browser'. Window opens
          a display window, while browser opens the default web browser to show an image.

        **RETURNS**

        This method returns the display object. In the case of the window this is a JpegStreamer
        object. In the case of a window a display object is returned.

        **EXAMPLE**

        >>> img = Image("lenna")
        >>> img.show()
        >>> img.show('browser')

        **SEE ALSO**

        :py:class:`JpegStreamer`
        :py:class:`Display`

        """

        if(type == 'browser'):
            import webbrowser
            js = JpegStreamer(8080)
            self.save(js)
            webbrowser.open("http://localhost:8080", 2)
            return js
        elif (type == 'window'):
            from SimpleCV.Display import Display
            if init_options_handler.on_notebook:
                d = Display(displaytype='notebook')
            else:
                d = Display(self.size())
            self.save(d)
            return d
        else:
            print "Unknown type to show"

    def _surface2Image(self,surface):
        imgarray = pg.surfarray.array3d(surface)
        retVal = Image(imgarray)
        retVal._colorSpace = ColorSpace.RGB
        return retVal.toBGR().transpose()

    def _image2Surface(self,img):
        return pg.image.fromstring(img.getPIL().tostring(),img.size(), "RGB")
        #return pg.surfarray.make_surface(img.toRGB().getNumpy())

    def toPygameSurface(self):
        """
        **SUMMARY**

        Converts this image to a pygame surface. This is useful if you want
        to treat an image as a sprite to render onto an image. An example
        would be rendering blobs on to an image.

        .. Warning::
          *THIS IS EXPERIMENTAL*. We are plannng to remove this functionality sometime in the near future.

        **RETURNS**

        The image as a pygame surface.

        **SEE ALSO**


        :py:class:`DrawingLayer`
        :py:meth:`insertDrawingLayer`
        :py:meth:`addDrawingLayer`
        :py:meth:`dl`
        :py:meth:`toPygameSurface`
        :py:meth:`getDrawingLayer`
        :py:meth:`removeDrawingLayer`
        :py:meth:`clearLayers`
        :py:meth:`layers`
        :py:meth:`mergedLayers`
        :py:meth:`applyLayers`
        :py:meth:`drawText`
        :py:meth:`drawRectangle`
        :py:meth:`drawCircle`
        :py:meth:`blit`

        """
        return pg.image.fromstring(self.getPIL().tostring(),self.size(), "RGB")


    def addDrawingLayer(self, layer = None):
        """
        **SUMMARY**

        Push a new drawing layer onto the back of the layer stack

        **PARAMETERS**

        * *layer* - The new drawing layer to add.

        **RETURNS**

        The index of the new layer as an integer.

        **EXAMPLE**

        >>> img = Image("Lenna")
        >>> myLayer = DrawingLayer((img.width,img.height))
        >>> img.addDrawingLayer(myLayer)

        **SEE ALSO**

        :py:class:`DrawingLayer`
        :py:meth:`insertDrawinglayer`
        :py:meth:`addDrawinglayer`
        :py:meth:`dl`
        :py:meth:`toPygameSurface`
        :py:meth:`getDrawingLayer`
        :py:meth:`removeDrawingLayer`
        :py:meth:`clearLayers`
        :py:meth:`layers`
        :py:meth:`mergedLayers`
        :py:meth:`applyLayers`
        :py:meth:`drawText`
        :py:meth:`drawRectangle`
        :py:meth:`drawCircle`
        :py:meth:`blit`

        """

        if not isinstance(layer, DrawingLayer):
            return "Please pass a DrawingLayer object"

        if not layer:
            layer = DrawingLayer(self.size())
        self._mLayers.append(layer)
        return len(self._mLayers)-1


    def insertDrawingLayer(self, layer, index):
        """
        **SUMMARY**

        Insert a new layer into the layer stack at the specified index.

        **PARAMETERS**

        * *layer* - A drawing layer with crap you want to draw.
        * *index* - The index at which to insert the layer.

        **RETURNS**

        None - that's right - nothing.

        **EXAMPLE**

        >>> img = Image("Lenna")
        >>> myLayer1 = DrawingLayer((img.width,img.height))
        >>> myLayer2 = DrawingLayer((img.width,img.height))
        >>> #Draw on the layers
        >>> img.insertDrawingLayer(myLayer1,1) # on top
        >>> img.insertDrawingLayer(myLayer2,2) # on the bottom


        **SEE ALSO**

        :py:class:`DrawingLayer`
        :py:meth:`addDrawinglayer`
        :py:meth:`dl`
        :py:meth:`toPygameSurface`
        :py:meth:`getDrawingLayer`
        :py:meth:`removeDrawingLayer`
        :py:meth:`clearLayers`
        :py:meth:`layers`
        :py:meth:`mergedLayers`
        :py:meth:`applyLayers`
        :py:meth:`drawText`
        :py:meth:`drawRectangle`
        :py:meth:`drawCircle`
        :py:meth:`blit`

        """
        self._mLayers.insert(index, layer)
        return None


    def removeDrawingLayer(self, index = -1):
        """
        **SUMMARY**

        Remove a layer from the layer stack based on the layer's index.

        **PARAMETERS**

        * *index* - Int - the index of the layer to remove.

        **RETURNS**

        This method returns the removed drawing layer.

        **EXAMPLES**

        >>> img = Image("Lenna")
        >>> img.removeDrawingLayer(1) # removes the layer with index = 1
        >>> img.removeDrawingLayer() # if no index is specified it removes the top layer


        **SEE ALSO**

        :py:class:`DrawingLayer`
        :py:meth:`addDrawinglayer`
        :py:meth:`dl`
        :py:meth:`toPygameSurface`
        :py:meth:`getDrawingLayer`
        :py:meth:`removeDrawingLayer`
        :py:meth:`clearLayers`
        :py:meth:`layers`
        :py:meth:`mergedLayers`
        :py:meth:`applyLayers`
        :py:meth:`drawText`
        :py:meth:`drawRectangle`
        :py:meth:`drawCircle`
        :py:meth:`blit`

        """
        try:
            return self._mLayers.pop(index)
        except IndexError:
            print 'Not a valid index or No layers to remove!'


    def getDrawingLayer(self, index = -1):
        """
        **SUMMARY**

        Return a drawing layer based on the provided index.  If not provided, will
        default to the top layer.  If no layers exist, one will be created

        **PARAMETERS**

        * *index* - returns the drawing layer at the specified index.

        **RETURNS**

        A drawing layer.

        **EXAMPLE**

        >>> img = Image("Lenna")
        >>> myLayer1 = DrawingLayer((img.width,img.height))
        >>> myLayer2 = DrawingLayer((img.width,img.height))
        >>> #Draw on the layers
        >>> img.insertDrawingLayer(myLayer1,1) # on top
        >>> img.insertDrawingLayer(myLayer2,2) # on the bottom
        >>> layer2 =img.getDrawingLayer(2)

        **SEE ALSO**

        :py:class:`DrawingLayer`
        :py:meth:`addDrawinglayer`
        :py:meth:`dl`
        :py:meth:`toPygameSurface`
        :py:meth:`getDrawingLayer`
        :py:meth:`removeDrawingLayer`
        :py:meth:`clearLayers`
        :py:meth:`layers`
        :py:meth:`mergedLayers`
        :py:meth:`applyLayers`
        :py:meth:`drawText`
        :py:meth:`drawRectangle`
        :py:meth:`drawCircle`
        :py:meth:`blit`

        """
        if not len(self._mLayers):
            layer = DrawingLayer(self.size())
            self.addDrawingLayer(layer)
        try:
            return self._mLayers[index]
        except IndexError:
            print 'Not a valid index'


    def dl(self, index = -1):
        """
        **SUMMARY**

        Alias for :py:meth:`getDrawingLayer`

        """
        return self.getDrawingLayer(index)


    def clearLayers(self):
        """
        **SUMMARY**

        Remove all of the drawing layers.

        **RETURNS**

        None.

        **EXAMPLE**

        >>> img = Image("Lenna")
        >>> myLayer1 = DrawingLayer((img.width,img.height))
        >>> myLayer2 = DrawingLayer((img.width,img.height))
        >>> img.insertDrawingLayer(myLayer1,1) # on top
        >>> img.insertDrawingLayer(myLayer2,2) # on the bottom
        >>> img.clearLayers()

        **SEE ALSO**

        :py:class:`DrawingLayer`
        :py:meth:`dl`
        :py:meth:`toPygameSurface`
        :py:meth:`getDrawingLayer`
        :py:meth:`removeDrawingLayer`
        :py:meth:`layers`
        :py:meth:`mergedLayers`
        :py:meth:`applyLayers`
        :py:meth:`drawText`
        :py:meth:`drawRectangle`
        :py:meth:`drawCircle`
        :py:meth:`blit`

        """
        for i in self._mLayers:
            self._mLayers.remove(i)


        return None

    def layers(self):
        """
        **SUMMARY**

        Return the array of DrawingLayer objects associated with the image.

        **RETURNS**

        A list of of drawing layers.

        **SEE ALSO**

        :py:class:`DrawingLayer`
        :py:meth:`addDrawingLayer`
        :py:meth:`dl`
        :py:meth:`toPygameSurface`
        :py:meth:`getDrawingLayer`
        :py:meth:`removeDrawingLayer`
        :py:meth:`mergedLayers`
        :py:meth:`applyLayers`
        :py:meth:`drawText`
        :py:meth:`drawRectangle`
        :py:meth:`drawCircle`
        :py:meth:`blit`

        """
        return self._mLayers


        #render the image.

    def _renderImage(self, layer):
        imgSurf = self.getPGSurface(self).copy()
        imgSurf.blit(layer._mSurface, (0, 0))
        return Image(imgSurf)

    def mergedLayers(self):
        """
        **SUMMARY**

        Return all DrawingLayer objects as a single DrawingLayer.

        **RETURNS**

        Returns a drawing layer with all of the drawing layers of this image merged into one.

        **EXAMPLE**

        >>> img = Image("Lenna")
        >>> myLayer1 = DrawingLayer((img.width,img.height))
        >>> myLayer2 = DrawingLayer((img.width,img.height))
        >>> img.insertDrawingLayer(myLayer1,1) # on top
        >>> img.insertDrawingLayer(myLayer2,2) # on the bottom
        >>> derp = img.mergedLayers()

        **SEE ALSO**

        :py:class:`DrawingLayer`
        :py:meth:`addDrawingLayer`
        :py:meth:`dl`
        :py:meth:`toPygameSurface`
        :py:meth:`getDrawingLayer`
        :py:meth:`removeDrawingLayer`
        :py:meth:`layers`
        :py:meth:`applyLayers`
        :py:meth:`drawText`
        :py:meth:`drawRectangle`
        :py:meth:`drawCircle`
        :py:meth:`blit`

        """
        final = DrawingLayer(self.size())
        for layers in self._mLayers: #compose all the layers
            layers.renderToOtherLayer(final)
        return final

    def applyLayers(self, indicies=-1):
        """
        **SUMMARY**

        Render all of the layers onto the current image and return the result.
        Indicies can be a list of integers specifying the layers to be used.

        **PARAMETERS**

        * *indicies* -  Indicies can be a list of integers specifying the layers to be used.

        **RETURNS**

        The image after applying the drawing layers.

        **EXAMPLE**

        >>> img = Image("Lenna")
        >>> myLayer1 = DrawingLayer((img.width,img.height))
        >>> myLayer2 = DrawingLayer((img.width,img.height))
        >>> #Draw some stuff
        >>> img.insertDrawingLayer(myLayer1,1) # on top
        >>> img.insertDrawingLayer(myLayer2,2) # on the bottom
        >>> derp = img.applyLayers()

        **SEE ALSO**

        :py:class:`DrawingLayer`
        :py:meth:`dl`
        :py:meth:`toPygameSurface`
        :py:meth:`getDrawingLayer`
        :py:meth:`removeDrawingLayer`
        :py:meth:`layers`
        :py:meth:`drawText`
        :py:meth:`drawRectangle`
        :py:meth:`drawCircle`
        :py:meth:`blit`

        """
        if not len(self._mLayers):
            return self

        if(indicies==-1 and len(self._mLayers) > 0 ):
            final = self.mergedLayers()
            imgSurf = self.getPGSurface().copy()
            imgSurf.blit(final._mSurface, (0, 0))
            return Image(imgSurf)
        else:
            final = DrawingLayer((self.width, self.height))
            retVal = self
            indicies.reverse()
            for idx in indicies:
                retVal = self._mLayers[idx].renderToOtherLayer(final)
            imgSurf = self.getPGSurface().copy()
            imgSurf.blit(final._mSurface, (0, 0))
            indicies.reverse()
            return Image(imgSurf)

    def adaptiveScale(self, resolution,fit=True):
        """
        **SUMMARY**

        Adapative Scale is used in the Display to automatically
        adjust image size to match the display size. This method attempts to scale
        an image to the desired resolution while keeping the aspect ratio the same.
        If fit is False we simply crop and center the image to the resolution.
        In general this method should look a lot better than arbitrary cropping and scaling.

        **PARAMETERS**

        * *resolution* - The size of the returned image as a (width,height) tuple.
        * *fit* - If fit is true we try to fit the image while maintaining the aspect ratio.
          If fit is False we crop and center the image to fit the resolution.

        **RETURNS**

        A SimpleCV Image.

        **EXAMPLE**

        This is typically used in this instance:

        >>> d = Display((800,600))
        >>> i = Image((640, 480))
        >>> i.save(d)

        Where this would scale the image to match the display size of 800x600

        """

        wndwAR = float(resolution[0])/float(resolution[1])
        imgAR = float(self.width)/float(self.height)
        img = self
        targetx = 0
        targety = 0
        targetw = resolution[0]
        targeth = resolution[1]
        if( self.size() == resolution): # we have to resize
            retVal = self
        elif( imgAR == wndwAR ):
            retVal = img.scale(resolution[0],resolution[1])
        elif(fit):
            #scale factors
            retVal = cv.CreateImage(resolution, cv.IPL_DEPTH_8U, 3)
            cv.Zero(retVal)
            wscale = (float(self.width)/float(resolution[0]))
            hscale = (float(self.height)/float(resolution[1]))
            if(wscale>1): #we're shrinking what is the percent reduction
                wscale=1-(1.0/wscale)
            else: # we need to grow the image by a percentage
                wscale = 1.0-wscale
            if(hscale>1):
                hscale=1-(1.0/hscale)
            else:
                hscale=1.0-hscale
            if( wscale == 0 ): #if we can get away with not scaling do that
                targetx = 0
                targety = (resolution[1]-self.height)/2
                targetw = img.width
                targeth = img.height
            elif( hscale == 0 ): #if we can get away with not scaling do that
                targetx = (resolution[0]-img.width)/2
                targety = 0
                targetw = img.width
                targeth = img.height
            elif(wscale < hscale): # the width has less distortion
                sfactor = float(resolution[0])/float(self.width)
                targetw = int(float(self.width)*sfactor)
                targeth = int(float(self.height)*sfactor)
                if( targetw > resolution[0] or targeth > resolution[1]):
                    #aw shucks that still didn't work do the other way instead
                    sfactor = float(resolution[1])/float(self.height)
                    targetw = int(float(self.width)*sfactor)
                    targeth = int(float(self.height)*sfactor)
                    targetx = (resolution[0]-targetw)/2
                    targety = 0
                else:
                    targetx = 0
                    targety = (resolution[1]-targeth)/2
                img = img.scale(targetw,targeth)
            else: #the height has more distortion
                sfactor = float(resolution[1])/float(self.height)
                targetw = int(float(self.width)*sfactor)
                targeth = int(float(self.height)*sfactor)
                if( targetw > resolution[0] or targeth > resolution[1]):
                    #aw shucks that still didn't work do the other way instead
                    sfactor = float(resolution[0])/float(self.width)
                    targetw = int(float(self.width)*sfactor)
                    targeth = int(float(self.height)*sfactor)
                    targetx = 0
                    targety = (resolution[1]-targeth)/2
                else:
                    targetx = (resolution[0]-targetw)/2
                    targety = 0
                img = img.scale(targetw,targeth)
            cv.SetImageROI(retVal,(targetx,targety,targetw,targeth))
            cv.Copy(img.getBitmap(),retVal)
            cv.ResetImageROI(retVal)
            retVal = Image(retVal)
        else: # we're going to crop instead
            retVal = cv.CreateImage(resolution, cv.IPL_DEPTH_8U, 3)
            cv.Zero(retVal)
            if(self.width <= resolution[0] and self.height <= resolution[1] ): # center a too small image
                #we're too small just center the thing
                targetx = (resolution[0]/2)-(self.width/2)
                targety = (resolution[1]/2)-(self.height/2)
            elif(self.width > resolution[0] and self.height > resolution[1]): #crop too big on both axes
                targetw = resolution[0]
                targeth = resolution[1]
                targetx = 0
                targety = 0
                x = (self.width-resolution[0])/2
                y = (self.height-resolution[1])/2
                img = img.crop(x,y,targetw,targeth)
            elif( self.width <= resolution[0] and self.height > resolution[1]): #height too big
                #crop along the y dimension and center along the x dimension
                targetw = self.width
                targeth = resolution[1]
                targetx = (resolution[0]-self.width)/2
                targety = 0
                x = 0
                y = (self.height-resolution[1])/2
                img = img.crop(x,y,targetw,targeth)
            elif( self.width > resolution[0] and self.height <= resolution[1]): #width too big
                #crop along the y dimension and center along the x dimension
                targetw = resolution[0]
                targeth = self.height
                targetx = 0
                targety = (resolution[1]-self.height)/2
                x = (self.width-resolution[0])/2
                y = 0
                img = img.crop(x,y,targetw,targeth)

            cv.SetImageROI(retVal,(x,y,targetw,targeth))
            cv.Copy(img.getBitmap(),retVal)
            cv.ResetImageROI(retVal)
            retval = Image(retVal)
        return(retVal)


    def blit(self, img, pos=None,alpha=None,mask=None,alphaMask=None):
        """
        **SUMMARY**

        Blit aka bit blit - which in ye olden days was an acronym for bit-block transfer. In other words blit is
        when you want to smash two images together, or add one image to another. This method takes in a second
        SimpleCV image, and then allows you to add to some point on the calling image. A general blit command
        will just copy all of the image. You can also copy the image with an alpha value to the source image
        is semi-transparent. A binary mask can be used to blit non-rectangular image onto the souce image.
        An alpha mask can be used to do and arbitrarily transparent image to this image. Both the mask and
        alpha masks are SimpleCV Images.

        **PARAMETERS**

        * *img* - an image to place ontop of this image.
        * *pos* - an (x,y) position tuple of the top left corner of img on this image. Note that these values
          can be negative.
        * *alpha* - a single floating point alpha value (0=see the bottom image, 1=see just img, 0.5 blend the two 50/50).
        * *mask* - a binary mask the same size as the input image. White areas are blitted, black areas are not blitted.
        * *alphaMask* - an alpha mask where each grayscale value maps how much of each image is shown.

        **RETURNS**

        A SimpleCV Image. The size will remain the same.

        **EXAMPLE**

        >>> topImg = Image("top.png")
        >>> bottomImg = Image("bottom.png")
        >>> mask = Image("mask.png")
        >>> aMask = Image("alpphaMask.png")
        >>> bottomImg.blit(top,pos=(100,100)).show()
        >>> bottomImg.blit(top,alpha=0.5).show()
        >>> bottomImg.blit(top,pos=(100,100),mask=mask).show()
        >>> bottomImg.blit(top,pos=(-10,-10)alphaMask=aMask).show()

        **SEE ALSO**

        :py:meth:`createBinaryMask`
        :py:meth:`createAlphaMask`

        """
        retVal = Image(self.getEmpty())
        cv.Copy(self.getBitmap(),retVal.getBitmap())

        w = img.width
        h = img.height

        if( pos is None ):
            pos = (0,0)

        (topROI, bottomROI) = self._rectOverlapROIs((img.width,img.height),(self.width,self.height),pos)

        if( alpha is not None ):
            cv.SetImageROI(img.getBitmap(),topROI);
            cv.SetImageROI(retVal.getBitmap(),bottomROI);
            a = float(alpha)
            b = float(1.00-a)
            g = float(0.00)
            cv.AddWeighted(img.getBitmap(),a,retVal.getBitmap(),b,g,retVal.getBitmap())
            cv.ResetImageROI(img.getBitmap());
            cv.ResetImageROI(retVal.getBitmap());
        elif( alphaMask is not None ):
            if( alphaMask is not None and (alphaMask.width != img.width or alphaMask.height != img.height ) ):
                logger.warning("Image.blit: your mask and image don't match sizes, if the mask doesn't fit, you can not blit! Try using the scale function.")
                return None

            cImg = img.crop(topROI[0],topROI[1],topROI[2],topROI[3])
            cMask = alphaMask.crop(topROI[0],topROI[1],topROI[2],topROI[3])
            retValC = retVal.crop(bottomROI[0],bottomROI[1],bottomROI[2],bottomROI[3])
            r = cImg.getEmpty(1)
            g = cImg.getEmpty(1)
            b = cImg.getEmpty(1)
            cv.Split(cImg.getBitmap(), b, g, r, None)
            rf=cv.CreateImage((cImg.width,cImg.height),cv.IPL_DEPTH_32F,1)
            gf=cv.CreateImage((cImg.width,cImg.height),cv.IPL_DEPTH_32F,1)
            bf=cv.CreateImage((cImg.width,cImg.height),cv.IPL_DEPTH_32F,1)
            af=cv.CreateImage((cImg.width,cImg.height),cv.IPL_DEPTH_32F,1)
            cv.ConvertScale(r,rf)
            cv.ConvertScale(g,gf)
            cv.ConvertScale(b,bf)
            cv.ConvertScale(cMask._getGrayscaleBitmap(),af)
            cv.ConvertScale(af,af,scale=(1.0/255.0))
            cv.Mul(rf,af,rf)
            cv.Mul(gf,af,gf)
            cv.Mul(bf,af,bf)

            dr = retValC.getEmpty(1)
            dg = retValC.getEmpty(1)
            db = retValC.getEmpty(1)
            cv.Split(retValC.getBitmap(), db, dg, dr, None)
            drf=cv.CreateImage((retValC.width,retValC.height),cv.IPL_DEPTH_32F,1)
            dgf=cv.CreateImage((retValC.width,retValC.height),cv.IPL_DEPTH_32F,1)
            dbf=cv.CreateImage((retValC.width,retValC.height),cv.IPL_DEPTH_32F,1)
            daf=cv.CreateImage((retValC.width,retValC.height),cv.IPL_DEPTH_32F,1)
            cv.ConvertScale(dr,drf)
            cv.ConvertScale(dg,dgf)
            cv.ConvertScale(db,dbf)
            cv.ConvertScale(cMask.invert()._getGrayscaleBitmap(),daf)
            cv.ConvertScale(daf,daf,scale=(1.0/255.0))
            cv.Mul(drf,daf,drf)
            cv.Mul(dgf,daf,dgf)
            cv.Mul(dbf,daf,dbf)

            cv.Add(rf,drf,rf)
            cv.Add(gf,dgf,gf)
            cv.Add(bf,dbf,bf)

            cv.ConvertScaleAbs(rf,r)
            cv.ConvertScaleAbs(gf,g)
            cv.ConvertScaleAbs(bf,b)

            cv.Merge(b,g,r,None,retValC.getBitmap())
            cv.SetImageROI(retVal.getBitmap(),bottomROI)
            cv.Copy(retValC.getBitmap(),retVal.getBitmap())
            cv.ResetImageROI(retVal.getBitmap())

        elif( mask is not None):
            if( mask is not None and (mask.width != img.width or mask.height != img.height ) ):
                logger.warning("Image.blit: your mask and image don't match sizes, if the mask doesn't fit, you can not blit! Try using the scale function. ")
                return None
            cv.SetImageROI(img.getBitmap(),topROI)
            cv.SetImageROI(mask.getBitmap(),topROI)
            cv.SetImageROI(retVal.getBitmap(),bottomROI)
            cv.Copy(img.getBitmap(),retVal.getBitmap(),mask.getBitmap())
            cv.ResetImageROI(img.getBitmap())
            cv.ResetImageROI(mask.getBitmap())
            cv.ResetImageROI(retVal.getBitmap())
        else:  #vanilla blit
            cv.SetImageROI(img.getBitmap(),topROI)
            cv.SetImageROI(retVal.getBitmap(),bottomROI)
            cv.Copy(img.getBitmap(),retVal.getBitmap())
            cv.ResetImageROI(img.getBitmap())
            cv.ResetImageROI(retVal.getBitmap())

        return retVal

    def sideBySide(self, image, side="right", scale=True ):
        """
        **SUMMARY**

        Combine two images as a side by side images. Great for before and after images.

        **PARAMETERS**

        * *side* - what side of this image to place the other image on.
          choices are ('left'/'right'/'top'/'bottom').

        * *scale* - if true scale the smaller of the two sides to match the
          edge touching the other image. If false we center the smaller
          of the two images on the edge touching the larger image.

        **RETURNS**

        A new image that is a combination of the two images.

        **EXAMPLE**

        >>> img = Image("lenna")
        >>> img2 = Image("orson_welles.jpg")
        >>> img3 = img.sideBySide(img2)

        **TODO**

        Make this accept a list of images.

        """
        #there is probably a cleaner way to do this, but I know I hit every case when they are enumerated
        retVal = None
        if( side == "top" ):
            #clever
            retVal = image.sideBySide(self,"bottom",scale)
        elif( side == "bottom" ):
            if( self.width > image.width ):
                if( scale ):
                    #scale the other image width to fit
                    resized = image.resize(w=self.width)
                    nW = self.width
                    nH = self.height + resized.height
                    newCanvas = cv.CreateImage((nW,nH), cv.IPL_DEPTH_8U, 3)
                    cv.SetZero(newCanvas)
                    cv.SetImageROI(newCanvas,(0,0,nW,self.height))
                    cv.Copy(self.getBitmap(),newCanvas)
                    cv.ResetImageROI(newCanvas)
                    cv.SetImageROI(newCanvas,(0,self.height,resized.width,resized.height))
                    cv.Copy(resized.getBitmap(),newCanvas)
                    cv.ResetImageROI(newCanvas)
                    retVal = Image(newCanvas,colorSpace=self._colorSpace)
                else:
                    nW = self.width
                    nH = self.height + image.height
                    newCanvas = cv.CreateImage((nW,nH), cv.IPL_DEPTH_8U, 3)
                    cv.SetZero(newCanvas)
                    cv.SetImageROI(newCanvas,(0,0,nW,self.height))
                    cv.Copy(self.getBitmap(),newCanvas)
                    cv.ResetImageROI(newCanvas)
                    xc = (self.width-image.width)/2
                    cv.SetImageROI(newCanvas,(xc,self.height,image.width,image.height))
                    cv.Copy(image.getBitmap(),newCanvas)
                    cv.ResetImageROI(newCanvas)
                    retVal = Image(newCanvas,colorSpace=self._colorSpace)
            else: #our width is smaller than the other image
                if( scale ):
                    #scale the other image width to fit
                    resized = self.resize(w=image.width)
                    nW = image.width
                    nH = resized.height + image.height
                    newCanvas = cv.CreateImage((nW,nH), cv.IPL_DEPTH_8U, 3)
                    cv.SetZero(newCanvas)
                    cv.SetImageROI(newCanvas,(0,0,resized.width,resized.height))
                    cv.Copy(resized.getBitmap(),newCanvas)
                    cv.ResetImageROI(newCanvas)
                    cv.SetImageROI(newCanvas,(0,resized.height,nW,image.height))
                    cv.Copy(image.getBitmap(),newCanvas)
                    cv.ResetImageROI(newCanvas)
                    retVal = Image(newCanvas,colorSpace=self._colorSpace)
                else:
                    nW = image.width
                    nH = self.height + image.height
                    newCanvas = cv.CreateImage((nW,nH), cv.IPL_DEPTH_8U, 3)
                    cv.SetZero(newCanvas)
                    xc = (image.width - self.width)/2
                    cv.SetImageROI(newCanvas,(xc,0,self.width,self.height))
                    cv.Copy(self.getBitmap(),newCanvas)
                    cv.ResetImageROI(newCanvas)
                    cv.SetImageROI(newCanvas,(0,self.height,image.width,image.height))
                    cv.Copy(image.getBitmap(),newCanvas)
                    cv.ResetImageROI(newCanvas)
                    retVal = Image(newCanvas,colorSpace=self._colorSpace)

        elif( side == "right" ):
            retVal = image.sideBySide(self,"left",scale)
        else: #default to left
            if( self.height > image.height ):
                if( scale ):
                    #scale the other image height to fit
                    resized = image.resize(h=self.height)
                    nW = self.width + resized.height
                    nH = self.height
                    newCanvas = cv.CreateImage((nW,nH), cv.IPL_DEPTH_8U, 3)
                    cv.SetZero(newCanvas)
                    cv.SetImageROI(newCanvas,(0,0,resized.width,resized.height))
                    cv.Copy(resized.getBitmap(),newCanvas)
                    cv.ResetImageROI(newCanvas)
                    cv.SetImageROI(newCanvas,(resized.width,0,self.width,self.height))
                    cv.Copy(self.getBitmap(),newCanvas)
                    cv.ResetImageROI(newCanvas)
                    retVal = Image(newCanvas,colorSpace=self._colorSpace)
                else:
                    nW = self.width+image.width
                    nH = self.height
                    newCanvas = cv.CreateImage((nW,nH), cv.IPL_DEPTH_8U, 3)
                    cv.SetZero(newCanvas)
                    yc = (self.height-image.height)/2
                    cv.SetImageROI(newCanvas,(0,yc,image.width,image.height))
                    cv.Copy(image.getBitmap(),newCanvas)
                    cv.ResetImageROI(newCanvas)
                    cv.SetImageROI(newCanvas,(image.width,0,self.width,self.height))
                    cv.Copy(self.getBitmap(),newCanvas)
                    cv.ResetImageROI(newCanvas)
                    retVal = Image(newCanvas,colorSpace=self._colorSpace)
            else: #our height is smaller than the other image
                if( scale ):
                    #scale our height to fit
                    resized = self.resize(h=image.height)
                    nW = image.width + resized.width
                    nH = image.height
                    newCanvas = cv.CreateImage((nW,nH), cv.IPL_DEPTH_8U, 3)
                    cv.SetZero(newCanvas)
                    cv.SetImageROI(newCanvas,(0,0,image.width,image.height))
                    cv.Copy(image.getBitmap(),newCanvas)
                    cv.ResetImageROI(newCanvas)
                    cv.SetImageROI(newCanvas,(image.width,0,resized.width,resized.height))
                    cv.Copy(resized.getBitmap(),newCanvas)
                    cv.ResetImageROI(newCanvas)
                    retVal = Image(newCanvas,colorSpace=self._colorSpace)
                else:
                    nW = image.width + self.width
                    nH = image.height
                    newCanvas = cv.CreateImage((nW,nH), cv.IPL_DEPTH_8U, 3)
                    cv.SetZero(newCanvas)
                    cv.SetImageROI(newCanvas,(0,0,image.width,image.height))
                    cv.Copy(image.getBitmap(),newCanvas)
                    cv.ResetImageROI(newCanvas)
                    yc = (image.height-self.height)/2
                    cv.SetImageROI(newCanvas,(image.width,yc,self.width,self.height))
                    cv.Copy(self.getBitmap(),newCanvas)
                    cv.ResetImageROI(newCanvas)
                    retVal = Image(newCanvas,colorSpace=self._colorSpace)
        return retVal


    def embiggen(self, size=None, color=Color.BLACK, pos=None):
        """
        **SUMMARY**

        Make the canvas larger but keep the image the same size.

        **PARAMETERS**

        * *size* - width and heigt tuple of the new canvas.

        * *color* - the color of the canvas

        * *pos* - the position of the top left corner of image on the new canvas,
          if none the image is centered.

        **RETURNS**

        The enlarged SimpleCV Image.

        **EXAMPLE**

        >>> img = Image("lenna")
        >>> img = img.embiggen((1024,1024),color=Color.BLUE)
        >>> img.show()

        """

        if( size == None or size[0] < self.width or size[1] < self.height ):
            logger.warning("image.embiggenCanvas: the size provided is invalid")
            return None

        newCanvas = cv.CreateImage(size, cv.IPL_DEPTH_8U, 3)
        cv.SetZero(newCanvas)
        newColor = cv.RGB(color[0],color[1],color[2])
        cv.AddS(newCanvas,newColor,newCanvas)
        topROI = None
        bottomROI = None
        if( pos is None ):
            pos = (((size[0]-self.width)/2),((size[1]-self.height)/2))

        (topROI, bottomROI) = self._rectOverlapROIs((self.width,self.height),size,pos)
        if( topROI is None or bottomROI is None):
            logger.warning("image.embiggenCanvas: the position of the old image doesn't make sense, there is no overlap")
            return None

        cv.SetImageROI(newCanvas, bottomROI)
        cv.SetImageROI(self.getBitmap(),topROI)
        cv.Copy(self.getBitmap(),newCanvas)
        cv.ResetImageROI(newCanvas)
        cv.ResetImageROI(self.getBitmap())
        return Image(newCanvas)



    def _rectOverlapROIs(self,top, bottom, pos):
        """
        top is a rectangle (w,h)
        bottom is a rectangle (w,h)
        pos is the top left corner of the top rectangle with respect to the bottom rectangle's top left corner
        method returns none if the two rectangles do not overlap. Otherwise returns the top rectangle's ROI (x,y,w,h)
        and the bottom rectangle's ROI (x,y,w,h)
        """
        # the position of the top rect coordinates give bottom top right = (0,0)
        tr = (pos[0]+top[0],pos[1])
        tl = pos
        br = (pos[0]+top[0],pos[1]+top[1])
        bl = (pos[0],pos[1]+top[1])
        # do an overlap test to weed out corner cases and errors
        def inBounds((w,h), (x,y)):
            retVal = True
            if( x < 0 or  y < 0 or x > w or y > h):
                retVal = False
            return retVal

        trc = inBounds(bottom,tr)
        tlc = inBounds(bottom,tl)
        brc = inBounds(bottom,br)
        blc = inBounds(bottom,bl)
        if( not trc and not tlc and not brc and not blc ): # no overlap
            return None,None
        elif( trc and tlc and brc and blc ): # easy case top is fully inside bottom
            tRet = (0,0,top[0],top[1])
            bRet = (pos[0],pos[1],top[0],top[1])
            return tRet,bRet
        # let's figure out where the top rectangle sits on the bottom
        # we clamp the corners of the top rectangle to live inside
        # the bottom rectangle and from that get the x,y,w,h
        tl = (np.clip(tl[0],0,bottom[0]),np.clip(tl[1],0,bottom[1]))
        br = (np.clip(br[0],0,bottom[0]),np.clip(br[1],0,bottom[1]))

        bx = tl[0]
        by = tl[1]
        bw = abs(tl[0]-br[0])
        bh = abs(tl[1]-br[1])
        # now let's figure where the bottom rectangle is in the top rectangle
        # we do the same thing with different coordinates
        pos = (-1*pos[0], -1*pos[1])
        #recalculate the bottoms's corners with respect to the top.
        tr = (pos[0]+bottom[0],pos[1])
        tl = pos
        br = (pos[0]+bottom[0],pos[1]+bottom[1])
        bl = (pos[0],pos[1]+bottom[1])
        tl = (np.clip(tl[0],0,top[0]), np.clip(tl[1],0,top[1]))
        br = (np.clip(br[0],0,top[0]), np.clip(br[1],0,top[1]))
        tx = tl[0]
        ty = tl[1]
        tw = abs(br[0]-tl[0])
        th = abs(br[1]-tl[1])
        return (tx,ty,tw,th),(bx,by,bw,bh)

    def createBinaryMask(self,color1=(0,0,0),color2=(255,255,255)):
        """
        **SUMMARY**

        Generate a binary mask of the image based on a range of rgb values.
        A binary mask is a black and white image where the white area is kept and the
        black area is removed.

        This method is used by specifying two colors as the range between the minimum and maximum
        values that will be masked white.

        **PARAMETERS**

        * *color1* - The starting color range for the mask..
        * *color2* - The end of the color range for the mask.

        **RETURNS**

        A binary (black/white) image mask as a SimpleCV Image.

        **EXAMPLE**

        >>> img = Image("lenna")
        >>> mask = img.createBinaryMask(color1=(0,128,128),color2=(255,255,255)
        >>> mask.show()

        **SEE ALSO**

        :py:meth:`createBinaryMask`
        :py:meth:`createAlphaMask`
        :py:meth:`blit`
        :py:meth:`threshold`

        """
        if( color1[0]-color2[0] == 0 or
            color1[1]-color2[1] == 0 or
            color1[2]-color2[2] == 0 ):
            logger.warning("No color range selected, the result will be black, returning None instead.")
            return None
        if( color1[0] > 255 or color1[0] < 0 or
            color1[1] > 255 or color1[1] < 0 or
            color1[2] > 255 or color1[2] < 0 or
            color2[0] > 255 or color2[0] < 0 or
            color2[1] > 255 or color2[1] < 0 or
            color2[2] > 255 or color2[2] < 0 ):
            logger.warning("One of the tuple values falls outside of the range of 0 to 255")
            return None

        r = self.getEmpty(1)
        g = self.getEmpty(1)
        b = self.getEmpty(1)

        rl = self.getEmpty(1)
        gl = self.getEmpty(1)
        bl = self.getEmpty(1)

        rh = self.getEmpty(1)
        gh = self.getEmpty(1)
        bh = self.getEmpty(1)

        cv.Split(self.getBitmap(),b,g,r,None);
        #the difference == 255 case is where open CV
        #kinda screws up, this should just be a white image
        if( abs(color1[0]-color2[0]) == 255 ):
            cv.Zero(rl)
            cv.AddS(rl,255,rl)
        #there is a corner case here where difference == 0
        #right now we throw an error on this case.
        #also we use the triplets directly as OpenCV is
        # SUPER FINICKY about the type of the threshold.
        elif( color1[0] < color2[0] ):
            cv.Threshold(r,rl,color1[0],255,cv.CV_THRESH_BINARY)
            cv.Threshold(r,rh,color2[0],255,cv.CV_THRESH_BINARY)
            cv.Sub(rl,rh,rl)
        else:
            cv.Threshold(r,rl,color2[0],255,cv.CV_THRESH_BINARY)
            cv.Threshold(r,rh,color1[0],255,cv.CV_THRESH_BINARY)
            cv.Sub(rl,rh,rl)


        if( abs(color1[1]-color2[1]) == 255 ):
            cv.Zero(gl)
            cv.AddS(gl,255,gl)
        elif( color1[1] < color2[1] ):
            cv.Threshold(g,gl,color1[1],255,cv.CV_THRESH_BINARY)
            cv.Threshold(g,gh,color2[1],255,cv.CV_THRESH_BINARY)
            cv.Sub(gl,gh,gl)
        else:
            cv.Threshold(g,gl,color2[1],255,cv.CV_THRESH_BINARY)
            cv.Threshold(g,gh,color1[1],255,cv.CV_THRESH_BINARY)
            cv.Sub(gl,gh,gl)

        if( abs(color1[2]-color2[2]) == 255 ):
            cv.Zero(bl)
            cv.AddS(bl,255,bl)
        elif( color1[2] < color2[2] ):
            cv.Threshold(b,bl,color1[2],255,cv.CV_THRESH_BINARY)
            cv.Threshold(b,bh,color2[2],255,cv.CV_THRESH_BINARY)
            cv.Sub(bl,bh,bl)
        else:
            cv.Threshold(b,bl,color2[2],255,cv.CV_THRESH_BINARY)
            cv.Threshold(b,bh,color1[2],255,cv.CV_THRESH_BINARY)
            cv.Sub(bl,bh,bl)


        cv.And(rl,gl,rl)
        cv.And(rl,bl,rl)
        return Image(rl)

    def applyBinaryMask(self, mask,bg_color=Color.BLACK):
        """
        **SUMMARY**

        Apply a binary mask to the image. The white areas of the mask will be kept,
        and the black areas removed. The removed areas will be set to the color of
        bg_color.

        **PARAMETERS**

        * *mask* - the binary mask image. White areas are kept, black areas are removed.
        * *bg_color* - the color of the background on the mask.

        **RETURNS**

        A binary (black/white) image mask as a SimpleCV Image.

        **EXAMPLE**

        >>> img = Image("lenna")
        >>> mask = img.createBinaryMask(color1=(0,128,128),color2=(255,255,255)
        >>> result = img.applyBinaryMask(mask)
        >>> result.show()

        **SEE ALSO**

        :py:meth:`createBinaryMask`
        :py:meth:`createAlphaMask`
        :py:meth:`applyBinaryMask`
        :py:meth:`blit`
        :py:meth:`threshold`

        """
        newCanvas = cv.CreateImage((self.width,self.height), cv.IPL_DEPTH_8U, 3)
        cv.SetZero(newCanvas)
        newBG = cv.RGB(bg_color[0],bg_color[1],bg_color[2])
        cv.AddS(newCanvas,newBG,newCanvas)
        if( mask.width != self.width or mask.height != self.height ):
            logger.warning("Image.applyBinaryMask: your mask and image don't match sizes, if the mask doesn't fit, you can't apply it! Try using the scale function. ")
            return None
        cv.Copy(self.getBitmap(),newCanvas,mask.getBitmap());
        return Image(newCanvas,colorSpace=self._colorSpace);

    def createAlphaMask(self, hue=60, hue_lb=None,hue_ub=None):
        """
        **SUMMARY**

        Generate a grayscale or binary mask image based either on a hue or an RGB triplet that can be used
        like an alpha channel. In the resulting mask, the hue/rgb_color will be treated as transparent (black).

        When a hue is used the mask is treated like an 8bit alpha channel.
        When an RGB triplet is used the result is a binary mask.
        rgb_thresh is a distance measure between a given a pixel and the mask value that we will
        add to the mask. For example, if rgb_color=(0,255,0) and rgb_thresh=5 then any pixel
        winthin five color values of the rgb_color will be added to the mask (e.g. (0,250,0),(5,255,0)....)

        Invert flips the mask values.


        **PARAMETERS**

        * *hue* - a hue used to generate the alpha mask.
        * *hue_lb* - the upper value  of a range of hue values to use.
        * *hue_ub* - the lower value  of a range of hue values to use.

        **RETURNS**

        A grayscale alpha mask as a SimpleCV Image.

        >>> img = Image("lenna")
        >>> mask = img.createAlphaMask(hue_lb=50,hue_ub=70)
        >>> mask.show()

        **SEE ALSO**

        :py:meth:`createBinaryMask`
        :py:meth:`createAlphaMask`
        :py:meth:`applyBinaryMask`
        :py:meth:`blit`
        :py:meth:`threshold`

        """

        if( hue<0 or hue > 180 ):
            logger.warning("Invalid hue color, valid hue range is 0 to 180.")

        if( self._colorSpace != ColorSpace.HSV ):
            hsv = self.toHSV()
        else:
            hsv = self
        h = hsv.getEmpty(1)
        s = hsv.getEmpty(1)
        retVal = hsv.getEmpty(1)
        mask = hsv.getEmpty(1)
        cv.Split(hsv.getBitmap(),h,None,s,None)
        hlut = np.zeros((256,1),dtype=uint8) #thankfully we're not doing a LUT on saturation
        if(hue_lb is not None and hue_ub is not None):
            hlut[hue_lb:hue_ub]=255
        else:
            hlut[hue] = 255
        cv.LUT(h,mask,cv.fromarray(hlut))
        cv.Copy(s,retVal,mask) #we'll save memory using hue
        return Image(retVal)


    def applyPixelFunction(self, theFunc):
        """
        **SUMMARY**

        apply a function to every pixel and return the result
        The function must be of the form int (r,g,b)=func((r,g,b))

        **PARAMETERS**

        * *theFunc* - a function pointer to a function of the form (r,g.b) = theFunc((r,g,b))

        **RETURNS**

        A simpleCV image after mapping the function to the image.

        **EXAMPLE**

        >>> def derp(pixels):
        >>>     return (int(b*.2),int(r*.3),int(g*.5))
        >>>
        >>> img = Image("lenna")
        >>> img2 = img.applyPixelFunction(derp)

        """
        #there should be a way to do this faster using numpy vectorize
        #but I can get vectorize to work with the three channels together... have to split them
        #TODO: benchmark this against vectorize
        pixels = np.array(self.getNumpy()).reshape(-1,3).tolist()
        result = np.array(map(theFunc,pixels),dtype=uint8).reshape(self.width,self.height,3)
        return Image(result)


    def integralImage(self,tilted=False):
        """
        **SUMMARY**

        Calculate the integral image and return it as a numpy array.
        The integral image gives the sum of all of the pixels above and to the
        right of a given pixel location. It is useful for computing Haar cascades.
        The return type is a numpy array the same size of the image. The integral
        image requires 32Bit values which are not easily supported by the SimpleCV
        Image class.

        **PARAMETERS**

        * *tilted*  - if tilted is true we tilt the image 45 degrees and then calculate the results.

        **RETURNS**

        A numpy array of the values.

        **EXAMPLE**

        >>> img = Image("logo")
        >>> derp = img.integralImage()

        **SEE ALSO**

        http://en.wikipedia.org/wiki/Summed_area_table
        """

        if(tilted):
            img2 = cv.CreateImage((self.width+1, self.height+1), cv.IPL_DEPTH_32F, 1)
            img3 = cv.CreateImage((self.width+1, self.height+1), cv.IPL_DEPTH_32F, 1)
            cv.Integral(self._getGrayscaleBitmap(),img3,None,img2)
        else:
            img2 = cv.CreateImage((self.width+1, self.height+1), cv.IPL_DEPTH_32F, 1)
            cv.Integral(self._getGrayscaleBitmap(),img2)
        return np.array(cv.GetMat(img2))


    def convolve(self,kernel = [[1,0,0],[0,1,0],[0,0,1]],center=None):
        """
        **SUMMARY**

        Convolution performs a shape change on an image.  It is similiar to
        something like a dilate.  You pass it a kernel in the form of a list, np.array, or cvMat

        **PARAMETERS**

        * *kernel* - The convolution kernel. As a cvArray, cvMat, or Numpy Array.
        * *center* - If true we use the center of the kernel.

        **RETURNS**

        The image after we apply the convolution.

        **EXAMPLE**

        >>> img = Image("sampleimages/simplecv.png")
        >>> kernel = [[1,0,0],[0,1,0],[0,0,1]]
        >>> conv = img.convolve()

        **SEE ALSO**

        http://en.wikipedia.org/wiki/Convolution

        """
        if(isinstance(kernel, list)):
            kernel = np.array(kernel)

        if(type(kernel)==np.ndarray):
            sz = kernel.shape
            kernel = kernel.astype(np.float32)
            myKernel = cv.CreateMat(sz[0], sz[1], cv.CV_32FC1)
            cv.SetData(myKernel, kernel.tostring(), kernel.dtype.itemsize * kernel.shape[1])
        elif(type(kernel)==cv.mat):
            myKernel = kernel
        else:
            logger.warning("Convolution uses numpy arrays or cv.mat type.")
            return None
        retVal = self.getEmpty(3)
        if(center is None):
            cv.Filter2D(self.getBitmap(),retVal,myKernel)
        else:
            cv.Filter2D(self.getBitmap(),retVal,myKernel,center)
        return Image(retVal)

    def findTemplate(self, template_image = None, threshold = 5, method = "SQR_DIFF_NORM", grayscale=True):
        """
        **SUMMARY**

        This function searches an image for a template image.  The template
        image is a smaller image that is searched for in the bigger image.
        This is a basic pattern finder in an image.  This uses the standard
        OpenCV template (pattern) matching and cannot handle scaling or rotation

        Template matching returns a match score for every pixel in the image.
        Often pixels that are near to each other and a close match to the template
        are returned as a match. If the threshold is set too low expect to get
        a huge number of values. The threshold parameter is in terms of the
        number of standard deviations from the mean match value you are looking

        For example, matches that are above three standard deviations will return
        0.1% of the pixels. In a 800x600 image this means there will be
        800*600*0.001 = 480 matches.

        This method returns the locations of wherever it finds a match above a
        threshold. Because of how template matching works, very often multiple
        instances of the template overlap significantly. The best approach is to
        find the centroid of all of these values. We suggest using an iterative
        k-means approach to find the centroids.


        **PARAMETERS**

        * *template_image* - The template image.
        * *threshold* - Int
        * *method* -

          * SQR_DIFF_NORM - Normalized square difference
          * SQR_DIFF      - Square difference
          * CCOEFF        -
          * CCOEFF_NORM   -
          * CCORR         - Cross correlation
          * CCORR_NORM    - Normalize cross correlation
        * *grayscale* - Boolean - If false, template Match is found using BGR image.
        
        **EXAMPLE**

        >>> image = Image("/path/to/img.png")
        >>> pattern_image = image.crop(100,100,100,100)
        >>> found_patterns = image.findTemplate(pattern_image)
        >>> found_patterns.draw()
        >>> image.show()

        **RETURNS**

        This method returns a FeatureSet of TemplateMatch objects.

        """
        if(template_image == None):
            logger.info( "Need image for matching")
            return

        if(template_image.width > self.width):
            logger.info( "Image too wide")
            return

        if(template_image.height > self.height):
            logger.info("Image too tall")
            return

        check = 0; # if check = 0 we want maximal value, otherwise minimal
        if(method is None or method == "" or method == "SQR_DIFF_NORM"):#minimal
            method = cv.CV_TM_SQDIFF_NORMED
            check = 1;
        elif(method == "SQR_DIFF"): #minimal
            method = cv.CV_TM_SQDIFF
            check = 1
        elif(method == "CCOEFF"): #maximal
            method = cv.CV_TM_CCOEFF
        elif(method == "CCOEFF_NORM"): #maximal
            method = cv.CV_TM_CCOEFF_NORMED
        elif(method == "CCORR"): #maximal
            method = cv.CV_TM_CCORR
        elif(method == "CCORR_NORM"): #maximal
            method = cv.CV_TM_CCORR_NORMED
        else:
            logger.warning("ooops.. I don't know what template matching method you are looking for.")
            return None
        #create new image for template matching computation
        matches = cv.CreateMat( (self.height - template_image.height + 1),
                                (self.width - template_image.width + 1),
                                cv.CV_32FC1)

        #choose template matching method to be used
        if grayscale:
            cv.MatchTemplate( self._getGrayscaleBitmap(), template_image._getGrayscaleBitmap(), matches, method )
        else:
            cv.MatchTemplate( self.getBitmap(), template_image.getBitmap(), matches, method )
        mean = np.mean(matches)
        sd = np.std(matches)
        if(check > 0):
            compute = np.where((matches < mean-threshold*sd) )
        else:
            compute = np.where((matches > mean+threshold*sd) )

        mapped = map(tuple, np.column_stack(compute))
        fs = FeatureSet()
        for location in mapped:
            fs.append(TemplateMatch(self, template_image, (location[1],location[0]), matches[location[0], location[1]]))

        #cluster overlapping template matches
        finalfs = FeatureSet()
        if( len(fs) > 0 ):
            finalfs.append(fs[0])
            for f in fs:
                match = False
                for f2 in finalfs:
                    if( f2._templateOverlaps(f) ): #if they overlap
                        f2.consume(f) #merge them
                        match = True
                        break

                if( not match ):
                    finalfs.append(f)

            for f in finalfs: #rescale the resulting clusters to fit the template size
                f.rescale(template_image.width,template_image.height)

            fs = finalfs

        return fs

    def findTemplateOnce(self, template_image = None, threshold = 0.2, method = "SQR_DIFF_NORM", grayscale=True):
        """
        **SUMMARY**

        This function searches an image for a single template image match.The template
        image is a smaller image that is searched for in the bigger image.
        This is a basic pattern finder in an image.  This uses the standard
        OpenCV template (pattern) matching and cannot handle scaling or rotation

        This method returns the single best match if and only if that
        match less than the threshold (greater than in the case of
        some methods).
        
        **PARAMETERS**

        * *template_image* - The template image.
        * *threshold* - Int
        * *method* -

          * SQR_DIFF_NORM - Normalized square difference
          * SQR_DIFF      - Square difference
          * CCOEFF        -
          * CCOEFF_NORM   -
          * CCORR         - Cross correlation
          * CCORR_NORM    - Normalize cross correlation
        * *grayscale* - Boolean - If false, template Match is found using BGR image.
        
        **EXAMPLE**

        >>> image = Image("/path/to/img.png")
        >>> pattern_image = image.crop(100,100,100,100)
        >>> found_patterns = image.findTemplateOnce(pattern_image)
        >>> found_patterns.draw()
        >>> image.show()

        **RETURNS**

        This method returns a FeatureSet of TemplateMatch objects.

        """
        if(template_image == None):
            logger.info( "Need image for template matching.")
            return

        if(template_image.width > self.width):
            logger.info( "Template image is too wide for the given image.")
            return

        if(template_image.height > self.height):
            logger.info("Template image too tall for the given image.")
            return

        check = 0; # if check = 0 we want maximal value, otherwise minimal
        if(method is None or method == "" or method == "SQR_DIFF_NORM"):#minimal
            method = cv.CV_TM_SQDIFF_NORMED
            check = 1;
        elif(method == "SQR_DIFF"): #minimal
            method = cv.CV_TM_SQDIFF
            check = 1
        elif(method == "CCOEFF"): #maximal
            method = cv.CV_TM_CCOEFF
        elif(method == "CCOEFF_NORM"): #maximal
            method = cv.CV_TM_CCOEFF_NORMED
        elif(method == "CCORR"): #maximal
            method = cv.CV_TM_CCORR
        elif(method == "CCORR_NORM"): #maximal
            method = cv.CV_TM_CCORR_NORMED
        else:
            logger.warning("ooops.. I don't know what template matching method you are looking for.")
            return None
        #create new image for template matching computation
        matches = cv.CreateMat( (self.height - template_image.height + 1),
                                (self.width - template_image.width + 1),
                                cv.CV_32FC1)

        #choose template matching method to be used
        if grayscale:
            cv.MatchTemplate( self._getGrayscaleBitmap(), template_image._getGrayscaleBitmap(), matches, method )
        else:
            cv.MatchTemplate( self.getBitmap(), template_image.getBitmap(), matches, method )
        mean = np.mean(matches)
        sd = np.std(matches)
        if(check > 0):
            if( np.min(matches) <= threshold ):
                compute = np.where( matches == np.min(matches) )
            else:
                return []
        else:
            if( np.max(matches) >= threshold ):
                compute = np.where( matches == np.max(matches) )
            else:
                return []
        mapped = map(tuple, np.column_stack(compute))
        fs = FeatureSet()
        for location in mapped:
            fs.append(TemplateMatch(self, template_image, (location[1],location[0]), matches[location[0], location[1]]))

        return fs


    def readText(self):
        """
        **SUMMARY**

        This function will return any text it can find using OCR on the
        image.

        Please note that it does not handle rotation well, so if you need
        it in your application try to rotate and/or crop the area so that
        the text would be the same way a document is read

        **RETURNS**

        A String

        **EXAMPLE**

        >>> img = Imgae("somethingwithtext.png")
        >>> text = img.readText()
        >>> print text

        **NOTE**

        If you're having run-time problems I feel bad for your son,
        I've got 99 problems but dependencies ain't one:

        http://code.google.com/p/tesseract-ocr/
        http://code.google.com/p/python-tesseract/

        """

        if(not OCR_ENABLED):
            return "Please install the correct OCR library required - http://code.google.com/p/tesseract-ocr/ http://code.google.com/p/python-tesseract/"

        api = tesseract.TessBaseAPI()
        api.SetOutputName("outputName")
        api.Init(".","eng",tesseract.OEM_DEFAULT)
        api.SetPageSegMode(tesseract.PSM_AUTO)


        jpgdata = StringIO()
        self.getPIL().save(jpgdata, "jpeg")
        jpgdata.seek(0)
        stringbuffer = jpgdata.read()
        result = tesseract.ProcessPagesBuffer(stringbuffer,len(stringbuffer),api)
        return result

    def findCircle(self,canny=100,thresh=350,distance=-1):
        """
        **SUMMARY**

        Perform the Hough Circle transform to extract _perfect_ circles from the image
        canny - the upper bound on a canny edge detector used to find circle edges.

        **PARAMETERS**

        * *thresh* - the threshold at which to count a circle. Small parts of a circle get
          added to the accumulator array used internally to the array. This value is the
          minimum threshold. Lower thresholds give more circles, higher thresholds give fewer circles.

        .. ::Warning:
          If this threshold is too high, and no circles are found the underlying OpenCV
          routine fails and causes a segfault.

        * *distance* - the minimum distance between each successive circle in pixels. 10 is a good
          starting value.

        **RETURNS**

        A feature set of Circle objects.

        **EXAMPLE**

        >>> img = Image("lenna")
        >>> circs = img.findCircles()
        >>> for c in circs:
        >>>    print c


        """
        storage = cv.CreateMat(self.width, 1, cv.CV_32FC3)
        #a distnace metric for how apart our circles should be - this is sa good bench mark
        if(distance < 0 ):
            distance = 1 + max(self.width,self.height)/50
        cv.HoughCircles(self._getGrayscaleBitmap(),storage, cv.CV_HOUGH_GRADIENT, 2, distance,canny,thresh)
        if storage.rows == 0:
            return None
        circs = np.asarray(storage)
        sz = circs.shape
        circleFS = FeatureSet()
        for i in range(sz[0]):
            circleFS.append(Circle(self,int(circs[i][0][0]),int(circs[i][0][1]),int(circs[i][0][2])))
        return circleFS

    def whiteBalance(self,method="Simple"):
        """
        **SUMMARY**

        Attempts to perform automatic white balancing.
        Gray World see: http://scien.stanford.edu/pages/labsite/2000/psych221/projects/00/trek/GWimages.html
        Robust AWB: http://scien.stanford.edu/pages/labsite/2010/psych221/projects/2010/JasonSu/robustawb.html
        http://scien.stanford.edu/pages/labsite/2010/psych221/projects/2010/JasonSu/Papers/Robust%20Automatic%20White%20Balance%20Algorithm%20using%20Gray%20Color%20Points%20in%20Images.pdf
        Simple AWB:
        http://www.ipol.im/pub/algo/lmps_simplest_color_balance/
        http://scien.stanford.edu/pages/labsite/2010/psych221/projects/2010/JasonSu/simplestcb.html



        **PARAMETERS**

        * *method* - The method to use for white balancing. Can be one of the following:

          * `Gray World <http://scien.stanford.edu/pages/labsite/2000/psych221/projects/00/trek/GWimages.html>`_

          * `Robust AWB <http://scien.stanford.edu/pages/labsite/2010/psych221/projects/2010/JasonSu/robustawb.html>`_

          * `Simple AWB <http://www.ipol.im/pub/algo/lmps_simplest_color_balance/>`_


        **RETURNS**

        A SimpleCV Image.

        **EXAMPLE**

        >>> img = Image("lenna")
        >>> img2 = img.whiteBalance()

        """
        img = self
        if(method=="GrayWorld"):
            avg = cv.Avg(img.getBitmap());
            bf = float(avg[0])
            gf = float(avg[1])
            rf = float(avg[2])
            af = (bf+gf+rf)/3.0
            if( bf == 0.00 ):
                b_factor = 1.00
            else:
                b_factor = af/bf

            if( gf == 0.00 ):
                g_factor = 1.00
            else:
                g_factor = af/gf

            if( rf == 0.00 ):
                r_factor = 1.00
            else:
                r_factor = af/rf

            b = img.getEmpty(1)
            g = img.getEmpty(1)
            r = img.getEmpty(1)
            cv.Split(self.getBitmap(), b, g, r, None)
            bfloat = cv.CreateImage((img.width, img.height), cv.IPL_DEPTH_32F, 1)
            gfloat = cv.CreateImage((img.width, img.height), cv.IPL_DEPTH_32F, 1)
            rfloat = cv.CreateImage((img.width, img.height), cv.IPL_DEPTH_32F, 1)

            cv.ConvertScale(b,bfloat,b_factor)
            cv.ConvertScale(g,gfloat,g_factor)
            cv.ConvertScale(r,rfloat,r_factor)

            (minB,maxB,minBLoc,maxBLoc) = cv.MinMaxLoc(bfloat)
            (minG,maxG,minGLoc,maxGLoc) = cv.MinMaxLoc(gfloat)
            (minR,maxR,minRLoc,maxRLoc) = cv.MinMaxLoc(rfloat)
            scale = max([maxR,maxG,maxB])
            sfactor = 1.00
            if(scale > 255 ):
                sfactor = 255.00/float(scale)

            cv.ConvertScale(bfloat,b,sfactor);
            cv.ConvertScale(gfloat,g,sfactor);
            cv.ConvertScale(rfloat,r,sfactor);

            retVal = img.getEmpty()
            cv.Merge(b,g,r,None,retVal);
            retVal = Image(retVal)
        elif( method == "Simple" ):
            thresh = 0.003
            sz = img.width*img.height
            tempMat = img.getNumpy()
            bcf = sss.cumfreq(tempMat[:,:,0], numbins=256)
            bcf = bcf[0] # get our cumulative histogram of values for this color

            blb = -1 #our upper bound
            bub = 256 # our lower bound
            lower_thresh = 0.00
            upper_thresh = 0.00
            #now find the upper and lower thresh% of our values live
            while( lower_thresh < thresh ):
                blb = blb+1
                lower_thresh = bcf[blb]/sz
            while( upper_thresh < thresh ):
                bub = bub-1
                upper_thresh = (sz-bcf[bub])/sz


            gcf = sss.cumfreq(tempMat[:,:,1], numbins=256)
            gcf = gcf[0]
            glb = -1 #our upper bound
            gub = 256 # our lower bound
            lower_thresh = 0.00
            upper_thresh = 0.00
            #now find the upper and lower thresh% of our values live
            while( lower_thresh < thresh ):
                glb = glb+1
                lower_thresh = gcf[glb]/sz
            while( upper_thresh < thresh ):
                gub = gub-1
                upper_thresh = (sz-gcf[gub])/sz


            rcf = sss.cumfreq(tempMat[:,:,2], numbins=256)
            rcf = rcf[0]
            rlb = -1 #our upper bound
            rub = 256 # our lower bound
            lower_thresh = 0.00
            upper_thresh = 0.00
            #now find the upper and lower thresh% of our values live
            while( lower_thresh < thresh ):
                rlb = rlb+1
                lower_thresh = rcf[rlb]/sz
            while( upper_thresh < thresh ):
                rub = rub-1
                upper_thresh = (sz-rcf[rub])/sz
            #now we create the scale factors for the remaining pixels
            rlbf = float(rlb)
            rubf = float(rub)
            glbf = float(glb)
            gubf = float(gub)
            blbf = float(blb)
            bubf = float(bub)

            rLUT = np.ones((256,1),dtype=uint8)
            gLUT = np.ones((256,1),dtype=uint8)
            bLUT = np.ones((256,1),dtype=uint8)
            for i in range(256):
                if(i <= rlb):
                    rLUT[i][0] = 0
                elif( i >= rub):
                    rLUT[i][0] = 255
                else:
                    rf = ((float(i)-rlbf)*255.00/(rubf-rlbf))
                    rLUT[i][0] = int(rf)
                if( i <= glb):
                    gLUT[i][0] = 0
                elif( i >= gub):
                    gLUT[i][0] = 255
                else:
                    gf = ((float(i)-glbf)*255.00/(gubf-glbf))
                    gLUT[i][0] = int(gf)
                if( i <= blb):
                    bLUT[i][0] = 0
                elif( i >= bub):
                    bLUT[i][0] = 255
                else:
                    bf = ((float(i)-blbf)*255.00/(bubf-blbf))
                    bLUT[i][0] = int(bf)
            retVal = img.applyLUT(bLUT,rLUT,gLUT)
        return retVal

    def applyLUT(self,rLUT=None,bLUT=None,gLUT=None):
        """
        **SUMMARY**

        Apply LUT allows you to apply a LUT (look up table) to the pixels in a image. Each LUT is just
        an array where each index in the array points to its value in the result image. For example
        rLUT[0]=255 would change all pixels where the red channel is zero to the value 255.

        **PARAMETERS**

        * *rLUT* - a tuple or np.array of size (256x1) with dtype=uint8.
        * *gLUT* - a tuple or np.array of size (256x1) with dtype=uint8.
        * *bLUT* - a tuple or np.array of size (256x1) with dtype=uint8.

        .. warning::
          The dtype is very important. Will throw the following error without it:
          error: dst.size() == src.size() && dst.type() == CV_MAKETYPE(lut.depth(), src.channels())


        **RETURNS**

        The SimpleCV image remapped using the LUT.

        **EXAMPLE**

        This example saturates the red channel:

        >>> rlut = np.ones((256,1),dtype=uint8)*255
        >>> img=img.applyLUT(rLUT=rlut)


        NOTE:

        -==== BUG NOTE ====-
        This method seems to error on the LUT map for some versions of OpenCV.
        I am trying to figure out why. -KAS
        """
        r = self.getEmpty(1)
        g = self.getEmpty(1)
        b = self.getEmpty(1)
        cv.Split(self.getBitmap(),b,g,r,None);
        if(rLUT is not None):
            cv.LUT(r,r,cv.fromarray(rLUT))
        if(gLUT is not None):
            cv.LUT(g,g,cv.fromarray(gLUT))
        if(bLUT is not None):
            cv.LUT(b,b,cv.fromarray(bLUT))
        temp = self.getEmpty()
        cv.Merge(b,g,r,None,temp)
        return Image(temp)


    def _getRawKeypoints(self,thresh=500.00,flavor="SURF", highQuality=1, forceReset=False):
        """
        .. _getRawKeypoints:
        This method finds keypoints in an image and returns them as the raw keypoints
        and keypoint descriptors. When this method is called it caches a the features
        and keypoints locally for quick and easy access.

        Parameters:
        min_quality - The minimum quality metric for SURF descriptors. Good values
                      range between about 300.00 and 600.00

        flavor - a string indicating the method to use to extract features.
                 A good primer on how feature/keypoint extractiors can be found here:

                 http://en.wikipedia.org/wiki/Feature_detection_(computer_vision)
                 http://www.cg.tu-berlin.de/fileadmin/fg144/Courses/07WS/compPhoto/Feature_Detection.pdf


                 "SURF" - extract the SURF features and descriptors. If you don't know
                 what to use, use this.
                 See: http://en.wikipedia.org/wiki/SURF

                 "STAR" - The STAR feature extraction algorithm
                 See: http://pr.willowgarage.com/wiki/Star_Detector

                 "FAST" - The FAST keypoint extraction algorithm
                 See: http://en.wikipedia.org/wiki/Corner_detection#AST_based_feature_detectors

                 All the flavour specified below are for OpenCV versions >= 2.4.0 :

                 "MSER" - Maximally Stable Extremal Regions algorithm

                 See: http://en.wikipedia.org/wiki/Maximally_stable_extremal_regions

                 "Dense" - Dense Scale Invariant Feature Transform.

                 See: http://www.vlfeat.org/api/dsift.html

                 "ORB" - The Oriented FAST and Rotated BRIEF

                 See: http://www.willowgarage.com/sites/default/files/orb_final.pdf

                 "SIFT" - Scale-invariant feature transform

                 See: http://en.wikipedia.org/wiki/Scale-invariant_feature_transform

                 "BRISK" - Binary Robust Invariant Scalable Keypoints

                  See: http://www.asl.ethz.ch/people/lestefan/personal/BRISK

                 "FREAK" - Fast Retina Keypoints

                  See: http://www.ivpe.com/freak.htm
                  Note: It's a keypoint descriptor and not a KeyPoint detector. SIFT KeyPoints
                  are detected and FERAK is used to extract keypoint descriptor.

        highQuality - The SURF descriptor comes in two forms, a vector of 64 descriptor
                      values and a vector of 128 descriptor values. The latter are "high"
                      quality descriptors.

        forceReset - If keypoints have already been calculated for this image those
                     keypoints are returned veresus recalculating the values. If
                     force reset is True we always recalculate the values, otherwise
                     we will used the cached copies.

        Returns:
        A tuple of keypoint objects and optionally a numpy array of the descriptors.

        Example:
        >>> img = Image("aerospace.jpg")
        >>> kp,d = img._getRawKeypoints()

        Notes:
        If you would prefer to work with the raw keypoints and descriptors each image keeps
        a local cache of the raw values. These are named:

        self._mKeyPoints # A tuple of keypoint objects
        See: http://opencv.itseez.com/modules/features2d/doc/common_interfaces_of_feature_detectors.html#keypoint-keypoint
        self._mKPDescriptors # The descriptor as a floating point numpy array
        self._mKPFlavor = "NONE" # The flavor of the keypoints as a string.

        See Also:
         ImageClass._getRawKeypoints(self,thresh=500.00,forceReset=False,flavor="SURF",highQuality=1)
         ImageClass._getFLANNMatches(self,sd,td)
         ImageClass.findKeypointMatch(self,template,quality=500.00,minDist=0.2,minMatch=0.4)
         ImageClass.drawKeypointMatches(self,template,thresh=500.00,minDist=0.15,width=1)

        """
        try:
            import cv2
            ver = cv2.__version__
            new_version = 0
            #For OpenCV versions till 2.4.0,  cv2.__versions__ are of the form "$Rev: 4557 $"
            if not ver.startswith('$Rev:'):
                if int(ver.replace('.','0'))>=20400:
                    new_version = 1
                if int(ver.replace('.','0'))>=20402:
                    new_version = 2
                if int(ver.replace('.','0'))>=20403:
                    new_version = 3
        except:
            logger.warning("Can't run Keypoints without OpenCV >= 2.3.0")
            return

        if( forceReset ):
            self._mKeyPoints = None
            self._mKPDescriptors = None

        if( not(self._mKeyPoints) or self._mKPFlavor != flavor ):
            if ( new_version == 0):
                if( flavor == "SURF" ):
                    surfer = cv2.SURF(thresh,_extended=highQuality,_upright=1)
                    self._mKeyPoints,self._mKPDescriptors = surfer.detect(self.getGrayNumpy(),None,False)
                    if( len(self._mKPDescriptors) == 0 ):
                        return None, None

                    if( highQuality == 1 ):
                        self._mKPDescriptors = self._mKPDescriptors.reshape((-1,128))
                    else:
                        self._mKPDescriptors = self._mKPDescriptors.reshape((-1,64))

                    self._mKPFlavor = "SURF"
                    del surfer

                elif( flavor == "FAST" and not (int(ver.split(' ')[1])>=4557)) :
                    faster = cv2.FastFeatureDetector(threshold=int(thresh),nonmaxSuppression=True)
                    self._mKeyPoints = faster.detect(self.getGrayNumpy())
                    self._mKPDescriptors = None
                    self._mKPFlavor = "FAST"
                    del faster

                #elif( flavor == "MSER"):
                #    mserer = cv2.MSER()
                #    self._mKeyPoints = mserer.detect(self.getGrayNumpy(),None)
                #    self._mKPDescriptors = None
                #    self._mKPFlavor = "MSER"
                #    del mserer

                elif( flavor == "STAR"):
                    starer = cv2.StarDetector()
                    self._mKeyPoints = starer.detect(self.getGrayNumpy())
                    self._mKPDescriptors = None
                    self._mKPFlavor = "STAR"
                    del starer

            elif( new_version >= 2 and flavor in ["SURF", "FAST", "FREAK"] ):
                if( flavor == "SURF" and new_version==2):
                    surfer = cv2.SURF(hessianThreshold=thresh,extended=highQuality,upright=1)
                    #mask = self.getGrayNumpy()
                    #mask.fill(255)
                    self._mKeyPoints,self._mKPDescriptors = surfer.detect(self.getGrayNumpy(),None,useProvidedKeypoints = False)
                    if( len(self._mKPDescriptors) == 0 ):
                        return None, None

                    if( highQuality == 1 ):
                        self._mKPDescriptors = self._mKPDescriptors.reshape((-1,128))
                    else:
                        self._mKPDescriptors = self._mKPDescriptors.reshape((-1,64))

                    self._mKPFlavor = "SURF"
                    del surfer

                elif( flavor == "FREAK" ):
                    detector = cv2.FeatureDetector_create("SIFT")
                    extractor = cv2.DescriptorExtractor_create("FREAK")
                    self._mKeyPoints = detector.detect(self.getGrayNumpyCv2())
                    self._mKeyPoints, self._mKPDescriptors = extractor.compute(self.getGrayNumpyCv2(), self._mKeyPoints)
                    self._mKPFlavor = "SURF"
                    del detector
                    del extractor


                if( flavor == "SURF" and new_version==3):
                    surfer = cv2.SURF(hessianThreshold=thresh,extended=highQuality,upright=1)
                    self._mKeyPoints,self._mKPDescriptors = surfer.detectAndCompute(self.getGrayNumpy(),None,useProvidedKeypoints = False)
                    if( len(self._mKPDescriptors) == 0 ):
                        return None, None

                    if( highQuality == 1 ):
                        self._mKPDescriptors = self._mKPDescriptors.reshape((-1,128))
                    else:
                        self._mKPDescriptors = self._mKPDescriptors.reshape((-1,64))

                    self._mKPFlavor = "SURF"
                    del surfer

                elif( flavor == "FAST" ):
                    faster = cv2.FastFeatureDetector(threshold=int(thresh),nonmaxSuppression=True)
                    self._mKeyPoints = faster.detect(self.getGrayNumpy())
                    self._mKPDescriptors = None
                    self._mKPFlavor = "FAST"
                    del faster

            elif( new_version >=1  and flavor in ["ORB", "SIFT", "SURF", "BRISK"] ):
                FeatureDetector = cv2.FeatureDetector_create(flavor)
                DescriptorExtractor = cv2.DescriptorExtractor_create(flavor)
                self._mKeyPoints = FeatureDetector.detect(self.getGrayNumpy())
                self._mKeyPoints,self._mKPDescriptors = DescriptorExtractor.compute(self.getGrayNumpy(),self._mKeyPoints)
                if( self._mKPDescriptors == None or len(self._mKPDescriptors) == 0 ):
                    return None, None
                self._mKPFlavor = flavor
                del FeatureDetector

            elif( new_version >= 1 and flavor in ["FAST", "STAR", "MSER", "Dense"] ):
                FeatureDetector = cv2.FeatureDetector_create(flavor)
                self._mKeyPoints = FeatureDetector.detect(self.getGrayNumpy())
                self._mKPDescriptors = None
                self._mKPFlavor = flavor
                del FeatureDetector

            else:
                logger.warning("ImageClass.Keypoints: I don't know the method you want to use")
                return None, None

        return self._mKeyPoints,self._mKPDescriptors

    def _getFLANNMatches(self,sd,td):
        """
        Summary:
        This method does a fast local approximate nearest neighbors (FLANN) calculation between two sets
        of feature vectors. The result are two numpy arrays the first one is a list of indexes of the
        matches and the second one is the match distance value. For the match indices or idx, the index
        values correspond to the values of td, and the value in the array is the index in td. I.
        I.e. j = idx[i] is where td[i] matches sd[j].
        The second numpy array, at the index i is the match distance between td[i] and sd[j].
        Lower distances mean better matches.

        Parameters:
        sd - A numpy array of feature vectors of any size.
        td - A numpy array of feature vectors of any size, this vector is used for indexing
             and the result arrays will have a length matching this vector.

        Returns:
        Two numpy arrays, the first one, idx, is the idx of the matches of the vector td with sd.
        The second one, dist, is the distance value for the closest match.

        Example:
        >>> kpt,td = img1._getRawKeypoints() # t is template
        >>> kps,sd = img2._getRawKeypoints() # s is source
        >>> idx,dist = img1._getFLANNMatches(sd,td)
        >>> j = idx[42]
        >>> print kps[j] # matches kp 42
        >>> print dist[i] # the match quality.

        Notes:
        If you would prefer to work with the raw keypoints and descriptors each image keeps
        a local cache of the raw values. These are named:

        self._mKeyPoints # A tuple of keypoint objects
        See: http://opencv.itseez.com/modules/features2d/doc/common_interfaces_of_feature_detectors.html#keypoint-keypoint
        self._mKPDescriptors # The descriptor as a floating point numpy array
        self._mKPFlavor = "NONE" # The flavor of the keypoints as a string.

        See:
         ImageClass._getRawKeypoints(self,thresh=500.00,forceReset=False,flavor="SURF",highQuality=1)
         ImageClass._getFLANNMatches(self,sd,td)
         ImageClass.drawKeypointMatches(self,template,thresh=500.00,minDist=0.15,width=1)
         ImageClass.findKeypoints(self,min_quality=300.00,flavor="SURF",highQuality=False )
         ImageClass.findKeypointMatch(self,template,quality=500.00,minDist=0.2,minMatch=0.4)
        """
        try:
            import cv2
        except:
            logger.warning("Can't run FLANN Matches without OpenCV >= 2.3.0")
            return
        FLANN_INDEX_KDTREE = 1  # bug: flann enums are missing
        flann_params = dict(algorithm = FLANN_INDEX_KDTREE, trees = 4)
        flann = cv2.flann_Index(sd, flann_params)
        idx, dist = flann.knnSearch(td, 1, params = {}) # bug: need to provide empty dict
        del flann
        return idx,dist

    def drawKeypointMatches(self,template,thresh=500.00,minDist=0.15,width=1):
        """
        **SUMMARY**

        Draw keypoints draws a side by side representation of two images, calculates
        keypoints for both images, determines the keypoint correspondences, and then draws
        the correspondences. This method is helpful for debugging keypoint calculations
        and also looks really cool :) .  The parameters mirror the parameters used
        for findKeypointMatches to assist with debugging

        **PARAMETERS**

        * *template* - A template image.
        * *quality* - The feature quality metric. This can be any value between about 300 and 500. Higher
          values should return fewer, but higher quality features.
        * *minDist* - The value below which the feature correspondence is considered a match. This
          is the distance between two feature vectors. Good values are between 0.05 and 0.3
        * *width* - The width of the drawn line.

        **RETURNS**

        A side by side image of the template and source image with each feature correspondence
        draw in a different color.

        **EXAMPLE**

        >>> img = cam.getImage()
        >>> template = Image("myTemplate.png")
        >>> result = img.drawKeypointMatches(self,template,300.00,0.4):

        **NOTES**

        If you would prefer to work with the raw keypoints and descriptors each image keeps
        a local cache of the raw values. These are named:

        self._mKeyPoints # A tuple of keypoint objects
        See: http://opencv.itseez.com/modules/features2d/doc/common_interfaces_of_feature_detectors.html#keypoint-keypoint
        self._mKPDescriptors # The descriptor as a floating point numpy array
        self._mKPFlavor = "NONE" # The flavor of the keypoints as a string.

        **SEE ALSO**

        :py:meth:`drawKeypointMatches`
        :py:meth:`findKeypoints`
        :py:meth:`findKeypointMatch`

        """
        if template == None:
            return None

        resultImg = template.sideBySide(self,scale=False)
        hdif = (self.height-template.height)/2
        skp,sd = self._getRawKeypoints(thresh)
        tkp,td = template._getRawKeypoints(thresh)
        if( td == None or sd == None ):
            logger.warning("We didn't get any descriptors. Image might be too uniform or blurry." )
            return resultImg
        template_points = float(td.shape[0])
        sample_points = float(sd.shape[0])
        magic_ratio = 1.00
        if( sample_points > template_points ):
            magic_ratio = float(sd.shape[0])/float(td.shape[0])

        idx,dist = self._getFLANNMatches(sd,td) # match our keypoint descriptors
        p = dist[:,0]
        result = p*magic_ratio < minDist #, = np.where( p*magic_ratio < minDist )
        for i in range(0,len(idx)):
            if( result[i] ):
                pt_a = (tkp[i].pt[1], tkp[i].pt[0]+hdif)
                pt_b = (skp[idx[i]].pt[1]+template.width,skp[idx[i]].pt[0])
                resultImg.drawLine(pt_a,pt_b,color=Color.getRandom(),thickness=width)
        return resultImg


    def findKeypointMatch(self,template,quality=500.00,minDist=0.2,minMatch=0.4):
        """
        **SUMMARY**

        findKeypointMatch allows you to match a template image with another image using
        SURF keypoints. The method extracts keypoints from each image, uses the Fast Local
        Approximate Nearest Neighbors algorithm to find correspondences between the feature
        points, filters the correspondences based on quality, and then, attempts to calculate
        a homography between the two images. This homography allows us to draw a matching
        bounding box in the source image that corresponds to the template. This method allows
        you to perform matchs the ordinarily fail when using the findTemplate method.
        This method should be able to handle a reasonable changes in camera orientation and
        illumination. Using a template that is close to the target image will yield much
        better results.

        .. Warning::
          This method is only capable of finding one instance of the template in an image.
          If more than one instance is visible the homography calculation and the method will
          fail.

        **PARAMETERS**

        * *template* - A template image.
        * *quality* - The feature quality metric. This can be any value between about 300 and 500. Higher
          values should return fewer, but higher quality features.
        * *minDist* - The value below which the feature correspondence is considered a match. This
          is the distance between two feature vectors. Good values are between 0.05 and 0.3
        * *minMatch* - The percentage of features which must have matches to proceed with homography calculation.
          A value of 0.4 means 40% of features must match. Higher values mean better matches
          are used. Good values are between about 0.3 and 0.7


        **RETURNS**

        If a homography (match) is found this method returns a feature set with a single
        KeypointMatch feature. If no match is found None is returned.

        **EXAMPLE**

        >>> template = Image("template.png")
        >>> img = camera.getImage()
        >>> fs = img.findKeypointMatch(template)
        >>> if( fs is not None ):
        >>>      fs.draw()
        >>>      img.show()

        **NOTES**

        If you would prefer to work with the raw keypoints and descriptors each image keeps
        a local cache of the raw values. These are named:

        | self._mKeyPoints # A Tuple of keypoint objects
        | self._mKPDescriptors # The descriptor as a floating point numpy array
        | self._mKPFlavor = "NONE" # The flavor of the keypoints as a string.
        | `See Documentation <http://opencv.itseez.com/modules/features2d/doc/common_interfaces_of_feature_detectors.html#keypoint-keypoint>`_

        **SEE ALSO**

        :py:meth:`_getRawKeypoints`
        :py:meth:`_getFLANNMatches`
        :py:meth:`drawKeypointMatches`
        :py:meth:`findKeypoints`

        """
        try:
            import cv2
        except:
            warnings.warn("Can't Match Keypoints without OpenCV >= 2.3.0")
            return
            
        if template == None:
          return None
        fs = FeatureSet()
        skp,sd = self._getRawKeypoints(quality)
        tkp,td = template._getRawKeypoints(quality)
        if( skp == None or tkp == None ):
            warnings.warn("I didn't get any keypoints. Image might be too uniform or blurry." )
            return None

        template_points = float(td.shape[0])
        sample_points = float(sd.shape[0])
        magic_ratio = 1.00
        if( sample_points > template_points ):
            magic_ratio = float(sd.shape[0])/float(td.shape[0])

        idx,dist = self._getFLANNMatches(sd,td) # match our keypoint descriptors
        p = dist[:,0]
        result = p*magic_ratio < minDist #, = np.where( p*magic_ratio < minDist )
        pr = result.shape[0]/float(dist.shape[0])

        if( pr > minMatch and len(result)>4 ): # if more than minMatch % matches we go ahead and get the data
            lhs = []
            rhs = []
            for i in range(0,len(idx)):
                if( result[i] ):
                    lhs.append((tkp[i].pt[1], tkp[i].pt[0]))
                    rhs.append((skp[idx[i]].pt[0], skp[idx[i]].pt[1]))
            
            rhs_pt = np.array(rhs)
            lhs_pt = np.array(lhs)
            if( len(rhs_pt) < 16 or len(lhs_pt) < 16 ):
                return None
            homography = []
            (homography,mask) = cv2.findHomography(lhs_pt,rhs_pt,cv2.RANSAC, ransacReprojThreshold=1.0 )
            w = template.width
            h = template.height
            
            pts = np.array([[0,0],[0,h],[w,h],[w,0]], dtype="float32")
            
            pPts = cv2.perspectiveTransform(np.array([pts]), homography)
            
            pt0i = (pPts[0][0][1], pPts[0][0][0])
            pt1i = (pPts[0][1][1], pPts[0][1][0])
            pt2i = (pPts[0][2][1], pPts[0][2][0])
            pt3i = (pPts[0][3][1], pPts[0][3][0])
            
            #construct the feature set and return it.
            fs = FeatureSet() 
            fs.append(KeypointMatch(self,template,(pt0i,pt1i,pt2i,pt3i),homography))
            #the homography matrix is necessary for many purposes like image stitching.
            #fs.append(homography) # No need to add homography as it is already being
            #added in KeyPointMatch class.
            return fs
        else:
            return None


    def findKeypoints(self,min_quality=300.00,flavor="SURF",highQuality=False ):
        """
        **SUMMARY**

        This method finds keypoints in an image and returns them as a feature set.
        Keypoints are unique regions in an image that demonstrate some degree of
        invariance to changes in camera pose and illumination. They are helpful
        for calculating homographies between camera views, object rotations, and
        multiple view overlaps.

        We support four keypoint detectors and only one form of keypoint descriptors.
        Only the surf flavor of keypoint returns feature and descriptors at this time.

        **PARAMETERS**

        * *min_quality* - The minimum quality metric for SURF descriptors. Good values
          range between about 300.00 and 600.00

        * *flavor* - a string indicating the method to use to extract features.
          A good primer on how feature/keypoint extractiors can be found in
          `feature detection on wikipedia <http://en.wikipedia.org/wiki/Feature_detection_(computer_vision)>`_
          and
          `this tutorial. <http://www.cg.tu-berlin.de/fileadmin/fg144/Courses/07WS/compPhoto/Feature_Detection.pdf>`_


          * "SURF" - extract the SURF features and descriptors. If you don't know
            what to use, use this.

            See: http://en.wikipedia.org/wiki/SURF

          * "STAR" - The STAR feature extraction algorithm

            See: http://pr.willowgarage.com/wiki/Star_Detector

          * "FAST" - The FAST keypoint extraction algorithm

            See: http://en.wikipedia.org/wiki/Corner_detection#AST_based_feature_detectors

          All the flavour specified below are for OpenCV versions >= 2.4.0 :

          * "MSER" - Maximally Stable Extremal Regions algorithm

            See: http://en.wikipedia.org/wiki/Maximally_stable_extremal_regions

          * "Dense" -

          * "ORB" - The Oriented FAST and Rotated BRIEF

            See: http://www.willowgarage.com/sites/default/files/orb_final.pdf

          * "SIFT" - Scale-invariant feature transform

            See: http://en.wikipedia.org/wiki/Scale-invariant_feature_transform

          * "BRISK" - Binary Robust Invariant Scalable Keypoints

            See: http://www.asl.ethz.ch/people/lestefan/personal/BRISK

           * "FREAK" - Fast Retina Keypoints

             See: http://www.ivpe.com/freak.htm
             Note: It's a keypoint descriptor and not a KeyPoint detector. SIFT KeyPoints
             are detected and FERAK is used to extract keypoint descriptor.

        * *highQuality* - The SURF descriptor comes in two forms, a vector of 64 descriptor
          values and a vector of 128 descriptor values. The latter are "high"
          quality descriptors.

        **RETURNS**

        A feature set of KeypointFeatures. These KeypointFeatures let's you draw each
        feature, crop the features, get the feature descriptors, etc.

        **EXAMPLE**

        >>> img = Image("aerospace.jpg")
        >>> fs = img.findKeypoints(flavor="SURF",min_quality=500,highQuality=True)
        >>> fs = fs.sortArea()
        >>> fs[-1].draw()
        >>> img.draw()

        **NOTES**

        If you would prefer to work with the raw keypoints and descriptors each image keeps
        a local cache of the raw values. These are named:

        :py:meth:`_getRawKeypoints`
        :py:meth:`_getFLANNMatches`
        :py:meth:`drawKeypointMatches`
        :py:meth:`findKeypoints`

        """
        try:
            import cv2
        except:
            logger.warning("Can't use Keypoints without OpenCV >= 2.3.0")
            return None

        fs = FeatureSet()
        kp = []
        d = []
        if highQuality:
            kp,d = self._getRawKeypoints(thresh=min_quality,forceReset=True,flavor=flavor,highQuality=1)
        else:
            kp,d = self._getRawKeypoints(thresh=min_quality,forceReset=True,flavor=flavor,highQuality=0)

        if( flavor in ["ORB", "SIFT", "SURF", "BRISK", "FREAK"]  and kp!=None and d !=None ):
            for i in range(0,len(kp)):
                fs.append(KeyPoint(self,kp[i],d[i],flavor))
        elif(flavor in ["FAST", "STAR", "MSER", "Dense"] and kp!=None ):
            for i in range(0,len(kp)):
                fs.append(KeyPoint(self,kp[i],None,flavor))
        else:
            logger.warning("ImageClass.Keypoints: I don't know the method you want to use")
            return None

        return fs

    def findMotion(self, previous_frame, window=11, method='BM', aggregate=True):
        """
        **SUMMARY**

        findMotion performs an optical flow calculation. This method attempts to find
        motion between two subsequent frames of an image. You provide it
        with the previous frame image and it returns a feature set of motion
        fetures that are vectors in the direction of motion.

        **PARAMETERS**

        * *previous_frame* - The last frame as an Image.
        * *window* - The block size for the algorithm. For the the HS and LK methods
          this is the regular sample grid at which we return motion samples.
          For the block matching method this is the matching window size.
        * *method* - The algorithm to use as a string.
          Your choices are:

          * 'BM' - default block matching robust but slow - if you are unsure use this.

          * 'LK' - `Lucas-Kanade method <http://en.wikipedia.org/wiki/Lucas%E2%80%93Kanade_method>`_

          * 'HS' - `Horn-Schunck method <http://en.wikipedia.org/wiki/Horn%E2%80%93Schunck_method>`_

        * *aggregate* - If aggregate is true, each of our motion features is the average of
          motion around the sample grid defined by window. If aggregate is false
          we just return the the value as sampled at the window grid interval. For
          block matching this flag is ignored.

        **RETURNS**

        A featureset of motion objects.

        **EXAMPLES**

        >>> cam = Camera()
        >>> img1 = cam.getImage()
        >>> img2 = cam.getImage()
        >>> motion = img2.findMotion(img1)
        >>> motion.draw()
        >>> img2.show()

        **SEE ALSO**

        :py:class:`Motion`
        :py:class:`FeatureSet`

        """
        try:
            import cv2
            ver = cv2.__version__
            #For OpenCV versions till 2.4.0,  cv2.__versions__ are of the form "$Rev: 4557 $"
            if not ver.startswith('$Rev:') :
                if int(ver.replace('.','0'))>=20400 :
                    FLAG_VER = 1
                    if (window > 9):
                        window = 9
            else :
                FLAG_VER = 0
        except :
            FLAG_VER = 0

        if( self.width != previous_frame.width or self.height != previous_frame.height):
            logger.warning("ImageClass.getMotion: To find motion the current and previous frames must match")
            return None
        fs = FeatureSet()
        max_mag = 0.00

        if( method == "LK" or method == "HS" ):
            # create the result images.
            xf = cv.CreateImage((self.width, self.height), cv.IPL_DEPTH_32F, 1)
            yf = cv.CreateImage((self.width, self.height), cv.IPL_DEPTH_32F, 1)
            win = (window,window)
            if( method == "LK" ):
                cv.CalcOpticalFlowLK(self._getGrayscaleBitmap(),previous_frame._getGrayscaleBitmap(),win,xf,yf)
            else:
                cv.CalcOpticalFlowHS(previous_frame._getGrayscaleBitmap(),self._getGrayscaleBitmap(),0,xf,yf,1.0,(cv.CV_TERMCRIT_ITER | cv.CV_TERMCRIT_EPS, 10, 0.01))

            w = math.floor((float(window))/2.0)
            cx = ((self.width-window)/window)+1 #our sample rate
            cy = ((self.height-window)/window)+1
            vx = 0.00
            vy = 0.00
            for x in range(0,int(cx)): # go through our sample grid
                for y in range(0,int(cy)):
                    xi = (x*window)+w # calculate the sample point
                    yi = (y*window)+w
                    if( aggregate ):
                        lowx = int(xi-w)
                        highx = int(xi+w)
                        lowy = int(yi-w)
                        highy = int(yi+w)
                        xderp = xf[lowy:highy,lowx:highx] # get the average x/y components in the output
                        yderp = yf[lowy:highy,lowx:highx]
                        vx = np.average(xderp)
                        vy = np.average(yderp)
                    else: # other wise just sample
                        vx = xf[yi,xi]
                        vy = yf[yi,xi]

                    mag = (vx*vx)+(vy*vy)
                    if(mag > max_mag): # calculate the max magnitude for normalizing our vectors
                        max_mag = mag
                    fs.append(Motion(self,xi,yi,vx,vy,window)) # add the sample to the feature set

        elif( method == "BM"):
            # In the interest of keep the parameter list short
            # I am pegging these to the window size.
            # For versions with OpenCV 2.4.0 and below.
            if ( FLAG_VER==0):
                block = (window,window) # block size
                shift = (int(window*1.2),int(window*1.2)) # how far to shift the block
                spread = (window*2,window*2) # the search windows.
                wv = (self.width - block[0]) / shift[0] # the result image size
                hv = (self.height - block[1]) / shift[1]
                xf = cv.CreateMat(hv, wv, cv.CV_32FC1)
                yf = cv.CreateMat(hv, wv, cv.CV_32FC1)
                cv.CalcOpticalFlowBM(previous_frame._getGrayscaleBitmap(),self._getGrayscaleBitmap(),block,shift,spread,0,xf,yf)

            #For versions with OpenCV 2.4.0 and above.
            elif ( FLAG_VER==1) :
                block = (window,window) # block size
                shift = (int(window*0.2),int(window*0.2)) # how far to shift the block
                spread = (window,window) # the search windows.
                wv = self.width-block[0]+shift[0]
                hv = self.height-block[1]+shift[1]
                xf = cv.CreateImage((wv,hv), cv.IPL_DEPTH_32F, 1)
                yf = cv.CreateImage((wv,hv), cv.IPL_DEPTH_32F, 1)
                cv.CalcOpticalFlowBM(previous_frame._getGrayscaleBitmap(),self._getGrayscaleBitmap(),block,shift,spread,0,xf,yf)

            for x in range(0,int(wv)): # go through the sample grid
                for y in range(0,int(hv)):
                    xi = (shift[0]*(x))+block[0] #where on the input image the samples live
                    yi = (shift[1]*(y))+block[1]
                    vx = xf[y,x] # the result image values
                    vy = yf[y,x]
                    fs.append(Motion(self,xi,yi,vx,vy,window)) # add the feature
                    mag = (vx*vx)+(vy*vy) # same the magnitude
                    if(mag > max_mag):
                        max_mag = mag
        else:
            logger.warning("ImageClass.findMotion: I don't know what algorithm you want to use. Valid method choices are Block Matching -> \"BM\" Horn-Schunck -> \"HS\" and Lucas-Kanade->\"LK\" ")
            return None

        max_mag = math.sqrt(max_mag) # do the normalization
        for f in fs:
            f.normalizeTo(max_mag)

        return fs



    def _generatePalette(self,bins,hue, centroids = None):
        """
        **SUMMARY**

        This is the main entry point for palette generation. A palette, for our purposes,
        is a list of the main colors in an image. Creating a palette with 10 bins, tries
        to cluster the colors in rgb space into ten distinct groups. In hue space we only
        look at the hue channel. All of the relevant palette data is cached in the image
        class.

        **PARAMETERS**

        * *bins* - an integer number of bins into which to divide the colors in the image.
        * *hue* - if hue is true we do only cluster on the image hue values.
        * *centroids* - A list of tuples that are the initial k-means estimates. This is handy if you want consisten results from the palettize.

        **RETURNS**

        Nothing, but creates the image's cached values for:

        self._mDoHuePalette
        self._mPaletteBins
        self._mPalette
        self._mPaletteMembers
        self._mPalettePercentages


        **EXAMPLE**

        >>> img._generatePalette(bins=42)

        **NOTES**

        The hue calculations should be siginificantly faster than the generic RGB calculation as
        it works in a one dimensional space. Sometimes the underlying scipy method freaks out
        about k-means initialization with the following warning:

        UserWarning: One of the clusters is empty. Re-run kmean with a different initialization.

        This shouldn't be a real problem.

        **SEE ALSO**

        ImageClass.getPalette(self,bins=10,hue=False
        ImageClass.rePalette(self,palette,hue=False):
        ImageClass.drawPaletteColors(self,size=(-1,-1),horizontal=True,bins=10,hue=False)
        ImageClass.palettize(self,bins=10,hue=False)
        ImageClass.binarizeFromPalette(self, palette_selection)
        ImageClass.findBlobsFromPalette(self, palette_selection, dilate = 0, minsize=5, maxsize=0)
        """
        if( self._mPaletteBins != bins or
            self._mDoHuePalette != hue ):
            total = float(self.width*self.height)
            percentages = []
            result = None
            if( not hue ):
                pixels = np.array(self.getNumpy()).reshape(-1, 3)   #reshape our matrix to 1xN
                if( centroids == None ):
                    result = scv.kmeans(pixels,bins)
                else:
                    if(isinstance(centroids,list)):
                        centroids = np.array(centroids,dtype='uint8')
                    result = scv.kmeans(pixels,centroids)

                self._mPaletteMembers = scv.vq(pixels,result[0])[0]

            else:
                hsv = self
                if( self._colorSpace != ColorSpace.HSV ):
                    hsv = self.toHSV()

                h = hsv.getEmpty(1)
                cv.Split(hsv.getBitmap(),None,None,h,None)
                mat =  cv.GetMat(h)
                pixels = np.array(mat).reshape(-1,1)

                if( centroids == None ):
                    result = scv.kmeans(pixels,bins)
                else:
                    if(isinstance( centroids,list)):
                        centroids = np.array( centroids,dtype='uint8')
                        centroids = centroids.reshape(centroids.shape[0],1)
                    result = scv.kmeans(pixels,centroids)

                self._mPaletteMembers = scv.vq(pixels,result[0])[0]


            for i in range(0,bins):
                count = np.where(self._mPaletteMembers==i)
                v = float(count[0].shape[0])/total
                percentages.append(v)

            self._mDoHuePalette = hue
            self._mPaletteBins = bins
            self._mPalette = np.array(result[0],dtype='uint8')
            self._mPalettePercentages = percentages


    def getPalette(self,bins=10,hue=False,centroids=None):
        """
        **SUMMARY**

        This method returns the colors in the palette of the image. A palette is the
        set of the most common colors in an image. This method is helpful for segmentation.

        **PARAMETERS**

        * *bins* - an integer number of bins into which to divide the colors in the image.
        * *hue*  - if hue is true we do only cluster on the image hue values.
        * *centroids* - A list of tuples that are the initial k-means estimates. This is handy if you want consisten results from the palettize.

        **RETURNS**

        A numpy array of the BGR color tuples.

        **EXAMPLE**

        >>> p = img.getPalette(bins=42)
        >>> print p[2]

        **NOTES**

        The hue calculations should be siginificantly faster than the generic RGB calculation as
        it works in a one dimensional space. Sometimes the underlying scipy method freaks out
        about k-means initialization with the following warning:

        .. Warning::
          One of the clusters is empty. Re-run kmean with a different initialization.
          This shouldn't be a real problem.

        **SEE ALSO**

        :py:meth:`rePalette`
        :py:meth:`drawPaletteColors`
        :py:meth:`palettize`
        :py:meth:`getPalette`
        :py:meth:`binarizeFromPalette`
        :py:meth:`findBlobsFromPalette`

        """
        self._generatePalette(bins,hue,centroids)
        return self._mPalette


    def rePalette(self,palette,hue=False):
        """
        **SUMMARY**

        rePalette takes in the palette from another image and attempts to apply it to this image.
        This is helpful if you want to speed up the palette computation for a series of images (like those in a
        video stream.

        **PARAMETERS**

        * *palette* - The pre-computed palette from another image.
        * *hue* - Boolean Hue - if hue is True we use a hue palette, otherwise we use a BGR palette.

        **RETURNS**

        A SimpleCV Image.

        **EXAMPLE**

        >>> img = Image("lenna")
        >>> img2 = Image("logo")
        >>> p = img.getPalette()
        >>> result = img2.rePalette(p)
        >>> result.show()

        **SEE ALSO**

        :py:meth:`rePalette`
        :py:meth:`drawPaletteColors`
        :py:meth:`palettize`
        :py:meth:`getPalette`
        :py:meth:`binarizeFromPalette`
        :py:meth:`findBlobsFromPalette`

        """
        retVal = None
        if(hue):
            hsv = self
            if( self._colorSpace != ColorSpace.HSV ):
                hsv = self.toHSV()

            h = hsv.getEmpty(1)
            cv.Split(hsv.getBitmap(),None,None,h,None)
            mat =  cv.GetMat(h)
            pixels = np.array(mat).reshape(-1,1)
            result = scv.vq(pixels,palette)
            derp = palette[result[0]]
            retVal = Image(derp[::-1].reshape(self.height,self.width)[::-1])
            retVal = retVal.rotate(-90,fixed=False)
            retVal._mDoHuePalette = True
            retVal._mPaletteBins = len(palette)
            retVal._mPalette = palette
            retVal._mPaletteMembers = result[0]

        else:
            result = scv.vq(self.getNumpy().reshape(-1,3),palette)
            retVal = Image(palette[result[0]].reshape(self.width,self.height,3))
            retVal._mDoHuePalette = False
            retVal._mPaletteBins = len(palette)
            retVal._mPalette = palette
            pixels = np.array(self.getNumpy()).reshape(-1, 3)
            retVal._mPaletteMembers = scv.vq(pixels,palette)[0]

        percentages = []
        total = self.width*self.height
        for i in range(0,len(palette)):
            count = np.where(self._mPaletteMembers==i)
            v = float(count[0].shape[0])/total
            percentages.append(v)
        self._mPalettePercentages = percentages
        return retVal

    def drawPaletteColors(self,size=(-1,-1),horizontal=True,bins=10,hue=False):
        """
        **SUMMARY**

        This method returns the visual representation (swatches) of the palette in an image. The palette
        is orientated either horizontally or vertically, and each color is given an area
        proportional to the number of pixels that have that color in the image. The palette
        is arranged as it is returned from the clustering algorithm. When size is left
        to its default value, the palette size will match the size of the
        orientation, and then be 10% of the other dimension. E.g. if our image is 640X480 the horizontal
        palette will be (640x48) likewise the vertical palette will be (480x64)

        If a Hue palette is used this method will return a grayscale palette.

        **PARAMETERS**

        * *bins* - an integer number of bins into which to divide the colors in the image.
        * *hue* - if hue is true we do only cluster on the image hue values.
        * *size* - The size of the generated palette as a (width,height) tuple, if left default we select
          a size based on the image so it can be nicely displayed with the
          image.
        * *horizontal* - If true we orientate our palette horizontally, otherwise vertically.

        **RETURNS**

        A palette swatch image.

        **EXAMPLE**

        >>> p = img1.drawPaletteColors()
        >>> img2 = img1.sideBySide(p,side="bottom")
        >>> img2.show()

        **NOTES**

        The hue calculations should be siginificantly faster than the generic RGB calculation as
        it works in a one dimensional space. Sometimes the underlying scipy method freaks out
        about k-means initialization with the following warning:

        .. Warning::
          One of the clusters is empty. Re-run kmean with a different initialization.
          This shouldn't be a real problem.

        **SEE ALSO**

        :py:meth:`rePalette`
        :py:meth:`drawPaletteColors`
        :py:meth:`palettize`
        :py:meth:`getPalette`
        :py:meth:`binarizeFromPalette`
        :py:meth:`findBlobsFromPalette`

        """
        self._generatePalette(bins,hue)
        retVal = None
        if( not hue ):
            if( horizontal ):
                if( size[0] == -1 or size[1] == -1 ):
                    size = (int(self.width),int(self.height*.1))
                pal = cv.CreateImage(size, cv.IPL_DEPTH_8U, 3)
                cv.Zero(pal)
                idxL = 0
                idxH = 0
                for i in range(0,bins):
                    idxH =np.clip(idxH+(self._mPalettePercentages[i]*float(size[0])),0,size[0]-1)
                    roi = (int(idxL),0,int(idxH-idxL),size[1])
                    cv.SetImageROI(pal,roi)
                    color = np.array((float(self._mPalette[i][2]),float(self._mPalette[i][1]),float(self._mPalette[i][0])))
                    cv.AddS(pal,color,pal)
                    cv.ResetImageROI(pal)
                    idxL = idxH
                retVal = Image(pal)
            else:
                if( size[0] == -1 or size[1] == -1 ):
                    size = (int(self.width*.1),int(self.height))
                pal = cv.CreateImage(size, cv.IPL_DEPTH_8U, 3)
                cv.Zero(pal)
                idxL = 0
                idxH = 0
                for i in range(0,bins):
                    idxH =np.clip(idxH+self._mPalettePercentages[i]*size[1],0,size[1]-1)
                    roi = (0,int(idxL),size[0],int(idxH-idxL))
                    cv.SetImageROI(pal,roi)
                    color = np.array((float(self._mPalette[i][2]),float(self._mPalette[i][1]),float(self._mPalette[i][0])))
                    cv.AddS(pal,color,pal)
                    cv.ResetImageROI(pal)
                    idxL = idxH
                retVal = Image(pal)
        else: # do hue
            if( horizontal ):
                if( size[0] == -1 or size[1] == -1 ):
                    size = (int(self.width),int(self.height*.1))
                pal = cv.CreateImage(size, cv.IPL_DEPTH_8U, 1)
                cv.Zero(pal)
                idxL = 0
                idxH = 0
                for i in range(0,bins):
                    idxH =np.clip(idxH+(self._mPalettePercentages[i]*float(size[0])),0,size[0]-1)
                    roi = (int(idxL),0,int(idxH-idxL),size[1])
                    cv.SetImageROI(pal,roi)
                    cv.AddS(pal,float(self._mPalette[i]),pal)
                    cv.ResetImageROI(pal)
                    idxL = idxH
                retVal = Image(pal)
            else:
                if( size[0] == -1 or size[1] == -1 ):
                    size = (int(self.width*.1),int(self.height))
                pal = cv.CreateImage(size, cv.IPL_DEPTH_8U, 1)
                cv.Zero(pal)
                idxL = 0
                idxH = 0
                for i in range(0,bins):
                    idxH =np.clip(idxH+self._mPalettePercentages[i]*size[1],0,size[1]-1)
                    roi = (0,int(idxL),size[0],int(idxH-idxL))
                    cv.SetImageROI(pal,roi)
                    cv.AddS(pal,float(self._mPalette[i]),pal)
                    cv.ResetImageROI(pal)
                    idxL = idxH
                retVal = Image(pal)

        return retVal

    def palettize(self,bins=10,hue=False,centroids=None):
        """
        **SUMMARY**

        This method analyzes an image and determines the most common colors using a k-means algorithm.
        The method then goes through and replaces each pixel with the centroid of the clutsters found
        by k-means. This reduces the number of colors in an image to the number of bins. This can be particularly
        handy for doing segementation based on color.

        **PARAMETERS**

        * *bins* - an integer number of bins into which to divide the colors in the image.
        * *hue* - if hue is true we do only cluster on the image hue values.


        **RETURNS**

        An image matching the original where each color is replaced with its palette value.

        **EXAMPLE**

        >>> img2 = img1.palettize()
        >>> img2.show()

        **NOTES**

        The hue calculations should be siginificantly faster than the generic RGB calculation as
        it works in a one dimensional space. Sometimes the underlying scipy method freaks out
        about k-means initialization with the following warning:

        .. Warning::
          UserWarning: One of the clusters is empty. Re-run kmean with a different initialization.
          This shouldn't be a real problem.

        **SEE ALSO**

        :py:meth:`rePalette`
        :py:meth:`drawPaletteColors`
        :py:meth:`palettize`
        :py:meth:`getPalette`
        :py:meth:`binarizeFromPalette`
        :py:meth:`findBlobsFromPalette`

        """
        retVal = None
        self._generatePalette(bins,hue,centroids)
        if( hue ):
            derp = self._mPalette[self._mPaletteMembers]
            retVal = Image(derp[::-1].reshape(self.height,self.width)[::-1])
            retVal = retVal.rotate(-90,fixed=False)
        else:
            retVal = Image(self._mPalette[self._mPaletteMembers].reshape(self.width,self.height,3))
        return retVal


    def findBlobsFromPalette(self, palette_selection, dilate = 0, minsize=5, maxsize=0,appx_level=3):
        """
        **SUMMARY**

        This method attempts to use palettization to do segmentation and behaves similar to the
        findBlobs blob in that it returs a feature set of blob objects. Once a palette has been
        extracted using getPalette() we can then select colors from that palette to be labeled
        white within our blobs.

        **PARAMETERS**

        * *palette_selection* - color triplets selected from our palette that will serve turned into blobs
          These values can either be a 3xN numpy array, or a list of RGB triplets.
        * *dilate* - the optional number of dilation operations to perform on the binary image
          prior to performing blob extraction.
        * *minsize* - the minimum blob size in pixels
        * *maxsize* - the maximim blob size in pixels.
        * *appx_level* - The blob approximation level - an integer for the maximum distance between the true edge and the
          approximation edge - lower numbers yield better approximation.

        **RETURNS**

        If the method executes successfully a FeatureSet of Blobs is returned from the image. If the method
        fails a value of None is returned.

       **EXAMPLE**

        >>> img = Image("lenna")
        >>> p = img.getPalette()
        >>> blobs = img.findBlobsFromPalette( (p[0],p[1],[6]) )
        >>> blobs.draw()
        >>> img.show()

        **SEE ALSO**

        :py:meth:`rePalette`
        :py:meth:`drawPaletteColors`
        :py:meth:`palettize`
        :py:meth:`getPalette`
        :py:meth:`binarizeFromPalette`
        :py:meth:`findBlobsFromPalette`

        """

        #we get the palette from find palete
        #ASSUME: GET PALLETE WAS CALLED!
        bwimg = self.binarizeFromPalette(palette_selection)
        if( dilate > 0 ):
            bwimg =bwimg.dilate(dilate)

        if (maxsize == 0):
            maxsize = self.width * self.height
        #create a single channel image, thresholded to parameters

        blobmaker = BlobMaker()
        blobs = blobmaker.extractFromBinary(bwimg,
            self, minsize = minsize, maxsize = maxsize,appx_level=appx_level)

        if not len(blobs):
            return None
        return blobs


    def binarizeFromPalette(self, palette_selection):
        """
        **SUMMARY**

        This method uses the color palette to generate a binary (black and white) image. Palaette selection
        is a list of color tuples retrieved from img.getPalette(). The provided values will be drawn white
        while other values will be black.

        **PARAMETERS**

        palette_selection - color triplets selected from our palette that will serve turned into blobs
        These values can either be a 3xN numpy array, or a list of RGB triplets.

        **RETURNS**

        This method returns a black and white images, where colors that are close to the colors
        in palette_selection are set to white

        **EXAMPLE**

        >>> img = Image("lenna")
        >>> p = img.getPalette()
        >>> b = img.binarizeFromPalette( (p[0],p[1],[6]) )
        >>> b.show()

        **SEE ALSO**

        :py:meth:`rePalette`
        :py:meth:`drawPaletteColors`
        :py:meth:`palettize`
        :py:meth:`getPalette`
        :py:meth:`binarizeFromPalette`
        :py:meth:`findBlobsFromPalette`

        """

        #we get the palette from find palete
        #ASSUME: GET PALLETE WAS CALLED!
        if( self._mPalette == None ):
            logger.warning("Image.binarizeFromPalette: No palette exists, call getPalette())")
            return None
        retVal = None
        img = self.palettize(self._mPaletteBins, hue=self._mDoHuePalette)
        if( not self._mDoHuePalette ):
            npimg = img.getNumpy()
            white = np.array([255,255,255])
            black = np.array([0,0,0])

            for p in palette_selection:
                npimg = np.where(npimg != p,npimg,white)

            npimg = np.where(npimg != white,black,white)
            retVal = Image(npimg)
        else:
            npimg = img.getNumpy()[:,:,1]
            white = np.array([255])
            black = np.array([0])

            for p in palette_selection:
                npimg = np.where(npimg != p,npimg,white)

            npimg = np.where(npimg != white,black,white)
            retVal = Image(npimg)

        return retVal

    def skeletonize(self, radius = 5):
        """
        **SUMMARY**

        Skeletonization is the process of taking in a set of blobs (here blobs are white
        on a black background) and finding a squigly line that would be the back bone of
        the blobs were they some sort of vertebrate animal. Another way of thinking about
        skeletonization is that it finds a series of lines that approximates a blob's shape.

        A good summary can be found here:

        http://www.inf.u-szeged.hu/~palagyi/skel/skel.html

        **PARAMETERS**

        * *radius* - an intenger that defines how roughly how wide a blob must be to be added
          to the skeleton, lower values give more skeleton lines, higher values give
          fewer skeleton lines.

        **EXAMPLE**

        >>> cam = Camera()
        >>> while True:
        >>>     img = cam.getImage()
        >>>     b = img.binarize().invert()
        >>>     s = img.skeletonize()
        >>>     r = b-s
        >>>     r.show()


        **NOTES**

        This code was a suggested improvement by Alex Wiltchko, check out his awesome blog here:

        http://alexbw.posterous.com/

        """
        img = self.toGray().getNumpy()[:,:,0]
        distance_img = ndimage.distance_transform_edt(img)
        morph_laplace_img = ndimage.morphological_laplace(distance_img, (radius, radius))
        skeleton = morph_laplace_img < morph_laplace_img.min()/2
        retVal = np.zeros([self.width,self.height])
        retVal[skeleton] = 255
        return Image(retVal)

    def smartThreshold(self, mask=None, rect=None):
        """
        **SUMMARY**

        smartThreshold uses a method called grabCut, also called graph cut, to
        automagically generate a grayscale mask image. The dumb version of threshold
        just uses color, smartThreshold looks at
        both color and edges to find a blob. To work smartThreshold needs either a
        rectangle that bounds the object you want to find, or a mask. If you use
        a rectangle make sure it holds the complete object. In the case of a mask, it
        need not be a normal binary mask, it can have the normal white foreground and black
        background, but also a light and dark gray values that correspond to areas
        that are more likely to be foreground and more likely to be background. These
        values can be found in the color class as Color.BACKGROUND, Color.FOREGROUND,
        Color.MAYBE_BACKGROUND, and Color.MAYBE_FOREGROUND.

        **PARAMETERS**

        * *mask* - A grayscale mask the same size as the image using the 4 mask color values
        * *rect* - A rectangle tuple of the form (x_position,y_position,width,height)

        **RETURNS**

        A grayscale image with the foreground / background values assigned to:

        * BACKGROUND = (0,0,0)

        * MAYBE_BACKGROUND = (64,64,64)

        * MAYBE_FOREGROUND =  (192,192,192)

        * FOREGROUND = (255,255,255)

        **EXAMPLE**

        >>> img = Image("RatTop.png")
        >>> mask = Image((img.width,img.height))
        >>> mask.dl().circle((100,100),80,color=Color.MAYBE_BACKGROUND,filled=True)
        >>> mask.dl().circle((100,100),60,color=Color.MAYBE_FOREGROUND,filled=True)
        >>> mask.dl().circle((100,100),40,color=Color.FOREGROUND,filled=True)
        >>> mask = mask.applyLayers()
        >>> new_mask = img.smartThreshold(mask=mask)
        >>> new_mask.show()

        **NOTES**

        http://en.wikipedia.org/wiki/Graph_cuts_in_computer_vision

        **SEE ALSO**

        :py:meth:`smartFindBlobs`

        """
        try:
            import cv2
        except:
            logger.warning("Can't Do GrabCut without OpenCV >= 2.3.0")
            return
        retVal = []
        if( mask is not None ):
            bmp = mask._getGrayscaleBitmap()
            # translate the human readable images to something opencv wants using a lut
            LUT = np.zeros((256,1),dtype=uint8)
            LUT[255]=1
            LUT[64]=2
            LUT[192]=3
            cv.LUT(bmp,bmp,cv.fromarray(LUT))
            mask_in = np.array(cv.GetMat(bmp))
            # get our image in a flavor grab cut likes
            npimg = np.array(cv.GetMat(self.getBitmap()))
            # require by opencv
            tmp1 = np.zeros((1, 13 * 5))
            tmp2 = np.zeros((1, 13 * 5))
            # do the algorithm
            cv2.grabCut(npimg,mask_in,None,tmp1,tmp2,10,mode=cv2.GC_INIT_WITH_MASK)
            # generate the output image
            output = cv.CreateImageHeader((mask_in.shape[1],mask_in.shape[0]),cv.IPL_DEPTH_8U,1)
            cv.SetData(output,mask_in.tostring(),mask_in.dtype.itemsize*mask_in.shape[1])
            # remap the color space
            LUT = np.zeros((256,1),dtype=uint8)
            LUT[1]=255
            LUT[2]=64
            LUT[3]=192
            cv.LUT(output,output,cv.fromarray(LUT))
            # and create the return value
            mask._graybitmap = None # don't ask me why... but this gets corrupted
            retVal = Image(output)

        elif ( rect is not None ):
            npimg = np.array(cv.GetMat(self.getBitmap()))
            tmp1 = np.zeros((1, 13 * 5))
            tmp2 = np.zeros((1, 13 * 5))
            mask = np.zeros((self.height,self.width),dtype='uint8')
            cv2.grabCut(npimg,mask,rect,tmp1,tmp2,10,mode=cv2.GC_INIT_WITH_RECT)
            bmp = cv.CreateImageHeader((mask.shape[1],mask.shape[0]),cv.IPL_DEPTH_8U,1)
            cv.SetData(bmp,mask.tostring(),mask.dtype.itemsize*mask.shape[1])
            LUT = np.zeros((256,1),dtype=uint8)
            LUT[1]=255
            LUT[2]=64
            LUT[3]=192
            cv.LUT(bmp,bmp,cv.fromarray(LUT))
            retVal = Image(bmp)
        else:
            logger.warning( "ImageClass.findBlobsSmart requires either a mask or a selection rectangle. Failure to provide one of these causes your bytes to splinter and bit shrapnel to hit your pipeline making it asplode in a ball of fire. Okay... not really")
        return retVal

    def smartFindBlobs(self,mask=None,rect=None,thresh_level=2,appx_level=3):
        """
        **SUMMARY**

        smartFindBlobs uses a method called grabCut, also called graph cut, to
        automagically determine the boundary of a blob in the image. The dumb find
        blobs just uses color threshold to find the boundary, smartFindBlobs looks at
        both color and edges to find a blob. To work smartFindBlobs needs either a
        rectangle that bounds the object you want to find, or a mask. If you use
        a rectangle make sure it holds the complete object. In the case of a mask, it
        need not be a normal binary mask, it can have the normal white foreground and black
        background, but also a light and dark gray values that correspond to areas
        that are more likely to be foreground and more likely to be background. These
        values can be found in the color class as Color.BACKGROUND, Color.FOREGROUND,
        Color.MAYBE_BACKGROUND, and Color.MAYBE_FOREGROUND.

        **PARAMETERS**

        * *mask* - A grayscale mask the same size as the image using the 4 mask color values
        * *rect* - A rectangle tuple of the form (x_position,y_position,width,height)
        * *thresh_level* - This represents what grab cut values to use in the mask after the
          graph cut algorithm is run,

          * 1  - means use the foreground, maybe_foreground, and maybe_background values
          * 2  - means use the foreground and maybe_foreground values.
          * 3+ - means use just the foreground

        * *appx_level* - The blob approximation level - an integer for the maximum distance between the true edge and the
          approximation edge - lower numbers yield better approximation.


        **RETURNS**

        A featureset of blobs. If everything went smoothly only a couple of blobs should
        be present.

        **EXAMPLE**

        >>> img = Image("RatTop.png")
        >>> mask = Image((img.width,img.height))
        >>> mask.dl().circle((100,100),80,color=Color.MAYBE_BACKGROUND,filled=True
        >>> mask.dl().circle((100,100),60,color=Color.MAYBE_FOREGROUND,filled=True)
        >>> mask.dl().circle((100,100),40,color=Color.FOREGROUND,filled=True)
        >>> mask = mask.applyLayers()
        >>> blobs = img.smartFindBlobs(mask=mask)
        >>> blobs.draw()
        >>> blobs.show()

        **NOTES**

        http://en.wikipedia.org/wiki/Graph_cuts_in_computer_vision

        **SEE ALSO**

        :py:meth:`smartThreshold`

        """
        result = self.smartThreshold(mask, rect)
        binary = None
        retVal = None

        if result:
            if( thresh_level ==  1 ):
                result = result.threshold(192)
            elif( thresh_level == 2):
                result = result.threshold(128)
            elif( thresh_level > 2 ):
                result = result.threshold(1)
            bm = BlobMaker()
            retVal = bm.extractFromBinary(result,self,appx_level)

        return retVal

    def threshold(self, value):
        """
        **SUMMARY**

        We roll old school with this vanilla threshold function. It takes your image
        converts it to grayscale, and applies a threshold. Values above the threshold
        are white, values below the threshold are black (note this is in contrast to
        binarize... which is a stupid function that drives me up a wall). The resulting
        black and white image is returned.

        **PARAMETERS**

        * *value* - the threshold, goes between 0 and 255.

        **RETURNS**

        A black and white SimpleCV image.

        **EXAMPLE**

        >>> img = Image("purplemonkeydishwasher.png")
        >>> result = img.threshold(42)

        **NOTES**

        THRESHOLD RULES BINARIZE DROOLS!

        **SEE ALSO**

        :py:meth:`binarize`

        """
        gray = self._getGrayscaleBitmap()
        result = self.getEmpty(1)
        cv.Threshold(gray, result, value, 255, cv.CV_THRESH_BINARY)
        retVal = Image(result)
        return retVal


    def floodFill(self,points,tolerance=None,color=Color.WHITE,lower=None,upper=None,fixed_range=True):
        """
        **SUMMARY**

        FloodFill works just like ye olde paint bucket tool in your favorite image manipulation
        program. You select a point (or a list of points), a color, and a tolerance, and floodFill will start at that
        point, looking for pixels within the tolerance from your intial pixel. If the pixel is in
        tolerance, we will convert it to your color, otherwise the method will leave the pixel alone.
        The method accepts both single values, and triplet tuples for the tolerance values. If you
        require more control over your tolerance you can use the upper and lower values. The fixed
        range parameter let's you toggle between setting the tolerance with repect to the seed pixel,
        and using a tolerance that is relative to the adjacent pixels. If fixed_range is true the
        method will set its tolerance with respect to the seed pixel, otherwise the tolerance will
        be with repsect to adjacent pixels.

        **PARAMETERS**

        * *points* - A tuple, list of tuples, or np.array of seed points for flood fill
        * *tolerance* - The color tolerance as a single value or a triplet.
        * *color* - The color to replace the floodFill pixels with
        * *lower* - If tolerance does not provide enough control you can optionally set the upper and lower values
          around the seed pixel. This value can be a single value or a triplet. This will override
          the tolerance variable.
        * *upper* - If tolerance does not provide enough control you can optionally set the upper and lower values
          around the seed pixel. This value can be a single value or a triplet. This will override
          the tolerance variable.
        * *fixed_range* - If fixed_range is true we use the seed_pixel +/- tolerance
          If fixed_range is false, the tolerance is +/- tolerance of the values of
          the adjacent pixels to the pixel under test.

        **RETURNS**

        An Image where the values similar to the seed pixel have been replaced by the input color.

        **EXAMPLE**

        >>> img = Image("lenna")
        >>> img2 = img.floodFill(((10,10),(54,32)),tolerance=(10,10,10),color=Color.RED)
        >>> img2.show()

        **SEE ALSO**

        :py:meth:`floodFillToMask`
        :py:meth:`findFloodFillBlobs`

        """
        if( isinstance(color,np.ndarray) ):
            color = color.tolist()
        elif( isinstance(color,dict) ):
            color = (color['R'],color['G'],color['B'])

        if( isinstance(points,tuple) ):
            points = np.array(points)
        # first we guess what the user wants to do
        # if we get and int/float convert it to a tuple
        if( upper is None and lower is None and tolerance is None ):
            upper = (0,0,0)
            lower = (0,0,0)

        if( tolerance is not None and
            (isinstance(tolerance,float) or isinstance(tolerance,int))):
            tolerance = (int(tolerance),int(tolerance),int(tolerance))

        if( lower is not None and
            (isinstance(lower,float) or isinstance(lower, int)) ):
            lower = (int(lower),int(lower),int(lower))
        elif( lower is None ):
            lower = tolerance

        if( upper is not None and
            (isinstance(upper,float) or isinstance(upper, int)) ):
            upper = (int(upper),int(upper),int(upper))
        elif( upper is None ):
            upper = tolerance

        if( isinstance(points,tuple) ):
            points = np.array(points)

        flags = 8
        if( fixed_range ):
            flags = flags+cv.CV_FLOODFILL_FIXED_RANGE

        bmp = self.getEmpty()
        cv.Copy(self.getBitmap(),bmp)

        if( len(points.shape) != 1 ):
            for p in points:
                cv.FloodFill(bmp,tuple(p),color,lower,upper,flags)
        else:
            cv.FloodFill(bmp,tuple(points),color,lower,upper,flags)

        retVal = Image(bmp)

        return retVal

    def floodFillToMask(self, points,tolerance=None,color=Color.WHITE,lower=None,upper=None,fixed_range=True,mask=None):
        """
        **SUMMARY**

        floodFillToMask works sorta paint bucket tool in your favorite image manipulation
        program. You select a point (or a list of points), a color, and a tolerance, and floodFill will start at that
        point, looking for pixels within the tolerance from your intial pixel. If the pixel is in
        tolerance, we will convert it to your color, otherwise the method will leave the pixel alone.
        Unlike regular floodFill, floodFillToMask, will return a binary mask of your flood fill
        operation. This is handy if you want to extract blobs from an area, or create a
        selection from a region. The method takes in an optional mask. Non-zero values of the mask
        act to block the flood fill operations. This is handy if you want to use an edge image
        to "stop" the flood fill operation within a particular region.

        The method accepts both single values, and triplet tuples for the tolerance values. If you
        require more control over your tolerance you can use the upper and lower values. The fixed
        range parameter let's you toggle between setting the tolerance with repect to the seed pixel,
        and using a tolerance that is relative to the adjacent pixels. If fixed_range is true the
        method will set its tolerance with respect to the seed pixel, otherwise the tolerance will
        be with repsect to adjacent pixels.

        **PARAMETERS**

        * *points* - A tuple, list of tuples, or np.array of seed points for flood fill
        * *tolerance* - The color tolerance as a single value or a triplet.
        * *color* - The color to replace the floodFill pixels with
        * *lower* - If tolerance does not provide enough control you can optionally set the upper and lower values
          around the seed pixel. This value can be a single value or a triplet. This will override
          the tolerance variable.
        * *upper* - If tolerance does not provide enough control you can optionally set the upper and lower values
          around the seed pixel. This value can be a single value or a triplet. This will override
          the tolerance variable.
        * *fixed_range* - If fixed_range is true we use the seed_pixel +/- tolerance
          If fixed_range is false, the tolerance is +/- tolerance of the values of
          the adjacent pixels to the pixel under test.
        * *mask* - An optional mask image that can be used to control the flood fill operation.
          the output of this function will include the mask data in the input mask.

        **RETURNS**

        An Image where the values similar to the seed pixel have been replaced by the input color.

        **EXAMPLE**

        >>> img = Image("lenna")
        >>> mask = img.edges()
        >>> mask= img.floodFillToMask(((10,10),(54,32)),tolerance=(10,10,10),mask=mask)
        >>> mask.show

        **SEE ALSO**

        :py:meth:`floodFill`
        :py:meth:`findFloodFillBlobs`

        """
        mask_flag = 255 # flag weirdness

        if( isinstance(color,np.ndarray) ):
            color = color.tolist()
        elif( isinstance(color,dict) ):
            color = (color['R'],color['G'],color['B'])
        
        if( isinstance(points,tuple) ):
            points = np.array(points)

        # first we guess what the user wants to do
        # if we get and int/float convert it to a tuple
        if( upper is None and lower is None and tolerance is None ):
            upper = (0,0,0)
            lower = (0,0,0)

        if( tolerance is not None and
            (isinstance(tolerance,float) or isinstance(tolerance,int))):
            tolerance = (int(tolerance),int(tolerance),int(tolerance))

        if( lower is not None and
            (isinstance(lower,float) or isinstance(lower, int)) ):
            lower = (int(lower),int(lower),int(lower))
        elif( lower is None ):
            lower = tolerance

        if( upper is not None and
            (isinstance(upper,float) or isinstance(upper, int)) ):
            upper = (int(upper),int(upper),int(upper))
        elif( upper is None ):
            upper = tolerance

        if( isinstance(points,tuple) ):
            points = np.array(points)

        flags = (mask_flag << 8 )+8
        if( fixed_range ):
            flags = flags + cv.CV_FLOODFILL_FIXED_RANGE

        localMask = None
        #opencv wants a mask that is slightly larger
        if( mask is None ):
            localMask  = cv.CreateImage((self.width+2,self.height+2), cv.IPL_DEPTH_8U, 1)
            cv.Zero(localMask)
        else:
            localMask = mask.embiggen(size=(self.width+2,self.height+2))._getGrayscaleBitmap()

        bmp = self.getEmpty()
        cv.Copy(self.getBitmap(),bmp)
        if( len(points.shape) != 1 ):
            for p in points:
                cv.FloodFill(bmp,tuple(p),color,lower,upper,flags,localMask)
        else:
            cv.FloodFill(bmp,tuple(points),color,lower,upper,flags,localMask)

        retVal = Image(localMask)
        retVal = retVal.crop(1,1,self.width,self.height)
        return retVal

    def findBlobsFromMask(self, mask,threshold=128, minsize=10, maxsize=0,appx_level=3 ):
        """
        **SUMMARY**

        This method acts like findBlobs, but it lets you specifiy blobs directly by
        providing a mask image. The mask image must match the size of this image, and
        the mask should have values > threshold where you want the blobs selected. This
        method can be used with binarize, dialte, erode, floodFill, edges etc to
        get really nice segmentation.

        **PARAMETERS**

        * *mask* - The mask image, areas lighter than threshold will be counted as blobs.
          Mask should be the same size as this image.
        * *threshold* - A single threshold value used when we binarize the mask.
        * *minsize* - The minimum size of the returned blobs.
        * *maxsize*  - The maximum size of the returned blobs, if none is specified we peg
          this to the image size.
        * *appx_level* - The blob approximation level - an integer for the maximum distance between the true edge and the
          approximation edge - lower numbers yield better approximation.


        **RETURNS**

        A featureset of blobs. If no blobs are found None is returned.

        **EXAMPLE**

        >>> img = Image("Foo.png")
        >>> mask = img.binarize().dilate(2)
        >>> blobs = img.findBlobsFromMask(mask)
        >>> blobs.show()

        **SEE ALSO**

        :py:meth:`findBlobs`
        :py:meth:`binarize`
        :py:meth:`threshold`
        :py:meth:`dilate`
        :py:meth:`erode`
        """
        if (maxsize == 0):
            maxsize = self.width * self.height
        #create a single channel image, thresholded to parameters
        if( mask.width != self.width or mask.height != self.height ):
            logger.warning("ImageClass.findBlobsFromMask - your mask does not match the size of your image")
            return None

        blobmaker = BlobMaker()
        gray = mask._getGrayscaleBitmap()
        result = mask.getEmpty(1)
        cv.Threshold(gray, result, threshold, 255, cv.CV_THRESH_BINARY)
        blobs = blobmaker.extractFromBinary(Image(result), self, minsize = minsize, maxsize = maxsize,appx_level=appx_level)

        if not len(blobs):
            return None

        return FeatureSet(blobs).sortArea()


    def findFloodFillBlobs(self,points,tolerance=None,lower=None,upper=None,
                           fixed_range=True,minsize=30,maxsize=-1):
        """

        **SUMMARY**

        This method lets you use a flood fill operation and pipe the results to findBlobs. You provide
        the points to seed floodFill and the rest is taken care of.

        floodFill works just like ye olde paint bucket tool in your favorite image manipulation
        program. You select a point (or a list of points), a color, and a tolerance, and floodFill will start at that
        point, looking for pixels within the tolerance from your intial pixel. If the pixel is in
        tolerance, we will convert it to your color, otherwise the method will leave the pixel alone.
        The method accepts both single values, and triplet tuples for the tolerance values. If you
        require more control over your tolerance you can use the upper and lower values. The fixed
        range parameter let's you toggle between setting the tolerance with repect to the seed pixel,
        and using a tolerance that is relative to the adjacent pixels. If fixed_range is true the
        method will set its tolerance with respect to the seed pixel, otherwise the tolerance will
        be with repsect to adjacent pixels.

        **PARAMETERS**

        * *points* - A tuple, list of tuples, or np.array of seed points for flood fill.
        * *tolerance* - The color tolerance as a single value or a triplet.
        * *color* - The color to replace the floodFill pixels with
        * *lower* - If tolerance does not provide enough control you can optionally set the upper and lower values
          around the seed pixel. This value can be a single value or a triplet. This will override
          the tolerance variable.
        * *upper* - If tolerance does not provide enough control you can optionally set the upper and lower values
          around the seed pixel. This value can be a single value or a triplet. This will override
          the tolerance variable.
        * *fixed_range* - If fixed_range is true we use the seed_pixel +/- tolerance
          If fixed_range is false, the tolerance is +/- tolerance of the values of
          the adjacent pixels to the pixel under test.
        * *minsize* - The minimum size of the returned blobs.
        * *maxsize* - The maximum size of the returned blobs, if none is specified we peg
          this to the image size.

        **RETURNS**

        A featureset of blobs. If no blobs are found None is returned.

        An Image where the values similar to the seed pixel have been replaced by the input color.

        **EXAMPLE**

        >>> img = Image("lenna")
        >>> blerbs = img.findFloodFillBlobs(((10,10),(20,20),(30,30)),tolerance=30)
        >>> blerbs.show()

        **SEE ALSO**

        :py:meth:`findBlobs`
        :py:meth:`floodFill`

        """
        mask = self.floodFillToMask(points,tolerance,color=Color.WHITE,lower=lower,upper=upper,fixed_range=fixed_range)
        return self.findBlobsFromMask(mask,minsize,maxsize)

    def _doDFT(self, grayscale=False):
        """
        **SUMMARY**

        This private method peforms the discrete Fourier transform on an input image.
        The transform can be applied to a single channel gray image or to each channel of the
        image. Each channel generates a 64F 2 channel IPL image corresponding to the real
        and imaginary components of the DFT. A list of these IPL images are then cached
        in the private member variable _DFT.


        **PARAMETERS**

        * *grayscale* - If grayscale is True we first covert the image to grayscale, otherwise
          we perform the operation on each channel.

        **RETURNS**

        nothing - but creates a locally cached list of IPL imgaes corresponding to the real
        and imaginary components of each channel.

        **EXAMPLE**

        >>> img = Image('logo.png')
        >>> img._doDFT()
        >>> img._DFT[0] # get the b channel Re/Im components

        **NOTES**

        http://en.wikipedia.org/wiki/Discrete_Fourier_transform
        http://math.stackexchange.com/questions/1002/fourier-transform-for-dummies

        **TO DO**

        This method really needs to convert the image to an optimal DFT size.
        http://opencv.itseez.com/modules/core/doc/operations_on_arrays.html#getoptimaldftsize

        """
        if( grayscale and (len(self._DFT) == 0 or len(self._DFT) == 3)):
            self._DFT = []
            img = self._getGrayscaleBitmap()
            width, height = cv.GetSize(img)
            src = cv.CreateImage((width, height), cv.IPL_DEPTH_64F, 2)
            dst = cv.CreateImage((width, height), cv.IPL_DEPTH_64F, 2)
            data = cv.CreateImage((width, height), cv.IPL_DEPTH_64F, 1)
            blank = cv.CreateImage((width, height), cv.IPL_DEPTH_64F, 1)
            cv.ConvertScale(img,data,1.0)
            cv.Zero(blank)
            cv.Merge(data,blank,None,None,src)
            cv.Merge(data,blank,None,None,dst)
            cv.DFT(src, dst, cv.CV_DXT_FORWARD)
            self._DFT.append(dst)
        elif( not grayscale and (len(self._DFT) < 2 )):
            self._DFT = []
            r = self.getEmpty(1)
            g = self.getEmpty(1)
            b = self.getEmpty(1)
            cv.Split(self.getBitmap(),b,g,r,None)
            chans = [b,g,r]
            width = self.width
            height = self.height
            data = cv.CreateImage((width, height), cv.IPL_DEPTH_64F, 1)
            blank = cv.CreateImage((width, height), cv.IPL_DEPTH_64F, 1)
            src = cv.CreateImage((width, height), cv.IPL_DEPTH_64F, 2)
            for c in chans:
                dst = cv.CreateImage((width, height), cv.IPL_DEPTH_64F, 2)
                cv.ConvertScale(c,data,1.0)
                cv.Zero(blank)
                cv.Merge(data,blank,None,None,src)
                cv.Merge(data,blank,None,None,dst)
                cv.DFT(src, dst, cv.CV_DXT_FORWARD)
                self._DFT.append(dst)

    def _getDFTClone(self,grayscale=False):
        """
        **SUMMARY**

        This method works just like _doDFT but returns a deep copy
        of the resulting array which can be used in destructive operations.

        **PARAMETERS**

        * *grayscale* - If grayscale is True we first covert the image to grayscale, otherwise
          we perform the operation on each channel.

        **RETURNS**

        A deep copy of the cached DFT real/imaginary image list.

        **EXAMPLE**

        >>> img = Image('logo.png')
        >>> myDFT = img._getDFTClone()
        >>> SomeCVFunc(myDFT[0])

        **NOTES**

        http://en.wikipedia.org/wiki/Discrete_Fourier_transform
        http://math.stackexchange.com/questions/1002/fourier-transform-for-dummies

        **SEE ALSO**

        ImageClass._doDFT()

        """
        # this is needs to be switched to the optimal
        # DFT size for faster processing.
        self._doDFT(grayscale)
        retVal = []
        if(grayscale):
            gs = cv.CreateImage((self.width,self.height),cv.IPL_DEPTH_64F,2)
            cv.Copy(self._DFT[0],gs)
            retVal.append(gs)
        else:
            for img in self._DFT:
                temp = cv.CreateImage((self.width,self.height),cv.IPL_DEPTH_64F,2)
                cv.Copy(img,temp)
                retVal.append(temp)
        return retVal

    def rawDFTImage(self,grayscale=False):
        """
        **SUMMARY**

        This method returns the **RAW** DFT transform of an image as a list of IPL Images.
        Each result image is a two channel 64f image where the first channel is the real
        component and the second channel is teh imaginary component. If the operation
        is performed on an RGB image and grayscale is False the result is a list of
        these images of the form [b,g,r].

        **PARAMETERS**

        * *grayscale* - If grayscale is True we first covert the image to grayscale, otherwise
          we perform the operation on each channel.

        **RETURNS**

        A list of the DFT images (see above). Note that this is a shallow copy operation.

        **EXAMPLE**

        >>> img = Image('logo.png')
        >>> myDFT = img.rawDFTImage()
        >>> for c in myDFT:
        >>>    #do some operation on the DFT

        **NOTES**

        http://en.wikipedia.org/wiki/Discrete_Fourier_transform
        http://math.stackexchange.com/questions/1002/fourier-transform-for-dummies

        **SEE ALSO**

        :py:meth:`rawDFTImage`
        :py:meth:`getDFTLogMagnitude`
        :py:meth:`applyDFTFilter`
        :py:meth:`highPassFilter`
        :py:meth:`lowPassFilter`
        :py:meth:`bandPassFilter`
        :py:meth:`InverseDFT`
        :py:meth:`applyButterworthFilter`
        :py:meth:`InverseDFT`
        :py:meth:`applyGaussianFilter`
        :py:meth:`applyUnsharpMask`

        """
        self._doDFT(grayscale)
        return self._DFT

    def getDFTLogMagnitude(self,grayscale=False):
        """
        **SUMMARY**

        This method returns the log value of the magnitude image of the DFT transform. This
        method is helpful for examining and comparing the results of DFT transforms. The log
        component helps to "squish" the large floating point values into an image that can
        be rendered easily.

        In the image the low frequency components are in the corners of the image and the high
        frequency components are in the center of the image.

        **PARAMETERS**

        * *grayscale* - if grayscale is True we perform the magnitude operation of the grayscale
          image otherwise we perform the operation on each channel.

        **RETURNS**

        Returns a SimpleCV image corresponding to the log magnitude of the input image.

        **EXAMPLE**

        >>> img = Image("RedDog2.jpg")
        >>> img.getDFTLogMagnitude().show()
        >>> lpf = img.lowPassFilter(img.width/10.img.height/10)
        >>> lpf.getDFTLogMagnitude().show()

        **NOTES**

        * http://en.wikipedia.org/wiki/Discrete_Fourier_transform
        * http://math.stackexchange.com/questions/1002/fourier-transform-for-dummies

        **SEE ALSO**

        :py:meth:`rawDFTImage`
        :py:meth:`getDFTLogMagnitude`
        :py:meth:`applyDFTFilter`
        :py:meth:`highPassFilter`
        :py:meth:`lowPassFilter`
        :py:meth:`bandPassFilter`
        :py:meth:`InverseDFT`
        :py:meth:`applyButterworthFilter`
        :py:meth:`InverseDFT`
        :py:meth:`applyGaussianFilter`
        :py:meth:`applyUnsharpMask`


        """
        dft = self._getDFTClone(grayscale)
        chans = []
        if( grayscale ):
            chans = [self.getEmpty(1)]
        else:
            chans = [self.getEmpty(1),self.getEmpty(1),self.getEmpty(1)]
        data = cv.CreateImage((self.width, self.height), cv.IPL_DEPTH_64F, 1)
        blank = cv.CreateImage((self.width, self.height), cv.IPL_DEPTH_64F, 1)

        for i in range(0,len(chans)):
            cv.Split(dft[i],data,blank,None,None)
            cv.Pow( data, data, 2.0)
            cv.Pow( blank, blank, 2.0)
            cv.Add( data, blank, data, None)
            cv.Pow( data, data, 0.5 )
            cv.AddS( data, cv.ScalarAll(1.0), data, None ) # 1 + Mag
            cv.Log( data, data ) # log(1 + Mag
            min, max, pt1, pt2 = cv.MinMaxLoc(data)
            cv.Scale(data, data, 1.0/(max-min), 1.0*(-min)/(max-min))
            cv.Mul(data,data,data,255.0)
            cv.Convert(data,chans[i])

        retVal = None
        if( grayscale ):
            retVal = Image(chans[0])
        else:
            retVal = self.getEmpty()
            cv.Merge(chans[0],chans[1],chans[2],None,retVal)
            retVal = Image(retVal)
        return retVal

    def _boundsFromPercentage(self, floatVal, bound):
        return np.clip(int(floatVal*bound),0,bound)

    def applyDFTFilter(self,flt,grayscale=False):
        """
        **SUMMARY**

        This function allows you to apply an arbitrary filter to the DFT of an image.
        This filter takes in a gray scale image, whiter values are kept and black values
        are rejected. In the DFT image, the lower frequency values are in the corners
        of the image, while the higher frequency components are in the center. For example,
        a low pass filter has white squares in the corners and is black everywhere else.

        **PARAMETERS**

        * *grayscale* - if this value is True we perfrom the operation on the DFT of the gray
          version of the image and the result is gray image. If grayscale is true
          we perform the operation on each channel and the recombine them to create
          the result.

        * *flt* - A grayscale filter image. The size of the filter must match the size of
          the image.

        **RETURNS**

        A SimpleCV image after applying the filter.

        **EXAMPLE**

        >>>  filter = Image("MyFilter.png")
        >>>  myImage = Image("MyImage.png")
        >>>  result = myImage.applyDFTFilter(filter)
        >>>  result.show()

        **SEE ALSO**

        :py:meth:`rawDFTImage`
        :py:meth:`getDFTLogMagnitude`
        :py:meth:`applyDFTFilter`
        :py:meth:`highPassFilter`
        :py:meth:`lowPassFilter`
        :py:meth:`bandPassFilter`
        :py:meth:`InverseDFT`
        :py:meth:`applyButterworthFilter`
        :py:meth:`InverseDFT`
        :py:meth:`applyGaussianFilter`
        :py:meth:`applyUnsharpMask`

        **TODO**

        Make this function support a separate filter image for each channel.
        """
        if( flt.width != self.width and
            flt.height != self.height ):
            logger.warning("Image.applyDFTFilter - Your filter must match the size of the image")
        dft = []
        if( grayscale ):
            dft = self._getDFTClone(grayscale)
            flt = flt._getGrayscaleBitmap()
            flt64f = cv.CreateImage((flt.width,flt.height),cv.IPL_DEPTH_64F,1)
            cv.ConvertScale(flt,flt64f,1.0)
            finalFilt = cv.CreateImage((flt.width,flt.height),cv.IPL_DEPTH_64F,2)
            cv.Merge(flt64f,flt64f,None,None,finalFilt)
            for d in dft:
                cv.MulSpectrums(d,finalFilt,d,0)
        else: #break down the filter and then do each channel
            dft = self._getDFTClone(grayscale)
            flt = flt.getBitmap()
            b = cv.CreateImage((flt.width,flt.height),cv.IPL_DEPTH_8U,1)
            g = cv.CreateImage((flt.width,flt.height),cv.IPL_DEPTH_8U,1)
            r = cv.CreateImage((flt.width,flt.height),cv.IPL_DEPTH_8U,1)
            cv.Split(flt,b,g,r,None)
            chans = [b,g,r]
            for c in range(0,len(chans)):
                flt64f = cv.CreateImage((chans[c].width,chans[c].height),cv.IPL_DEPTH_64F,1)
                cv.ConvertScale(chans[c],flt64f,1.0)
                finalFilt = cv.CreateImage((chans[c].width,chans[c].height),cv.IPL_DEPTH_64F,2)
                cv.Merge(flt64f,flt64f,None,None,finalFilt)
                cv.MulSpectrums(dft[c],finalFilt,dft[c],0)

        return self._inverseDFT(dft)

    def _boundsFromPercentage(self, floatVal, bound):
        return np.clip(int(floatVal*(bound/2.00)),0,(bound/2))

    def highPassFilter(self, xCutoff,yCutoff=None,grayscale=False):
        """
        **SUMMARY**

        This method applies a high pass DFT filter. This filter enhances
        the high frequencies and removes the low frequency signals. This has
        the effect of enhancing edges. The frequencies are defined as going between
        0.00 and 1.00 and where 0 is the lowest frequency in the image and 1.0 is
        the highest possible frequencies. Each of the frequencies are defined
        with respect to the horizontal and vertical signal. This filter
        isn't perfect and has a harsh cutoff that causes ringing artifacts.

        **PARAMETERS**

        * *xCutoff* - The horizontal frequency at which we perform the cutoff. A separate
          frequency can be used for the b,g, and r signals by providing a
          list of values. The frequency is defined between zero to one,
          where zero is constant component and 1 is the highest possible
          frequency in the image.

        * *yCutoff* - The cutoff frequencies in the y direction. If none are provided
          we use the same values as provided for x.

        * *grayscale* - if this value is True we perfrom the operation on the DFT of the gray
          version of the image and the result is gray image. If grayscale is true
          we perform the operation on each channel and the recombine them to create
          the result.

        **RETURNS**

        A SimpleCV Image after applying the filter.

        **EXAMPLE**

        >>> img = Image("SimpleCV/sampleimages/RedDog2.jpg")
        >>> img.getDFTLogMagnitude().show()
        >>> hpf = img.highPassFilter([0.2,0.1,0.2])
        >>> hpf.show()
        >>> hpf.getDFTLogMagnitude().show()

        **NOTES**

        This filter is far from perfect and will generate a lot of ringing artifacts.
        * See: http://en.wikipedia.org/wiki/Ringing_(signal)
        * See: http://en.wikipedia.org/wiki/High-pass_filter#Image

        **SEE ALSO**

        :py:meth:`rawDFTImage`
        :py:meth:`getDFTLogMagnitude`
        :py:meth:`applyDFTFilter`
        :py:meth:`highPassFilter`
        :py:meth:`lowPassFilter`
        :py:meth:`bandPassFilter`
        :py:meth:`InverseDFT`
        :py:meth:`applyButterworthFilter`
        :py:meth:`InverseDFT`
        :py:meth:`applyGaussianFilter`
        :py:meth:`applyUnsharpMask`

        """
        if( isinstance(xCutoff,float) ):
            xCutoff = [xCutoff,xCutoff,xCutoff]
        if( isinstance(yCutoff,float) ):
            yCutoff = [yCutoff,yCutoff,yCutoff]
        if(yCutoff is None):
            yCutoff = [xCutoff[0],xCutoff[1],xCutoff[2]]

        for i in range(0,len(xCutoff)):
            xCutoff[i] = self._boundsFromPercentage(xCutoff[i],self.width)
            yCutoff[i] = self._boundsFromPercentage(yCutoff[i],self.height)

        filter = None
        h  = self.height
        w  = self.width

        if( grayscale ):
            filter = cv.CreateImage((self.width,self.height),cv.IPL_DEPTH_8U,1)
            cv.Zero(filter)
            cv.AddS(filter,255,filter) # make everything white
            #now make all of the corners black
            cv.Rectangle(filter,(0,0),(xCutoff[0],yCutoff[0]),(0,0,0),thickness=-1) #TL
            cv.Rectangle(filter,(0,h-yCutoff[0]),(xCutoff[0],h),(0,0,0),thickness=-1) #BL
            cv.Rectangle(filter,(w-xCutoff[0],0),(w,yCutoff[0]),(0,0,0),thickness=-1) #TR
            cv.Rectangle(filter,(w-xCutoff[0],h-yCutoff[0]),(w,h),(0,0,0),thickness=-1) #BR

        else:
            #I need to looking into CVMERGE/SPLIT... I would really need to know
            # how much memory we're allocating here
            filterB = cv.CreateImage((self.width,self.height),cv.IPL_DEPTH_8U,1)
            filterG = cv.CreateImage((self.width,self.height),cv.IPL_DEPTH_8U,1)
            filterR = cv.CreateImage((self.width,self.height),cv.IPL_DEPTH_8U,1)
            cv.Zero(filterB)
            cv.Zero(filterG)
            cv.Zero(filterR)
            cv.AddS(filterB,255,filterB) # make everything white
            cv.AddS(filterG,255,filterG) # make everything whit
            cv.AddS(filterR,255,filterR) # make everything white
            #now make all of the corners black
            temp = [filterB,filterG,filterR]
            i = 0
            for f in temp:
                cv.Rectangle(f,(0,0),(xCutoff[i],yCutoff[i]),0,thickness=-1)
                cv.Rectangle(f,(0,h-yCutoff[i]),(xCutoff[i],h),0,thickness=-1)
                cv.Rectangle(f,(w-xCutoff[i],0),(w,yCutoff[i]),0,thickness=-1)
                cv.Rectangle(f,(w-xCutoff[i],h-yCutoff[i]),(w,h),0,thickness=-1)
                i = i+1

            filter = cv.CreateImage((self.width,self.height),cv.IPL_DEPTH_8U,3)
            cv.Merge(filterB,filterG,filterR,None,filter)

        scvFilt = Image(filter)
        retVal = self.applyDFTFilter(scvFilt,grayscale)
        return retVal

    def lowPassFilter(self, xCutoff,yCutoff=None,grayscale=False):
        """
        **SUMMARY**

        This method applies a low pass DFT filter. This filter enhances
        the low frequencies and removes the high frequency signals. This has
        the effect of reducing noise. The frequencies are defined as going between
        0.00 and 1.00 and where 0 is the lowest frequency in the image and 1.0 is
        the highest possible frequencies. Each of the frequencies are defined
        with respect to the horizontal and vertical signal. This filter
        isn't perfect and has a harsh cutoff that causes ringing artifacts.

        **PARAMETERS**

        * *xCutoff* - The horizontal frequency at which we perform the cutoff. A separate
          frequency can be used for the b,g, and r signals by providing a
          list of values. The frequency is defined between zero to one,
          where zero is constant component and 1 is the highest possible
          frequency in the image.

        * *yCutoff* - The cutoff frequencies in the y direction. If none are provided
          we use the same values as provided for x.

        * *grayscale* - if this value is True we perfrom the operation on the DFT of the gray
          version of the image and the result is gray image. If grayscale is true
          we perform the operation on each channel and the recombine them to create
          the result.

        **RETURNS**

        A SimpleCV Image after applying the filter.

        **EXAMPLE**

        >>> img = Image("SimpleCV/sampleimages/RedDog2.jpg")
        >>> img.getDFTLogMagnitude().show()
        >>> lpf = img.lowPassFilter([0.2,0.2,0.05])
        >>> lpf.show()
        >>> lpf.getDFTLogMagnitude().show()

        **NOTES**

        This filter is far from perfect and will generate a lot of ringing artifacts.
        See: http://en.wikipedia.org/wiki/Ringing_(signal)
        See: http://en.wikipedia.org/wiki/Low-pass_filter

        **SEE ALSO**

        :py:meth:`rawDFTImage`
        :py:meth:`getDFTLogMagnitude`
        :py:meth:`applyDFTFilter`
        :py:meth:`highPassFilter`
        :py:meth:`lowPassFilter`
        :py:meth:`bandPassFilter`
        :py:meth:`InverseDFT`
        :py:meth:`applyButterworthFilter`
        :py:meth:`InverseDFT`
        :py:meth:`applyGaussianFilter`
        :py:meth:`applyUnsharpMask`

        """
        if( isinstance(xCutoff,float) ):
            xCutoff = [xCutoff,xCutoff,xCutoff]
        if( isinstance(yCutoff,float) ):
            yCutoff = [yCutoff,yCutoff,yCutoff]
        if(yCutoff is None):
            yCutoff = [xCutoff[0],xCutoff[1],xCutoff[2]]

        for i in range(0,len(xCutoff)):
            xCutoff[i] = self._boundsFromPercentage(xCutoff[i],self.width)
            yCutoff[i] = self._boundsFromPercentage(yCutoff[i],self.height)

        filter = None
        h  = self.height
        w  = self.width

        if( grayscale ):
            filter = cv.CreateImage((self.width,self.height),cv.IPL_DEPTH_8U,1)
            cv.Zero(filter)
            #now make all of the corners black

            cv.Rectangle(filter,(0,0),(xCutoff[0],yCutoff[0]),255,thickness=-1) #TL
            cv.Rectangle(filter,(0,h-yCutoff[0]),(xCutoff[0],h),255,thickness=-1) #BL
            cv.Rectangle(filter,(w-xCutoff[0],0),(w,yCutoff[0]),255,thickness=-1) #TR
            cv.Rectangle(filter,(w-xCutoff[0],h-yCutoff[0]),(w,h),255,thickness=-1) #BR

        else:
            #I need to looking into CVMERGE/SPLIT... I would really need to know
            # how much memory we're allocating here
            filterB = cv.CreateImage((self.width,self.height),cv.IPL_DEPTH_8U,1)
            filterG = cv.CreateImage((self.width,self.height),cv.IPL_DEPTH_8U,1)
            filterR = cv.CreateImage((self.width,self.height),cv.IPL_DEPTH_8U,1)
            cv.Zero(filterB)
            cv.Zero(filterG)
            cv.Zero(filterR)
            #now make all of the corners black
            temp = [filterB,filterG,filterR]
            i = 0
            for f in temp:
                cv.Rectangle(f,(0,0),(xCutoff[i],yCutoff[i]),255,thickness=-1)
                cv.Rectangle(f,(0,h-yCutoff[i]),(xCutoff[i],h),255,thickness=-1)
                cv.Rectangle(f,(w-xCutoff[i],0),(w,yCutoff[i]),255,thickness=-1)
                cv.Rectangle(f,(w-xCutoff[i],h-yCutoff[i]),(w,h),255,thickness=-1)
                i = i+1

            filter = cv.CreateImage((self.width,self.height),cv.IPL_DEPTH_8U,3)
            cv.Merge(filterB,filterG,filterR,None,filter)

        scvFilt = Image(filter)
        retVal = self.applyDFTFilter(scvFilt,grayscale)
        return retVal


    #FUCK! need to decide BGR or RGB
    # ((rx_begin,ry_begin)(gx_begin,gy_begin)(bx_begin,by_begin))
    # or (x,y)
    def bandPassFilter(self, xCutoffLow, xCutoffHigh, yCutoffLow=None, yCutoffHigh=None,grayscale=False):
        """
        **SUMMARY**

        This method applies a simple band pass DFT filter. This filter enhances
        the a range of frequencies and removes all of the other frequencies. This allows
        a user to precisely select a set of signals to display . The frequencies are
        defined as going between
        0.00 and 1.00 and where 0 is the lowest frequency in the image and 1.0 is
        the highest possible frequencies. Each of the frequencies are defined
        with respect to the horizontal and vertical signal. This filter
        isn't perfect and has a harsh cutoff that causes ringing artifacts.

        **PARAMETERS**

        * *xCutoffLow*  - The horizontal frequency at which we perform the cutoff of the low
          frequency signals. A separate
          frequency can be used for the b,g, and r signals by providing a
          list of values. The frequency is defined between zero to one,
          where zero is constant component and 1 is the highest possible
          frequency in the image.

        * *xCutoffHigh* - The horizontal frequency at which we perform the cutoff of the high
          frequency signals. Our filter passes signals between xCutoffLow and
          xCutoffHigh. A separate frequency can be used for the b, g, and r
          channels by providing a
          list of values. The frequency is defined between zero to one,
          where zero is constant component and 1 is the highest possible
          frequency in the image.

        * *yCutoffLow* - The low frequency cutoff in the y direction. If none
          are provided we use the same values as provided for x.

        * *yCutoffHigh* - The high frequency cutoff in the y direction. If none
          are provided we use the same values as provided for x.

        * *grayscale* - if this value is True we perfrom the operation on the DFT of the gray
          version of the image and the result is gray image. If grayscale is true
          we perform the operation on each channel and the recombine them to create
          the result.

        **RETURNS**

        A SimpleCV Image after applying the filter.

        **EXAMPLE**

        >>> img = Image("SimpleCV/sampleimages/RedDog2.jpg")
        >>> img.getDFTLogMagnitude().show()
        >>> lpf = img.bandPassFilter([0.2,0.2,0.05],[0.3,0.3,0.2])
        >>> lpf.show()
        >>> lpf.getDFTLogMagnitude().show()

        **NOTES**

        This filter is far from perfect and will generate a lot of ringing artifacts.

        See: http://en.wikipedia.org/wiki/Ringing_(signal)

        **SEE ALSO**

        :py:meth:`rawDFTImage`
        :py:meth:`getDFTLogMagnitude`
        :py:meth:`applyDFTFilter`
        :py:meth:`highPassFilter`
        :py:meth:`lowPassFilter`
        :py:meth:`bandPassFilter`
        :py:meth:`InverseDFT`
        :py:meth:`applyButterworthFilter`
        :py:meth:`InverseDFT`
        :py:meth:`applyGaussianFilter`
        :py:meth:`applyUnsharpMask`

        """

        if( isinstance(xCutoffLow,float) ):
            xCutoffLow = [xCutoffLow,xCutoffLow,xCutoffLow]
        if( isinstance(yCutoffLow,float) ):
            yCutoffLow = [yCutoffLow,yCutoffLow,yCutoffLow]
        if( isinstance(xCutoffHigh,float) ):
            xCutoffHigh = [xCutoffHigh,xCutoffHigh,xCutoffHigh]
        if( isinstance(yCutoffHigh,float) ):
            yCutoffHigh = [yCutoffHigh,yCutoffHigh,yCutoffHigh]

        if(yCutoffLow is None):
            yCutoffLow = [xCutoffLow[0],xCutoffLow[1],xCutoffLow[2]]
        if(yCutoffHigh is None):
            yCutoffHigh = [xCutoffHigh[0],xCutoffHigh[1],xCutoffHigh[2]]

        for i in range(0,len(xCutoffLow)):
            xCutoffLow[i] = self._boundsFromPercentage(xCutoffLow[i],self.width)
            xCutoffHigh[i] = self._boundsFromPercentage(xCutoffHigh[i],self.width)
            yCutoffHigh[i] = self._boundsFromPercentage(yCutoffHigh[i],self.height)
            yCutoffLow[i] = self._boundsFromPercentage(yCutoffLow[i],self.height)

        filter = None
        h  = self.height
        w  = self.width
        if( grayscale ):
            filter = cv.CreateImage((self.width,self.height),cv.IPL_DEPTH_8U,1)
            cv.Zero(filter)
            #now make all of the corners black
            cv.Rectangle(filter,(0,0),(xCutoffHigh[0],yCutoffHigh[0]),255,thickness=-1) #TL
            cv.Rectangle(filter,(0,h-yCutoffHigh[0]),(xCutoffHigh[0],h),255,thickness=-1) #BL
            cv.Rectangle(filter,(w-xCutoffHigh[0],0),(w,yCutoffHigh[0]),255,thickness=-1) #TR
            cv.Rectangle(filter,(w-xCutoffHigh[0],h-yCutoffHigh[0]),(w,h),255,thickness=-1) #BR
            cv.Rectangle(filter,(0,0),(xCutoffLow[0],yCutoffLow[0]),0,thickness=-1) #TL
            cv.Rectangle(filter,(0,h-yCutoffLow[0]),(xCutoffLow[0],h),0,thickness=-1) #BL
            cv.Rectangle(filter,(w-xCutoffLow[0],0),(w,yCutoffLow[0]),0,thickness=-1) #TR
            cv.Rectangle(filter,(w-xCutoffLow[0],h-yCutoffLow[0]),(w,h),0,thickness=-1) #BR


        else:
            #I need to looking into CVMERGE/SPLIT... I would really need to know
            # how much memory we're allocating here
            filterB = cv.CreateImage((self.width,self.height),cv.IPL_DEPTH_8U,1)
            filterG = cv.CreateImage((self.width,self.height),cv.IPL_DEPTH_8U,1)
            filterR = cv.CreateImage((self.width,self.height),cv.IPL_DEPTH_8U,1)
            cv.Zero(filterB)
            cv.Zero(filterG)
            cv.Zero(filterR)
            #now make all of the corners black
            temp = [filterB,filterG,filterR]
            i = 0
            for f in temp:
                cv.Rectangle(f,(0,0),(xCutoffHigh[i],yCutoffHigh[i]),255,thickness=-1) #TL
                cv.Rectangle(f,(0,h-yCutoffHigh[i]),(xCutoffHigh[i],h),255,thickness=-1) #BL
                cv.Rectangle(f,(w-xCutoffHigh[i],0),(w,yCutoffHigh[i]),255,thickness=-1) #TR
                cv.Rectangle(f,(w-xCutoffHigh[i],h-yCutoffHigh[i]),(w,h),255,thickness=-1) #BR
                cv.Rectangle(f,(0,0),(xCutoffLow[i],yCutoffLow[i]),0,thickness=-1) #TL
                cv.Rectangle(f,(0,h-yCutoffLow[i]),(xCutoffLow[i],h),0,thickness=-1) #BL
                cv.Rectangle(f,(w-xCutoffLow[i],0),(w,yCutoffLow[i]),0,thickness=-1) #TR
                cv.Rectangle(f,(w-xCutoffLow[i],h-yCutoffLow[i]),(w,h),0,thickness=-1) #BR
                i = i+1

            filter = cv.CreateImage((self.width,self.height),cv.IPL_DEPTH_8U,3)
            cv.Merge(filterB,filterG,filterR,None,filter)

        scvFilt = Image(filter)
        retVal = self.applyDFTFilter(scvFilt,grayscale)
        return retVal





    def _inverseDFT(self,input):
        """
        **SUMMARY**
        **PARAMETERS**
        **RETURNS**
        **EXAMPLE**
        NOTES:
        SEE ALSO:
        """
        # a destructive IDFT operation for internal calls
        w = input[0].width
        h = input[0].height
        if( len(input) == 1 ):
            cv.DFT(input[0], input[0], cv.CV_DXT_INV_SCALE)
            result = cv.CreateImage((w,h), cv.IPL_DEPTH_8U, 1)
            data = cv.CreateImage((w,h), cv.IPL_DEPTH_64F, 1)
            blank = cv.CreateImage((w,h), cv.IPL_DEPTH_64F, 1)
            cv.Split(input[0],data,blank,None,None)
            min, max, pt1, pt2 = cv.MinMaxLoc(data)
            denom = max-min
            if(denom == 0):
                denom = 1
            cv.Scale(data, data, 1.0/(denom), 1.0*(-min)/(denom))
            cv.Mul(data,data,data,255.0)
            cv.Convert(data,result)
            retVal = Image(result)
        else: # DO RGB separately
            results = []
            data = cv.CreateImage((w,h), cv.IPL_DEPTH_64F, 1)
            blank = cv.CreateImage((w,h), cv.IPL_DEPTH_64F, 1)
            for i in range(0,len(input)):
                cv.DFT(input[i], input[i], cv.CV_DXT_INV_SCALE)
                result = cv.CreateImage((w,h), cv.IPL_DEPTH_8U, 1)
                cv.Split( input[i],data,blank,None,None)
                min, max, pt1, pt2 = cv.MinMaxLoc(data)
                denom = max-min
                if(denom == 0):
                    denom = 1
                cv.Scale(data, data, 1.0/(denom), 1.0*(-min)/(denom))
                cv.Mul(data,data,data,255.0) # this may not be right
                cv.Convert(data,result)
                results.append(result)

            retVal = cv.CreateImage((w,h),cv.IPL_DEPTH_8U,3)
            cv.Merge(results[0],results[1],results[2],None,retVal)
            retVal = Image(retVal)
        del input
        return retVal

    def InverseDFT(self, raw_dft_image):
        """
        **SUMMARY**

        This method provides a way of performing an inverse discrete Fourier transform
        on a real/imaginary image pair and obtaining the result as a SimpleCV image. This
        method is helpful if you wish to perform custom filter development.

        **PARAMETERS**

        * *raw_dft_image* - A list object with either one or three IPL images. Each image should
          have a 64f depth and contain two channels (the real and the imaginary).

        **RETURNS**

        A simpleCV image.

        **EXAMPLE**

        Note that this is an example, I don't recommend doing this unless you know what
        you are doing.

        >>> raw = img.getRawDFT()
        >>> cv.SomeOperation(raw)
        >>> result = img.InverseDFT(raw)
        >>> result.show()

        **SEE ALSO**

        :py:meth:`rawDFTImage`
        :py:meth:`getDFTLogMagnitude`
        :py:meth:`applyDFTFilter`
        :py:meth:`highPassFilter`
        :py:meth:`lowPassFilter`
        :py:meth:`bandPassFilter`
        :py:meth:`InverseDFT`
        :py:meth:`applyButterworthFilter`
        :py:meth:`InverseDFT`
        :py:meth:`applyGaussianFilter`
        :py:meth:`applyUnsharpMask`

        """
        input  = []
        w = raw_dft_image[0].width
        h = raw_dft_image[0].height
        if(len(raw_dft_image) == 1):
            gs = cv.CreateImage((w,h),cv.IPL_DEPTH_64F,2)
            cv.Copy(self._DFT[0],gs)
            input.append(gs)
        else:
            for img in raw_dft_image:
                temp = cv.CreateImage((w,h),cv.IPL_DEPTH_64F,2)
                cv.Copy(img,temp)
                input.append(img)

        if( len(input) == 1 ):
            cv.DFT(input[0], input[0], cv.CV_DXT_INV_SCALE)
            result = cv.CreateImage((w,h), cv.IPL_DEPTH_8U, 1)
            data = cv.CreateImage((w,h), cv.IPL_DEPTH_64F, 1)
            blank = cv.CreateImage((w,h), cv.IPL_DEPTH_64F, 1)
            cv.Split(input[0],data,blank,None,None)
            min, max, pt1, pt2 = cv.MinMaxLoc(data)
            denom = max-min
            if(denom == 0):
                denom = 1
            cv.Scale(data, data, 1.0/(denom), 1.0*(-min)/(denom))
            cv.Mul(data,data,data,255.0)
            cv.Convert(data,result)
            retVal = Image(result)
        else: # DO RGB separately
            results = []
            data = cv.CreateImage((w,h), cv.IPL_DEPTH_64F, 1)
            blank = cv.CreateImage((w,h), cv.IPL_DEPTH_64F, 1)
            for i in range(0,len(raw_dft_image)):
                cv.DFT(input[i], input[i], cv.CV_DXT_INV_SCALE)
                result = cv.CreateImage((w,h), cv.IPL_DEPTH_8U, 1)
                cv.Split( input[i],data,blank,None,None)
                min, max, pt1, pt2 = cv.MinMaxLoc(data)
                denom = max-min
                if(denom == 0):
                    denom = 1
                cv.Scale(data, data, 1.0/(denom), 1.0*(-min)/(denom))
                cv.Mul(data,data,data,255.0) # this may not be right
                cv.Convert(data,result)
                results.append(result)

            retVal = cv.CreateImage((w,h),cv.IPL_DEPTH_8U,3)
            cv.Merge(results[0],results[1],results[2],None,retVal)
            retVal = Image(retVal)

        return retVal

    def applyButterworthFilter(self,dia=400,order=2,highpass=False,grayscale=False):
        """
        **SUMMARY**

        Creates a butterworth filter of 64x64 pixels, resizes it to fit
        image, applies DFT on image using the filter.
        Returns image with DFT applied on it

        **PARAMETERS**

        * *dia* - int Diameter of Butterworth low pass filter
        * *order* - int Order of butterworth lowpass filter
        * *highpass*: BOOL True: highpass filterm False: lowpass filter
        * *grayscale*: BOOL

        **EXAMPLE**

        >>> im = Image("lenna")
        >>> img = im.applyButterworth(dia=400,order=2,highpass=True,grayscale=False)

        Output image: http://i.imgur.com/5LS3e.png

        >>> img = im.applyButterworth(dia=400,order=2,highpass=False,grayscale=False)

        Output img: http://i.imgur.com/QlCAY.png

        >>> im = Image("grayscale_lenn.png") #take image from here: http://i.imgur.com/O0gZn.png
        >>> img = im.applyButterworth(dia=400,order=2,highpass=True,grayscale=True)

        Output img: http://i.imgur.com/BYYnp.png

        >>> img = im.applyButterworth(dia=400,order=2,highpass=False,grayscale=True)

        Output img: http://i.imgur.com/BYYnp.png

        **SEE ALSO**

        :py:meth:`rawDFTImage`
        :py:meth:`getDFTLogMagnitude`
        :py:meth:`applyDFTFilter`
        :py:meth:`highPassFilter`
        :py:meth:`lowPassFilter`
        :py:meth:`bandPassFilter`
        :py:meth:`InverseDFT`
        :py:meth:`applyButterworthFilter`
        :py:meth:`InverseDFT`
        :py:meth:`applyGaussianFilter`
        :py:meth:`applyUnsharpMask`

        """
        #reimplemented with faster, vectorized filter kernel creation
        w,h = self.size()
        intensity_scale = 2**8 - 1 #for now 8-bit
        sz_x            = 64       #for now constant, symmetric
        sz_y            = 64       #for now constant, symmetric
        x0              = sz_x/2.0 #for now, on center 
        y0              = sz_y/2.0 #for now, on center
        #efficient "vectorized" computation
        X, Y = np.meshgrid(np.arange(sz_x), np.arange(sz_y))
        D = np.sqrt((X-x0)**2+(Y-y0)**2)
        flt = intensity_scale/(1.0 + (D/dia)**(order*2)) 
        if highpass:     #then invert the filter
            flt = intensity_scale - flt
        flt    = Image(flt) #numpy arrays are in row-major form...doesn't matter for symmetric filter 
        flt_re = flt.resize(w,h)
        img = self.applyDFTFilter(flt_re,grayscale)
        return img

    def applyGaussianFilter(self, dia=400, highpass=False, grayscale=False):
        """
        **SUMMARY**

        Creates a gaussian filter of 64x64 pixels, resizes it to fit
        image, applies DFT on image using the filter.
        Returns image with DFT applied on it

        **PARAMETERS**

        * *dia* -  int - diameter of Gaussian filter
        * *highpass*: BOOL True: highpass filter False: lowpass filter
        * *grayscale*: BOOL

        **EXAMPLE**

        >>> im = Image("lenna")
        >>> img = im.applyGaussianfilter(dia=400,highpass=True,grayscale=False)

        Output image: http://i.imgur.com/DttJv.png

        >>> img = im.applyGaussianfilter(dia=400,highpass=False,grayscale=False)

        Output img: http://i.imgur.com/PWn4o.png

        >>> im = Image("grayscale_lenn.png") #take image from here: http://i.imgur.com/O0gZn.png
        >>> img = im.applyGaussianfilter(dia=400,highpass=True,grayscale=True)

        Output img: http://i.imgur.com/9hX5J.png

        >>> img = im.applyGaussianfilter(dia=400,highpass=False,grayscale=True)

        Output img: http://i.imgur.com/MXI5T.png

        **SEE ALSO**

        :py:meth:`rawDFTImage`
        :py:meth:`getDFTLogMagnitude`
        :py:meth:`applyDFTFilter`
        :py:meth:`highPassFilter`
        :py:meth:`lowPassFilter`
        :py:meth:`bandPassFilter`
        :py:meth:`InverseDFT`
        :py:meth:`applyButterworthFilter`
        :py:meth:`InverseDFT`
        :py:meth:`applyGaussianFilter`
        :py:meth:`applyUnsharpMask`

        """
        #reimplemented with faster, vectorized filter kernel creation
        w,h = self.size()
        intensity_scale = 2**8 - 1 #for now 8-bit
        sz_x            = 64       #for now constant, symmetric
        sz_y            = 64       #for now constant, symmetric
        x0              = sz_x/2.0 #for now, on center 
        y0              = sz_y/2.0 #for now, on center
        #efficient "vectorized" computation
        X, Y = np.meshgrid(np.arange(sz_x), np.arange(sz_y))
        D = np.sqrt((X-x0)**2+(Y-y0)**2)
        flt = intensity_scale*np.exp(-0.5*(D/dia)**2) 
        if highpass:     #then invert the filter
            flt = intensity_scale - flt
        flt    = Image(flt) #numpy arrays are in row-major form...doesn't matter for symmetric filter 
        flt_re = flt.resize(w,h)
        img = self.applyDFTFilter(flt_re,grayscale)
        return img

    def applyUnsharpMask(self,boost=1,dia=400,grayscale=False):
        """
        **SUMMARY**

        This method applies unsharp mask or highboost filtering
        on image depending upon the boost value provided.
        DFT is applied on image using gaussian lowpass filter.
        A mask is created subtracting the DFT image from the original
        iamge. And then mask is added in the image to sharpen it.
        unsharp masking => image + mask
        highboost filtering => image + (boost)*mask

        **PARAMETERS**

        * *boost* - int  boost = 1 => unsharp masking, boost > 1 => highboost filtering
        * *dia* - int Diameter of Gaussian low pass filter
        * *grayscale* - BOOL

        **EXAMPLE**

        Gaussian Filters:

        >>> im = Image("lenna")
        >>> img = im.applyUnsharpMask(2,grayscale=False) #highboost filtering

        output image: http://i.imgur.com/A1pZf.png

        >>> img = im.applyUnsharpMask(1,grayscale=False) #unsharp masking

        output image: http://i.imgur.com/smCdL.png

        >>> im = Image("grayscale_lenn.png") #take image from here: http://i.imgur.com/O0gZn.png
        >>> img = im.applyUnsharpMask(2,grayscale=True) #highboost filtering

        output image: http://i.imgur.com/VtGzl.png

        >>> img = im.applyUnsharpMask(1,grayscale=True) #unsharp masking

        output image: http://i.imgur.com/bywny.png

        **SEE ALSO**

        :py:meth:`rawDFTImage`
        :py:meth:`getDFTLogMagnitude`
        :py:meth:`applyDFTFilter`
        :py:meth:`highPassFilter`
        :py:meth:`lowPassFilter`
        :py:meth:`bandPassFilter`
        :py:meth:`InverseDFT`
        :py:meth:`applyButterworthFilter`
        :py:meth:`InverseDFT`
        :py:meth:`applyGaussianFilter`
        :py:meth:`applyUnsharpMask`

        """
        if boost < 0:
            print "boost >= 1"
            return None

        lpIm = self.applyGaussianFilter(dia=dia,grayscale=grayscale,highpass=False)
        im = Image(self.getBitmap())
        mask = im - lpIm
        img = im
        for i in range(boost):
            img = img + mask
        return img

    def listHaarFeatures(self):
        '''
        This is used to list the built in features available for HaarCascade feature
        detection.  Just run this function as:

        >>> img.listHaarFeatures()

        Then use one of the file names returned as the input to the findHaarFeature()
        function.  So you should get a list, more than likely you will see face.xml,
        to use it then just

        >>> img.findHaarFeatures('face.xml')
        '''

        features_directory = os.path.join(LAUNCH_PATH, 'Features','HaarCascades')
        features = os.listdir(features_directory)
        print features

    def _CopyAvg(self, src, dst,roi, levels, levels_f, mode):
        '''
        Take the value in an ROI, calculate the average / peak hue
        and then set the output image roi to the value.
        '''

        if( mode ): # get the peak hue for an area
            h = src[roi[0]:roi[0]+roi[2],roi[1]:roi[1]+roi[3]].hueHistogram()
            myHue = np.argmax(h)
            C = (float(myHue),float(255),float(255),float(0))
            cv.SetImageROI(dst,roi)
            cv.AddS(dst,c,dst)
            cv.ResetImageROI(dst)
        else: # get the average value for an area optionally set levels
            cv.SetImageROI(src.getBitmap(),roi)
            cv.SetImageROI(dst,roi)
            avg = cv.Avg(src.getBitmap())
            avg = (float(avg[0]),float(avg[1]),float(avg[2]),0)
            if(levels is not None):
                avg = (int(avg[0]/levels)*levels_f,int(avg[1]/levels)*levels_f,int(avg[2]/levels)*levels_f,0)
            cv.AddS(dst,avg,dst)
            cv.ResetImageROI(src.getBitmap())
            cv.ResetImageROI(dst)

    def pixelize(self, block_size = 10, region = None, levels=None, doHue=False):
        """
        **SUMMARY**

        Pixelation blur, like the kind used to hide naughty bits on your favorite tv show.

        **PARAMETERS**

        * *block_size* - the blur block size in pixels, an integer is an square blur, a tuple is rectangular.
        * *region* - do the blur in a region in format (x_position,y_position,width,height)
        * *levels* - the number of levels per color channel. This makes the image look like an 8-bit video game.
        * *doHue* - If this value is true we calculate the peak hue for the area, not the
          average color for the area.

        **RETURNS**

        Returns the image with the pixelation blur applied.

        **EXAMPLE**

        >>> img = Image("lenna")
        >>> result = img.pixelize( 16, (200,180,250,250), levels=4)
        >>> img.show()

        """

        if( isinstance(block_size, int) ):
            block_size = (block_size,block_size)


        retVal = self.getEmpty()


        levels_f = 0.00
        if( levels is not None ):
            levels = 255/int(levels)
            if(levels <= 1 ):
                levels = 2
            levels_f = float(levels)

        if( region is not None ):
            cv.Copy(self.getBitmap(), retVal)
            cv.SetImageROI(retVal,region)
            cv.Zero(retVal)
            cv.ResetImageROI(retVal)
            xs = region[0]
            ys = region[1]
            w = region[2]
            h = region[3]
        else:
            xs = 0
            ys = 0
            w = self.width
            h = self.height

        #if( region is None ):
        hc = w / block_size[0] #number of horizontal blocks
        vc = h / block_size[1] #number of vertical blocks
        #when we fit in the blocks, we're going to spread the round off
        #over the edges 0->x_0, 0->y_0  and x_0+hc*block_size
        x_lhs = int(np.ceil(float(w%block_size[0])/2.0)) # this is the starting point
        y_lhs = int(np.ceil(float(h%block_size[1])/2.0))
        x_rhs = int(np.floor(float(w%block_size[0])/2.0)) # this is the starting point
        y_rhs = int(np.floor(float(h%block_size[1])/2.0))
        x_0 = xs+x_lhs
        y_0 = ys+y_lhs
        x_f = (x_0+(block_size[0]*hc)) #this would be the end point
        y_f = (y_0+(block_size[1]*vc))

        for i in range(0,hc):
            for j in range(0,vc):
                xt = x_0+(block_size[0]*i)
                yt = y_0+(block_size[1]*j)
                roi = (xt,yt,block_size[0],block_size[1])
                self._CopyAvg(self,retVal,roi,levels,levels_f,doHue)


        if( x_lhs > 0 ): # add a left strip
            xt = xs
            wt = x_lhs
            ht = block_size[1]
            for j in range(0,vc):
                yt = y_0+(j*block_size[1])
                roi = (xt,yt,wt,ht)
                self._CopyAvg(self,retVal,roi,levels,levels_f,doHue)


        if( x_rhs > 0 ): # add a right strip
            xt = (x_0+(block_size[0]*hc))
            wt = x_rhs
            ht = block_size[1]
            for j in range(0,vc):
                yt = y_0+(j*block_size[1])
                roi = (xt,yt,wt,ht)
                self._CopyAvg(self,retVal,roi,levels,levels_f,doHue)

        if( y_lhs > 0 ): # add a left strip
            yt = ys
            ht = y_lhs
            wt = block_size[0]
            for i in range(0,hc):
                xt = x_0+(i*block_size[0])
                roi = (xt,yt,wt,ht)
                self._CopyAvg(self,retVal,roi,levels,levels_f,doHue)

        if( y_rhs > 0 ): # add a right strip
            yt = (y_0+(block_size[1]*vc))
            ht = y_rhs
            wt = block_size[0]
            for i in range(0,hc):
                xt = x_0+(i*block_size[0])
                roi = (xt,yt,wt,ht)
                self._CopyAvg(self,retVal,roi,levels,levels_f,doHue)

        #now the corner cases
        if(x_lhs > 0 and y_lhs > 0 ):
            roi = (xs,ys,x_lhs,y_lhs)
            self._CopyAvg(self,retVal,roi,levels,levels_f,doHue)

        if(x_rhs > 0 and y_rhs > 0 ):
            roi = (x_f,y_f,x_rhs,y_rhs)
            self._CopyAvg(self,retVal,roi,levels,levels_f,doHue)

        if(x_lhs > 0 and y_rhs > 0 ):
            roi = (xs,y_f,x_lhs,y_rhs)
            self._CopyAvg(self,retVal,roi,levels,levels_f,doHue)

        if(x_rhs > 0 and y_lhs > 0 ):
            roi = (x_f,ys,x_rhs,y_lhs)
            self._CopyAvg(self,retVal,roi,levels,levels_f,doHue)

        if(doHue):
            cv.CvtColor(retVal,retVal,cv.CV_HSV2BGR)


        return Image(retVal)

    def anonymize(self, block_size=10, features=None, transform=None):
        """
        **SUMMARY**

        Anonymize, for additional privacy to images.

        **PARAMETERS**

        * *features* - A list with the Haar like feature cascades that should be matched.
        * *block_size* - The size of the blocks for the pixelize function.
        * *transform* - A function, to be applied to the regions matched instead of pixelize.
        * This function must take two arguments: the image and the region it'll be applied to,
        * as in region = (x, y, width, height).

        **RETURNS**

        Returns the image with matching regions pixelated.

        **EXAMPLE**

        >>> img = Image("lenna")
        >>> anonymous = img.anonymize()
        >>> anonymous.show()

        >>> def my_function(img, region):
        >>>     x, y, width, height = region
        >>>     img = img.crop(x, y, width, height)
        >>>     return img
        >>>
        >>>img = Image("lenna")
        >>>transformed = img.anonymize(transform = my_function)

        """

        regions = []

        if features is None:
            regions.append(self.findHaarFeatures("face"))
            regions.append(self.findHaarFeatures("profile"))
        else:
            for feature in features:
                regions.append(self.findHaarFeatures(feature))

        found = [f for f in regions if f is not None]

        img = self.copy()

        if found:
            for feature_set in found:
                for region in feature_set:
                    rect = (region.topLeftCorner()[0], region.topLeftCorner()[1],
                            region.width(), region.height())
                    if transform is None:
                        img = img.pixelize(block_size=block_size, region=rect)
                    else:
                        img = transform(img, rect)

        return img

    def edgeIntersections(self, pt0, pt1, width=1, canny1=0, canny2=100):
        """
        **SUMMARY**

        Find the outermost intersection of a line segment and the edge image and return
        a list of the intersection points. If no intersections are found the method returns
        an empty list.

        **PARAMETERS**

        * *pt0* - an (x,y) tuple of one point on the intersection line.
        * *pt1* - an (x,y) tuple of the second point on the intersection line.
        * *width* - the width of the line to use. This approach works better when
                    for cases where the edges on an object are not always closed
                    and may have holes.
        * *canny1* - the lower bound of the Canny edge detector parameters.
        * *canny2* - the upper bound of the Canny edge detector parameters.

        **RETURNS**

        A list of two (x,y) tuples or an empty list.

        **EXAMPLE**

        >>> img = Image("SimpleCV")
        >>> a = (25,100)
        >>> b = (225,110)
        >>> pts = img.edgeIntersections(a,b,width=3)
        >>> e = img.edges(0,100)
        >>> e.drawLine(a,b,color=Color.RED)
        >>> e.drawCircle(pts[0],10,color=Color.GREEN)
        >>> e.drawCircle(pts[1],10,color=Color.GREEN)
        >>> e.show()

        img = Image("SimpleCV")
        a = (25,100)
        b = (225,100)
        pts = img.edgeIntersections(a,b,width=3)
        e = img.edges(0,100)
        e.drawLine(a,b,color=Color.RED)
        e.drawCircle(pts[0],10,color=Color.GREEN)
        e.drawCircle(pts[1],10,color=Color.GREEN)
        e.show()


        """
        w = abs(pt0[0]-pt1[0])
        h = abs(pt0[1]-pt1[1])
        x = np.min([pt0[0],pt1[0]])
        y = np.min([pt0[1],pt1[1]])
        if( w <= 0 ):
            w = width
            x = np.clip(x-(width/2),0,x-(width/2))
        if( h <= 0 ):
            h = width
            y = np.clip(y-(width/2),0,y-(width/2))
        #got some corner cases to catch here
        p0p = np.array([(pt0[0]-x,pt0[1]-y)])
        p1p = np.array([(pt1[0]-x,pt1[1]-y)])
        edges = self.crop(x,y,w,h)._getEdgeMap(canny1, canny2)
        line = cv.CreateImage((w,h),cv.IPL_DEPTH_8U,1)
        cv.Zero(line)
        cv.Line(line,((pt0[0]-x),(pt0[1]-y)),((pt1[0]-x),(pt1[1]-y)),cv.Scalar(255.00),width,8)
        cv.Mul(line,edges,line)
        intersections = uint8(np.array(cv.GetMat(line)).transpose())
        (xs,ys) = np.where(intersections==255)
        points = zip(xs,ys)
        if(len(points)==0):
            return [None,None]
        A = np.argmin(spsd.cdist(p0p,points,'cityblock'))
        B = np.argmin(spsd.cdist(p1p,points,'cityblock'))
        ptA = (int(xs[A]+x),int(ys[A]+y))
        ptB = (int(xs[B]+x),int(ys[B]+y))
        # we might actually want this to be list of all the points
        return [ptA, ptB]


    def fitContour(self, initial_curve, window=(11,11), params=(0.1,0.1,0.1),doAppx=True,appx_level=1):
        """
        **SUMMARY**

        This method tries to fit a list of points to lines in the image. The list of points
        is a list of (x,y) tuples that are near (i.e. within the window size) of the line
        you want to fit in the image. This method uses a binary such as the result of calling
        edges.

        This method is based on active contours. Please see this reference:
        http://en.wikipedia.org/wiki/Active_contour_model

        **PARAMETERS**

        * *initial_curve* - region of the form [(x0,y0),(x1,y1)...] that are the initial conditions to fit.
        * *window* - the search region around each initial point to look for a solution.
        * *params* - The alpha, beta, and gamma parameters for the active contours
          algorithm as a list [alpha,beta,gamma].
        * *doAppx* - post process the snake into a polynomial approximation. Basically
          this flag will clean up the output of the contour algorithm.
        * *appx_level* - how much to approximate the snake, higher numbers mean more approximation.

        **DISCUSSION**

        THIS SECTION IS QUOTED FROM: http://users.ecs.soton.ac.uk/msn/book/new_demo/Snakes/
        There are three components to the Energy Function:

        * Continuity
        * Curvature
        * Image (Gradient)
        Each Weighted by Specified Parameter:

        Total Energy = Alpha*Continuity + Beta*Curvature + Gamma*Image

        Choose different values dependent on Feature to extract:

        * Set alpha high if there is a deceptive Image Gradient
        * Set beta  high if smooth edged Feature, low if sharp edges
        * Set gamma high if contrast between Background and Feature is low


        **RETURNS**

        A list of (x,y) tuples that approximate the curve. If you do not use
        approximation the list should be the same length as the input list length.

        **EXAMPLE**

        >>> img = Image("lenna")
        >>> edges = img.edges(t1=120,t2=155)
        >>> guess = [(311,284),(313,270),(320,259),(330,253),(347,245)]
        >>> result = edges.fitContour(guess)
        >>> img.drawPoints(guess,color=Color.RED)
        >>> img.drawPoints(result,color=Color.GREEN)
        >>> img.show()

        """
        alpha = [params[0]]
        beta= [params[1]]
        gamma = [params[2]]
        if( window[0]%2 == 0 ):
            window = (window[0]+1,window[1])
            logger.warn("Yo dawg, just a heads up, snakeFitPoints wants an odd window size. I fixed it for you, but you may want to take a look at your code.")
        if( window[1]%2 == 0 ):
            window = (window[0],window[1]+1)
            logger.warn("Yo dawg, just a heads up, snakeFitPoints wants an odd window size. I fixed it for you, but you may want to take a look at your code.")
        raw = cv.SnakeImage(self._getGrayscaleBitmap(),initial_curve,alpha,beta,gamma,window,(cv.CV_TERMCRIT_ITER,10,0.01))
        if( doAppx ):
            try:
                import cv2
            except:
                logger.warning("Can't Do snakeFitPoints without OpenCV >= 2.3.0")
                return
            appx = cv2.approxPolyDP(np.array([raw],'float32'),appx_level,True)
            retVal = []
            for p in appx:
                retVal.append((int(p[0][0]),int(p[0][1])))
        else:
            retVal = raw

        return retVal

    def fitLines(self,guesses,window=10,threshold=128):
        """
        **SUMMARY**

        Fit lines in a binary/gray image using an initial guess and the least squares method.
        The lines are returned as a line feature set.

        **PARAMETERS**

        * *guesses* - A list of tuples of the form ((x0,y0),(x1,y1)) where each of the lines
          is an approximate guess.
        * *window* - A window around the guess to search.
        * *threshold* - the threshold above which we count a pixel as a line

        **RETURNS**

        A feature set of line features, one per guess.

        **EXAMPLE**


        >>> img = Image("lsq.png")
        >>> guesses = [((313,150),(312,332)),((62,172),(252,52)),((102,372),(182,182)),((372,62),(572,162)),((542,362),(462,182)),((232,412),(462,423))]
        >>> l = img.fitLines(guesses,window=10)
        >>> l.draw(color=Color.RED,width=3)
        >>> for g in guesses:
        >>>    img.drawLine(g[0],g[1],color=Color.YELLOW)

        >>> img.show()
        """

        retVal = FeatureSet()
        i =0
        for g in guesses:
            # Guess the size of the crop region from the line guess and the window.
            ymin = np.min([g[0][1],g[1][1]])
            ymax = np.max([g[0][1],g[1][1]])
            xmin = np.min([g[0][0],g[1][0]])
            xmax = np.max([g[0][0],g[1][0]])

            xminW = np.clip(xmin-window,0,self.width)
            xmaxW = np.clip(xmax+window,0,self.width)
            yminW = np.clip(ymin-window,0,self.height)
            ymaxW = np.clip(ymax+window,0,self.height)
            temp = self.crop(xminW,yminW,xmaxW-xminW,ymaxW-yminW)
            temp = temp.getGrayNumpy()

            # pick the lines above our threshold
            x,y = np.where(temp>threshold)
            pts = zip(x,y)
            gpv = np.array([float(g[0][0]-xminW),float(g[0][1]-yminW)])
            gpw = np.array([float(g[1][0]-xminW),float(g[1][1]-yminW)])
            def lineSegmentToPoint(p):
                w = gpw
                v = gpv
                #print w,v
                p = np.array([float(p[0]),float(p[1])])
                l2 = np.sum((w-v)**2)
                t = float(np.dot((p-v),(w-v))) / float(l2)
                if( t < 0.00 ):
                    return np.sqrt(np.sum((p-v)**2))
                elif(t > 1.0):
                    return np.sqrt(np.sum((p-w)**2))
                else:
                    project = v + (t*(w-v))
                    return np.sqrt(np.sum((p-project)**2))
            # http://stackoverflow.com/questions/849211/shortest-distance-between-a-point-and-a-line-segment

            distances = np.array(map(lineSegmentToPoint,pts))
            closepoints = np.where(distances<window)[0]

            pts = np.array(pts)

            if( len(closepoints) < 3 ):
                continue

            good_pts = pts[closepoints]
            good_pts = good_pts.astype(float)


            x = good_pts[:,0]
            y = good_pts[:,1]
            # do the shift from our crop
            # generate the line values
            x = x + xminW
            y = y + yminW

            ymin = np.min(y)
            ymax = np.max(y)
            xmax = np.max(x)
            xmin = np.min(x)

            if( (xmax-xmin) > (ymax-ymin) ):
                # do the least squares
                A = np.vstack([x,np.ones(len(x))]).T
                m,c = nla.lstsq(A,y)[0]
                y0 = int(m*xmin+c)
                y1 = int(m*xmax+c)
                retVal.append(Line(self,((xmin,y0),(xmax,y1))))
            else:
                # do the least squares
                A = np.vstack([y,np.ones(len(y))]).T
                m,c = nla.lstsq(A,x)[0]
                x0 = int(ymin*m+c)
                x1 = int(ymax*m+c)
                retVal.append(Line(self,((x0,ymin),(x1,ymax))))

        return retVal

    def fitLinePoints(self,guesses,window=(11,11), samples=20,params=(0.1,0.1,0.1)):
        """
        **DESCRIPTION**

        This method uses the snakes / active contour approach in an attempt to
        fit a series of points to a line that may or may not be exactly linear.

        **PARAMETERS**

        * *guesses* - A set of lines that we wish to fit to. The lines are specified
          as a list of tuples of (x,y) tuples. E.g. [((x0,y0),(x1,y1))....]
        * *window* - The search window in pixels for the active contours approach.
        * *samples* - The number of points to sample along the input line,
          these are the initial conditions for active contours method.
        * *params* - the alpha, beta, and gamma values for the active contours routine.

        **RETURNS**

        A list of fitted contour points. Each contour is a list of (x,y) tuples.

        **EXAMPLE**

        >>> img = Image("lsq.png")
        >>> guesses = [((313,150),(312,332)),((62,172),(252,52)),((102,372),(182,182)),((372,62),(572,162)),((542,362),(462,182)),((232,412),(462,423))]
        >>> r = img.fitLinePoints(guesses)
        >>> for rr in r:
        >>>    img.drawLine(rr[0],rr[1],color=Color.RED,width=3)
        >>> for g in guesses:
        >>>    img.drawLine(g[0],g[1],color=Color.YELLOW)

        >>> img.show()

        """
        pts = []
        for g in guesses:
            #generate the approximation
            bestGuess = []
            dx = float(g[1][0]-g[0][0])
            dy = float(g[1][1]-g[0][1])
            l = np.sqrt((dx*dx)+(dy*dy))
            if( l <= 0 ):
                logger.warning("Can't Do snakeFitPoints without OpenCV >= 2.3.0")
                return

            dx = dx/l
            dy = dy/l
            for i in range(-1,samples+1):
                t = i*(l/samples)
                bestGuess.append((int(g[0][0]+(t*dx)),int(g[0][1]+(t*dy))))
            # do the snake fitting
            appx = self.fitContour(bestGuess,window=window,params=params,doAppx=False)
            pts.append(appx)

        return pts



    def drawPoints(self, pts, color=Color.RED, sz=3, width=-1):
        """
        **DESCRIPTION**

        A quick and dirty points rendering routine.

        **PARAMETERS**

        * *pts* - pts a list of (x,y) points.
        * *color* - a color for our points.
        * *sz* - the circle radius for our points.
        * *width* - if -1 fill the point, otherwise the size of point border

        **RETURNS**

        None - This is an inplace operation.

        **EXAMPLE**

        >>> img = Image("lenna")
        >>> img.drawPoints([(10,10),(30,30)])
        >>> img.show()
        """
        for p in pts:
            self.drawCircle(p,sz,color,width)
        return None

    def sobel(self, xorder=1, yorder=1, doGray=True, aperture=5, aperature=None):
        """
        **DESCRIPTION**

        Sobel operator for edge detection

        **PARAMETERS**

        * *xorder* - int - Order of the derivative x.
        * *yorder* - int - Order of the derivative y.
        * *doGray* - Bool - grayscale or not.
        * *aperture* - int - Size of the extended Sobel kernel. It must be 1, 3, 5, or 7.

        **RETURNS**

        Image with sobel opeartor applied on it

        **EXAMPLE**

        >>> img = Image("lenna")
        >>> s = img.sobel()
        >>> s.show()
        """
        aperture = aperature if aperature else aperture
        retVal = None
        try:
            import cv2
        except:
            logger.warning("Can't do Sobel without OpenCV >= 2.3.0")
            return None

        if( aperture != 1 and aperture != 3 and aperture != 5 and aperture != 7 ):
            logger.warning("Bad Sobel Aperture, values are [1,3,5,7].")
            return None

        if( doGray ):
            dst = cv2.Sobel(self.getGrayNumpy(),cv2.cv.CV_32F,xorder,yorder,ksize=aperture)
            minv = np.min(dst)
            maxv = np.max(dst)
            cscale = 255/(maxv-minv)
            shift =  -1*(minv)

            t = np.zeros(self.size(),dtype='uint8')
            t = cv2.convertScaleAbs(dst,t,cscale,shift/255.0)
            retVal = Image(t)

        else:
            layers = self.splitChannels(grayscale=False)
            sobel_layers = []
            for layer in layers:
                dst = cv2.Sobel(layer.getGrayNumpy(),cv2.cv.CV_32F,xorder,yorder,ksize=aperture)

                minv = np.min(dst)
                maxv = np.max(dst)
                cscale = 255/(maxv-minv)
                shift =  -1*(minv)

                t = np.zeros(self.size(),dtype='uint8')
                t = cv2.convertScaleAbs(dst,t,cscale,shift/255.0)
                sobel_layers.append(Image(t))
            b,g,r = sobel_layers

            retVal = self.mergeChannels(b,g,r)
        return retVal

    def track(self, method="CAMShift", ts=None, img=None, bb=None, **kwargs):
        """
        **DESCRIPTION**

        Tracking the object surrounded by the bounding box in the given
        image or TrackSet.

        **PARAMETERS**

        * *method* - str - The Tracking Algorithm to be applied
        * *ts* - TrackSet - SimpleCV.Features.TrackSet.
        * *img* - Image - Image to be tracked.
                - list - List of Images to be tracked.
        * *bb* - tuple - Bounding Box tuple (x, y, w, h)

        **Optional Parameters**

        *CAMShift*

        CAMShift Tracker is based on mean shift thresholding algorithm which is
        combined with an adaptive region-sizing step. Histogram is calcualted based
        on the mask provided. If mask is not provided, hsv transformed image of the
        provided image is thresholded using inRange function (band thresholding).

        lower HSV and upper HSV values are used inRange function. If the user doesn't 
        provide any range values, default range values are used.

        Histogram is back projected using previous images to get an appropriate image
        and it passed to camshift function to find the object in the image. Users can 
        decide the number of images to be used in back projection by providing num_frames.

        lower      - Lower HSV value for inRange thresholding
                     tuple of (H, S, V)
                     Default : (0, 60, 32)
                
        upper      - Upper HSV value for inRange thresholding
                     tuple of (H, S, V)
                     Default: (180, 255, 255)

        mask       - Mask to calculate Histogram. It's better 
                     if you don't provide one.
                     Default: calculated using above thresholding ranges.

        num_frames - number of frames to be backtracked.
                     Default: 40

        *LK*

        LK Tracker is based on Optical Flow method. In brief, optical flow can be
        defined as the apparent motion of objects caused by the relative motion between
        an observer and the scene. (Wikipedia).

        LK Tracker first finds some good feature points in the given bounding box in the image.
        These are the tracker points. In consecutive frames, optical flow of these feature points
        is calculated. Users can limit the number of feature points by provideing maxCorners and 
        qualityLevel. number of features will always be less than maxCorners. These feature points
        are calculated using Harris Corner detector. It returns a matrix with each pixel having
        some quality value. Only good features are used based upon the qualityLevel provided. better
        features have better quality measure and hence are more suitable to track.

        Users can set minimum distance between each features by providing minDistance.

        LK tracker finds optical flow using a number of pyramids and users can set this number by
        providing maxLevel and users can set size of the search window for Optical Flow by setting 
        winSize.

        (docs from http://docs.opencv.org/)
        maxCorners    - Maximum number of corners to return in goodFeaturesToTrack. 
                        If there are more corners than are found, the strongest of 
                        them is returned.
                        Default: 4000

        qualityLevel  - Parameter characterizing the minimal accepted quality of image corners. 
                        The parameter value is multiplied by the best corner quality measure, 
                        which is the minimal eigenvalue or the Harris function response. 
                        The corners with the quality measure less than the product are rejected.
                        For example, if the best corner has the quality measure = 1500, 
                        and the qualityLevel=0.01 , then all the corners with the quality measure 
                        less than 15 are rejected. 
                        Default: 0.08
                  
        minDistance   - Minimum possible Euclidean distance between the returned corners.
                        Default: 2

        blockSize     - Size of an average block for computing a derivative covariation matrix over each pixel neighborhood.
                        Default: 3

        winSize       - size of the search window at each pyramid level.
                        Default: (10, 10)

        maxLevel      - 0-based maximal pyramid level number; if set to 0, pyramids are not used (single level), 
                        Default: 10
                        if set to 1, two levels are used, and so on


        *SURF*

        SURF based tracker finds keypoints in the template and computes the descriptor. The template is
        chosen based on the bounding box provided with the first image. The image is cropped and stored 
        as template. SURF keypoints are found and descriptor is computed for the template and stored.

        SURF keypoints are found in the image and its descriptor is computed. Image keypoints and template
        keypoints are matched using K-nearest neighbor algorithm. Matched keypoints are filtered according
        to the knn distance of the points. Users can set this criteria by setting distance.
        Density Based Clustering algorithm (DBSCAN) is applied on the matched keypoints to filter out points
        that are in background. DBSCAN creates a cluster of object points anc background points. These background
        points are discarded. Users can set certain parameters for DBSCAN which are listed below.

        K-means is applied on matched KeyPoints with k=1 to find the center of the cluster and then bounding
        box is predicted based upon the position of all the object KeyPoints.

        eps_val     - eps for DBSCAN
                      The maximum distance between two samples for them 
                      to be considered as in the same neighborhood.
                      default: 0.69
                
        min_samples - min number of samples in DBSCAN
                      The number of samples in a neighborhood for a point 
                      to be considered as a core point. 
                      default: 5
                  
        distance    - thresholding KNN distance of each feature
                      if KNN distance > distance, point is discarded.
                      default: 100

        *MFTrack*

        Median Flow tracker is similar to LK tracker (based on Optical Flow), but it's more advanced, better and
        faster.

        In MFTrack, tracking points are decided based upon the number of horizontal and vertical points and window
        size provided by the user. Unlike LK Tracker, good features are not found which saves a huge amount of time.

        feature points are selected symmetrically in the bounding box.
        Total number of feature points to be tracked = numM * numN.

        If the width and height of bounding box is 200 and 100 respectively, and numM = 10 and numN = 10,
        there will be 10 points in the bounding box equally placed(10 points in 200 pixels) in each row. and 10 equally placed
        points (10 points in 100 pixels) in each column. So total number of tracking points = 100.

        numM > 0
        numN > 0 (both may not be equal)

        users can provide a margin around the bounding box that will be considered to place feature points and
        calculate optical flow.
        Optical flow is calculated from frame1 to frame2 and from frame2 to frame1. There might be some points 
        which give inaccurate optical flow, to eliminate these points the above method is used. It is called
        forward-backward error tracking. Optical Flow seach window size can be set usung winsize_lk.

        For each point, comparision is done based on the quadratic area around it.
        The length of the square window can be set using winsize.

        numM        - Number of points to be tracked in the bounding box
                      in height direction. 
                      default: 10
                
        numN        - Number of points to be tracked in the bounding box
                      in width direction.
                      default: 10 
                  
        margin      - Margin around the bounding box.
                      default: 5

        winsize_lk  - Optical Flow search window size.
                      default: 4

        winsize     - Size of quadratic area around the point which is compared.
                      default: 10


        Available Tracking Methods

         - CamShift
         - LK
         - SURF
         - MFTrack

        **RETURNS**

        SimpleCV.Features.TrackSet

        Returns a TrackSet with all the necessary attributes.

        **HOW TO**

        >>> ts = img.track("camshift", img=img1, bb=bb)

        Here TrackSet is returned. All the necessary attributes will be included in the trackset.
        After getting the trackset you need not provide the bounding box or image. You provide TrackSet as parameter to track().
        Bounding box and image will be taken from the trackset.
        So. now

        >>> ts = new_img.track("camshift",ts)

        The new Tracking feature will be appended to the given trackset and that will be returned.
        So, to use it in loop
        ==========================================================

        img = cam.getImage()
        bb = (img.width/4,img.height/4,img.width/4,img.height/4)
        ts = img.track(img=img, bb=bb)
        while (True):
            img = cam.getImage()
            ts = img.track("camshift", ts=ts)

        ==========================================================

        ts = []
        while (some_condition_here):
            img = cam.getImage()
            ts = img.track("camshift",ts,img0,bb)

        now here in first loop iteration since ts is empty, img0 and bb will be considered.
        New tracking object will be created and added in ts (TrackSet)
        After first iteration, ts is not empty and hence the previous
        image frames and bounding box will be taken from ts and img0
        and bb will be ignored.

        ==========================================================
        # Instead of loop, give a list of images to be tracked.

        ts = []
        imgs = [img1, img2, img3, ..., imgN]
        ts = img0.track("camshift", ts, imgs, bb)
        ts.drawPath()
        ts[-1].image.show()
        ==========================================================

        Using Optional Parameters:

        for CAMShift
        >>> ts = []
        >>> ts = img.track("camshift", ts, img1, bb, lower=(40, 100, 100), upper=(100, 250, 250))

        You can provide some/all/None of the optional parameters listed for CAMShift.

        for LK
        >>> ts = []
        >>> ts = img.track("lk", ts, img1, bb, maxCorners=4000, qualityLevel=0.5, minDistance=3)

        You can provide some/all/None of the optional parameters listed for LK.

        for SURF
        >>> ts = []
        >>> ts = img.track("surf", ts, img1, bb, eps_val=0.7, min_samples=8, distance=200)

        You can provide some/all/None of the optional parameters listed for SURF.

        for MFTrack
        >>> ts = []
        >>> ts = img.track("mftrack", ts, img1, bb, numM=12, numN=12, winsize=15)

        You can provide some/all/None of the optional parameters listed for MFTrack.

        Check out Tracking examples provided in the SimpleCV source code.

        READ MORE:

        CAMShift Tracker:
        Uses meanshift based CAMShift thresholding technique. Blobs and objects with
        single tone or tracked very efficiently. CAMshift should be preferred if you 
        are trying to track faces. It is optimized to track faces.

        LK (Lucas Kanade) Tracker:
        It is based on LK Optical Flow. It calculates Optical flow in frame1 to frame2 
        and also in frame2 to frame1 and using back track error, filters out false
        positives.

        SURF based Tracker:
        Matches keypoints from the template image and the current frame.
        flann based matcher is used to match the keypoints.
        Density based clustering is used classify points as in-region (of bounding box)
        and out-region points. Using in-region points, new bounding box is predicted using
        k-means.

        Median Flow Tracker:
    
        Media Flow Tracker is the base tracker that is used in OpenTLD. It is based on
        Optical Flow. It calculates optical flow of the points in the bounding box from
        frame 1 to frame 2 and from frame 2 to frame 1 and using back track error, removes
        false positives. As the name suggests, it takes the median of the flow, and eliminates
        points.
        """
        if not ts and not img:
            print "Invalid Input. Must provide FeatureSet or Image"
            return None

        if not ts and not bb:
            print "Invalid Input. Must provide Bounding Box with Image"
            return None

        if not ts:
            ts = TrackSet()
        else:
            img = ts[-1].image
            bb = ts[-1].bb
        try:
            import cv2
        except ImportError:
            print "Tracking is available for OpenCV >= 2.3"
            return None

        if type(img) == list:
            ts = self.track(method, ts, img[0], bb, **kwargs)
            for i in img:
                ts = i.track(method, ts, **kwargs)
            return ts

        # Issue #256 - (Bug) Memory management issue due to too many number of images.
        nframes = 300
        if 'nframes' in kwargs:
            nframes = kwargs['nframes']

        if len(ts) > nframes:
            ts.trimList(50)

        if method.lower() == "camshift":
            track = CAMShiftTracker(self, bb, ts, **kwargs)
            ts.append(track)

        elif method.lower() == "lk":
            track = lkTracker(self, bb, ts, img, **kwargs)
            ts.append(track)

        elif method.lower() == "surf":
            try:
                from scipy.spatial import distance as Dis
                from sklearn.cluster import DBSCAN
            except ImportError:
                logger.warning("sklearn required")
                return None
            versions = ["2.4.2","2.4.3", "2.4.4"]
            if cv2.__version__ not in versions:
                logger.warning("OpenCV >= 2.4.3 required")
                return None
            track = surfTracker(self, bb, ts, **kwargs)
            ts.append(track)

        elif method.lower() == "mftrack":
            track = MFTrack(self, bb, ts, img, **kwargs)
            ts.append(track)

        return ts

    def _to32F(self):
        """
        **SUMMARY**

        Convert this image to a 32bit floating point image.

        """
        retVal = cv.CreateImage((self.width,self.height), cv.IPL_DEPTH_32F, 3)
        cv.Convert(self.getBitmap(),retVal)
        return retVal

    def __getstate__(self):
        return dict( size = self.size(), colorspace = self._colorSpace, image = self.applyLayers().getBitmap().tostring() )

    def __setstate__(self, mydict):
        self._bitmap = cv.CreateImageHeader(mydict['size'], cv.IPL_DEPTH_8U, 3)
        cv.SetData(self._bitmap, mydict['image'])
        self._colorSpace = mydict['colorspace']
        self.width = mydict['size'][0]
        self.height = mydict['size'][1]

    def area(self):
        '''
        Returns the area of the Image.
        '''

        return self.width * self.height

    def _get_header_anim(self):
        """ Animation header. To replace the getheader()[0] """
        bb = "GIF89a"
        bb += int_to_bin(self.size()[0])
        bb += int_to_bin(self.size()[1])
        bb += "\x87\x00\x00"
        return bb

    def rotate270(self):
        """
        **DESCRIPTION**

        Rotate the image 270 degrees to the left, the same as 90 degrees to the right.
        This is the same as rotateRight()

        **RETURNS**

        A SimpleCV image.

        **EXAMPLE**

        >>>> img = Image('lenna')
        >>>> img.rotate270().show()

        """
        retVal = cv.CreateImage((self.height, self.width), cv.IPL_DEPTH_8U, 3)
        cv.Flip(self.getBitmap(), retVal, 0) # vertical
        cv.Transpose(retVal, retVal)
        return(Image(retVal, colorSpace=self._colorSpace))

    def rotate90(self):
        """
        **DESCRIPTION**

        Rotate the image 90 degrees to the left, the same as 270 degrees to the right.
        This is the same as rotateRight()

        **RETURNS**

        A SimpleCV image.

        **EXAMPLE**

        >>>> img = Image('lenna')
        >>>> img.rotate90().show()

        """

        retVal = cv.CreateImage((self.height, self.width), cv.IPL_DEPTH_8U, 3)
        cv.Transpose(self.getBitmap(), retVal)
        cv.Flip(retVal, retVal, 0) # vertical
        return(Image(retVal, colorSpace=self._colorSpace))

    def rotateLeft(self): # same as 90
        """
        **DESCRIPTION**

        Rotate the image 90 degrees to the left.
        This is the same as rotate 90.

        **RETURNS**

        A SimpleCV image.

        **EXAMPLE**

        >>>> img = Image('lenna')
        >>>> img.rotateLeft().show()

        """

        retVal = cv.CreateImage((self.height, self.width), cv.IPL_DEPTH_8U, 3)
        cv.Transpose(self.getBitmap(), retVal)
        cv.Flip(retVal, retVal, 0) # vertical
        return(Image(retVal, colorSpace=self._colorSpace))

    def rotateRight(self): # same as 270
        """
        **DESCRIPTION**

        Rotate the image 90 degrees to the right.
        This is the same as rotate 270.

        **RETURNS**

        A SimpleCV image.

        **EXAMPLE**

        >>>> img = Image('lenna')
        >>>> img.rotateRight().show()

        """
        retVal = cv.CreateImage((self.height, self.width), cv.IPL_DEPTH_8U, 3)
        cv.Flip(self.getBitmap(), retVal, 0) # vertical
        cv.Transpose(retVal, retVal)
        return(Image(retVal, colorSpace=self._colorSpace))


    def rotate180(self):
        """
        **DESCRIPTION**

        Rotate the image 180 degrees to the left/right.
        This is the same as rotate 90.

        **RETURNS**

        A SimpleCV image.

        **EXAMPLE**

        >>>> img = Image('lenna')
        >>>> img.rotate180().show()
        """
        retVal = cv.CreateImage((self.height, self.width), cv.IPL_DEPTH_8U, 3)
        cv.Flip(self.getBitmap(), retVal, 0) #vertical
        cv.Flip(retVal, retVal, 1)#horizontal
        return(Image(retVal, colorSpace=self._colorSpace))

    def verticalHistogram(self, bins=10, threshold=128,normalize=False,forPlot=False):
        """
        **DESCRIPTION**

        This method generates histogram of the number of grayscale pixels
        greater than the provided threshold. The method divides the image
        into a number evenly spaced vertical bins and then counts the number
        of pixels where the pixel is greater than the threshold. This method
        is helpful for doing basic morphological analysis.

        **PARAMETERS**
        * *bins* - The number of bins to use.
        * *threshold* - The grayscale threshold. We count pixels greater
                       than this value.

        * *normalize* - If normalize is true we normalize the bin counts
                        to sum to one. Otherwise we return the number of
                        pixels.
        * *forPlot* - If this is true we return the bin indicies, the bin
                      counts, and the bin widths as a tuple. We can use
                      these values in pyplot.bar to quickly plot the
                      histogram.

        **RETURNS**

        The default settings return the raw bin counts moving from left to
        right on the image. If forPlot is true we return a tuple that
        contains a list of bin labels, the bin counts, and the bin widths.
        This tuple can be used to plot the histogram using
        matplotlib.pyplot.bar function.

        **EXAMPLE**

        >>>> import matplotlib.pyplot as plt
        >>>> img = Image('lenna')
        >>>> plt.bar(*img.verticalHistogram(threshold=128,bins=10,normalize=False,forPlot=True),color='y')
        >>>> plt.show())

        **NOTES**

        See: http://docs.scipy.org/doc/numpy/reference/generated/numpy.histogram.html
        See: http://matplotlib.org/api/pyplot_api.html?highlight=hist#matplotlib.pyplot.hist

        """
        if( bins <= 0 ):
            raise Exception("Not enough bins")

        img = self.getGrayNumpy()
        pts = np.where(img>threshold)
        y = pts[1]
        hist = np.histogram(y,bins=bins,range=(0,self.height),normed=normalize)
        retVal = None
        if( forPlot ):
            # for using matplotlib bar command
            # bin labels, bin values, bin width
            retVal=(hist[1][0:-1],hist[0],self.height/bins)
        else:
            retVal = hist[0]
        return retVal

    def horizontalHistogram(self, bins=10, threshold=128,normalize=False,forPlot=False):
        """
        **DESCRIPTION**

        This method generates histogram of the number of grayscale pixels
        greater than the provided threshold. The method divides the image
        into a number evenly spaced horizontal bins and then counts the number
        of pixels where the pixel is greater than the threshold. This method
        is helpful for doing basic morphological analysis.

        **PARAMETERS**
        * *bins* - The number of bins to use.
        * *threshold* - The grayscale threshold. We count pixels greater
                       than this value.

        * *normalize* - If normalize is true we normalize the bin counts
                        to sum to one. Otherwise we return the number of
                        pixels.
        * *forPlot* - If this is true we return the bin indicies, the bin
                      counts, and the bin widths as a tuple. We can use
                      these values in pyplot.bar to quickly plot the
                      histogram.

        **RETURNS**

        The default settings return the raw bin counts moving from top to
        bottom on the image. If forPlot is true we return a tuple that
        contains a list of bin labels, the bin counts, and the bin widths.
        This tuple can be used to plot the histogram using
        matplotlib.pyplot.bar function.

        **EXAMPLE**

        >>>> import matplotlib.pyplot as plt
        >>>> img = Image('lenna')
        >>>> plt.bar(*img.horizontalHistogram(threshold=128,bins=10,normalize=False,forPlot=True),color='y')
        >>>> plt.show())

        **NOTES**

        See: http://docs.scipy.org/doc/numpy/reference/generated/numpy.histogram.html
        See: http://matplotlib.org/api/pyplot_api.html?highlight=hist#matplotlib.pyplot.hist

        """
        if( bins <= 0 ):
            raise Exception("Not enough bins")

        img = self.getGrayNumpy()
        pts = np.where(img>threshold)
        x = pts[0]
        hist = np.histogram(x,bins=bins,range=(0,self.width),normed=normalize)
        retVal = None
        if( forPlot ):
            # for using matplotlib bar command
            # bin labels, bin values, bin width
            retVal=(hist[1][0:-1],hist[0],self.width/bins)
        else:
            retVal = hist[0]
        return retVal

    def getLineScan(self,x=None,y=None,pt1=None,pt2=None,channel = -1):
        """
        **SUMMARY**

        This function takes in a channel of an image or grayscale by default
        and then pulls out a series of pixel values as a linescan object
        than can be manipulated further.

        **PARAMETERS**
        * *x* - Take a vertical line scan at the column x.
        * *y* - Take a horizontal line scan at the row y.
        * *pt1* - Take a line scan between two points on the line
                  the line scan values always go in the +x direction
        * *pt2* - Second parameter for a non-vertical or horizontal line scan.
        * *channel* - To select a channel. eg: selecting a channel RED,GREEN or BLUE.
                      If set to -1 it operates with gray scale values
        **RETURNS**

        A SimpleCV.LineScan object or None if the method fails.

        **EXAMPLE**

        >>>> import matplotlib.pyplot as plt
        >>>> img = Image('lenna')
        >>>> a = img.getLineScan(x=10)
        >>>> b = img.getLineScan(y=10)
        >>>> c = img.getLineScan(pt1 = (10,10), pt2 = (500,500) )
        >>>> plt.plot(a)
        >>>> plt.plot(b)
        >>>> plt.plot(c)
        >>>> plt.show()

        """

        if channel == -1:
            img = self.getGrayNumpy()
        else:
            try:
                img = self.getNumpy()[:,:,channel]
            except IndexError:
                print 'Channel missing!'
                return None

        retVal = None
        if( x is not None and y is None and pt1 is None and pt2 is None):
            if( x >= 0 and x < self.width):
                retVal = LineScan(img[x,:])
                retVal.image = self
                retVal.pt1 = (x,0)
                retVal.pt2 = (x,self.height)
                retVal.col = x
                x = np.ones((1,self.height))[0]*x
                y = range(0,self.height,1)
                pts = zip(x,y)
                retVal.pointLoc = pts
            else:
                warnings.warn("ImageClass.getLineScan - that is not valid scanline.")
                return None

        elif( x is None and y is not None and pt1 is None and pt2 is None):
            if( y >= 0 and y < self.height):
                retVal = LineScan(img[:,y])
                retVal.image = self
                retVal.pt1 = (0,y)
                retVal.pt2 = (self.width,y)
                retVal.row = y
                y = np.ones((1,self.width))[0]*y
                x = range(0,self.width,1)
                pts = zip(x,y)
                retVal.pointLoc = pts

            else:
                warnings.warn("ImageClass.getLineScan - that is not valid scanline.")
                return None

            pass
        elif( (isinstance(pt1,tuple) or isinstance(pt1,list)) and
              (isinstance(pt2,tuple) or isinstance(pt2,list)) and
              len(pt1) == 2 and len(pt2) == 2 and
              x is None and y is None):

            pts = self.bresenham_line(pt1,pt2)
            retVal = LineScan([img[p[0],p[1]] for p in pts])
            retVal.pointLoc = pts
            retVal.image = self
            retVal.pt1 = pt1
            retVal.pt2 = pt2

        else:
            # an invalid combination - warn
            warnings.warn("ImageClass.getLineScan - that is not valid scanline.")
            return None
        retVal.channel = channel
        return retVal

    def setLineScan(self, linescan,x=None,y=None,pt1=None,pt2=None,channel = -1):
        """
        **SUMMARY**

        This function helps you put back the linescan in the image.

        **PARAMETERS**
        * *linescan* - LineScan object
        * *x* - put  line scan at the column x.
        * *y* - put line scan at the row y.
        * *pt1* - put line scan between two points on the line
                  the line scan values always go in the +x direction
        * *pt2* - Second parameter for a non-vertical or horizontal line scan.
        * *channel* - To select a channel. eg: selecting a channel RED,GREEN or BLUE.
                      If set to -1 it operates with gray scale values
        **RETURNS**

        A SimpleCV.Image 

        **EXAMPLE**

        >>> img = Image('lenna')
        >>> a = img.getLineScan(x=10)
        >>> for index in range(len(a)):
            ... a[index] = 0
        >>> newimg = img.putLineScan(a, x=50)
        >>> newimg.show()
        # This will show you a black line in column 50.
        """
        #retVal = self.toGray()
        if channel == -1:
            img = np.copy(self.getGrayNumpy())
        else:
            try:
                img = np.copy(self.getNumpy()[:,:,channel])
            except IndexError:
                print 'Channel missing!'
                return None

        if( x is None and y is None and pt1 is None and pt2 is None):
            if(linescan.pt1 is None or linescan.pt2 is None):
                warnings.warn("ImageClass.setLineScan: No coordinates to re-insert linescan.")
                return None
            else:
                pt1 = linescan.pt1
                pt2 = linescan.pt2
                if( pt1[0] == pt2[0] and np.abs(pt1[1]-pt2[1])==self.height):
                    x = pt1[0] # vertical line
                    pt1=None
                    pt2=None

                elif( pt1[1] == pt2[1] and np.abs(pt1[0]-pt2[0])==self.width):
                    y = pt1[1] # horizontal line
                    pt1=None
                    pt2=None


        retVal = None
        if( x is not None and y is None and pt1 is None and pt2 is None):
            if( x >= 0 and x < self.width):
                if( len(linescan) != self.height ):
                    linescan = linescan.resample(self.height)
                #check for number of points
                #linescan = np.array(linescan)
                img[x,:] = np.clip(linescan[:], 0, 255)
            else:
                warnings.warn("ImageClass.setLineScan: No coordinates to re-insert linescan.")
                return None
        elif( x is None and y is not None and pt1 is None and pt2 is None):
            if( y >= 0 and y < self.height):
                if( len(linescan) != self.width ):
                    linescan = linescan.resample(self.width)
                #check for number of points
                #linescan = np.array(linescan)
                img[:,y] = np.clip(linescan[:], 0, 255)
            else:
                warnings.warn("ImageClass.setLineScan: No coordinates to re-insert linescan.")
                return None
        elif( (isinstance(pt1,tuple) or isinstance(pt1,list)) and
              (isinstance(pt2,tuple) or isinstance(pt2,list)) and
              len(pt1) == 2 and len(pt2) == 2 and
              x is None and y is None):

            pts = self.bresenham_line(pt1,pt2)
            if( len(linescan) != len(pts) ):
                linescan = linescan.resample(len(pts))
            #linescan = np.array(linescan)
            linescan = np.clip(linescan[:], 0, 255)
            idx = 0
            for pt in pts:
                img[pt[0],pt[1]]=linescan[idx]
                idx = idx+1
        else:
            warnings.warn("ImageClass.setLineScan: No coordinates to re-insert linescan.")
            return None
        if channel == -1:
            retVal = Image(img)
        else:
            temp = np.copy(self.getNumpy())
            temp[:,:,channel] = img
            retVal = Image(temp)
        return retVal

    def replaceLineScan(self, linescan, x=None, y=None, pt1=None, pt2=None, channel = None):
        """
        **SUMMARY**

        This function easily lets you replace the linescan in the image.
        Once you get the LineScan object, you might want to edit it. Perform
        some task, apply some filter etc and now you want to put it back where
        you took it from. By using this function, it is not necessary to specify
        where to put the data. It will automatically replace where you took the 
        LineScan from.

        **PARAMETERS**
        * *linescan* - LineScan object
        * *x* - put  line scan at the column x.
        * *y* - put line scan at the row y.
        * *pt1* - put line scan between two points on the line
                  the line scan values always go in the +x direction
        * *pt2* - Second parameter for a non-vertical or horizontal line scan.
        * *channel* - To select a channel. eg: selecting a channel RED,GREEN or BLUE.
                      If set to -1 it operates with gray scale values
        **RETURNS**

        A SimpleCV.Image 

        **EXAMPLE**

        >>> img = Image('lenna')
        >>> a = img.getLineScan(x=10)
        >>> for index in range(len(a)):
            ... a[index] = 0
        >>> newimg = img.replaceLineScan(a)
        >>> newimg.show()
        # This will show you a black line in column 10.
        """
        

        if x is None and y is None and pt1 is None and pt2 is None and channel is None:
            
            if linescan.channel == -1:
                img = np.copy(self.getGrayNumpy())
            else:
                try:
                    img = np.copy(self.getNumpy()[:,:,linescan.channel])
                except IndexError:
                    print 'Channel missing!'
                    return None

            if linescan.row is not None:
                if len(linescan) == self.width:
                    ls = np.clip(linescan, 0, 255)
                    img[:,linescan.row] = ls[:]
                else:
                    warnings.warn("LineScan Size and Image size do not match")
                    return None

            elif linescan.col is not None:
                if len(linescan) == self.height:
                    ls = np.clip(linescan, 0, 255)
                    img[linescan.col,:] = ls[:]
                else:
                    warnings.warn("LineScan Size and Image size do not match")
                    return None
            elif linescan.pt1 and linescan.pt2:
                pts = self.bresenham_line(linescan.pt1, linescan.pt2)
                if( len(linescan) != len(pts) ):
                    linescan = linescan.resample(len(pts))
                ls = np.clip(linescan[:], 0, 255)
                idx = 0
                for pt in pts:
                    img[pt[0],pt[1]]=ls[idx]
                    idx = idx+1
            
            if linescan.channel == -1:
                retVal = Image(img)
            else:
                temp = np.copy(self.getNumpy())
                temp[:,:,linescan.channel] = img
                retVal = Image(temp)

        else:
            if channel is None:
                retVal = self.setLineScan(linescan , x, y, pt1, pt2, linescan.channel)
            else:
                retVal = self.setLineScan(linescan , x, y, pt1, pt2, channel)
        return retVal


    def getPixelsOnLine(self,pt1,pt2):
        """
        **SUMMARY**

        Return all of the pixels on an arbitrary line.

        **PARAMETERS**

        * *pt1* - The first pixel coordinate as an (x,y) tuple or list.
        * *pt2* - The second pixel coordinate as an (x,y) tuple or list.

        **RETURNS**

        Returns a list of RGB pixels values.

        **EXAMPLE**

        >>>> img = Image('something.png')
        >>>> img.getPixelsOnLine( (0,0), (img.width/2,img.height/2) )
        """
        retVal = None
        if( (isinstance(pt1,tuple) or isinstance(pt1,list)) and
            (isinstance(pt2,tuple) or isinstance(pt2,list)) and
            len(pt1) == 2 and len(pt2) == 2 ):
            pts = self.bresenham_line(pt1,pt2)
            retVal = [self.getPixel(p[0],p[1]) for p in pts]
        else:
            warnings.warn("ImageClass.getPixelsOnLine - The line you provided is not valid")

        return retVal

    def bresenham_line(self, pt1,pt2): #(x,y),(x2,y2)):
        """
        Brensenham line algorithm

        cribbed from: http://snipplr.com/view.php?codeview&id=22482

        This is just a helper method
        """
        x = np.clip(pt1[0],0,self.width)
        y = np.clip(pt1[1],0,self.height)
        x2 = np.clip(pt2[0],0,self.width)
        y2 = np.clip(pt2[1],0,self.height)

        steep = 0
        coords = []
        dx = abs(x2 - x)
        if (x2 - x) > 0:
            sx = 1
        else:
            sx = -1
        dy = abs(y2 - y)
        if (y2 - y) > 0:
            sy = 1
        else:
            sy = -1
        if dy > dx:
            steep = 1
            x,y = y,x
            dx,dy = dy,dx
            sx,sy = sy,sx
        d = (2 * dy) - dx
        for i in range(0,dx):
            if steep:
                coords.append((y,x))
            else:
                coords.append((x,y))
            while d >= 0:
                y = y + sy
                d = d - (2 * dx)
            x = x + sx
            d = d + (2 * dy)
        coords.append((x2,y2))
        return coords

    def uncrop(self, ListofPts): #(x,y),(x2,y2)):
        """
        **SUMMARY**

        This function allows us to translate a set of points from the crop window back to the coordinate of the source window.

        **PARAMETERS**

        * *ListofPts* - set of points from cropped image.

        **RETURNS**

        Returns a list of coordinates in the source image.

        **EXAMPLE**

        >> img = Image('lenna')
        >> croppedImg = img.crop(10,20,250,500)
        >> sourcePts = croppedImg.uncrop([(2,3),(56,23),(24,87)])
        """
        return [(i[0]+self._uncroppedX,i[1]+self._uncroppedY)for i in ListofPts]

    def grid(self,dimensions=(10,10), color=(0, 0, 0), width=1, antialias=True, alpha=-1):


        """
        **SUMMARY**

        Draw a grid on the image

        **PARAMETERS**

        * *dimensions* - No of rows and cols as an (rows,xols) tuple or list.
        * *color* - Grid's color as a tuple or list.
        * *width* - The grid line width in pixels.
        * *antialias* - Draw an antialiased object
        * *aplha* - The alpha blending for the object. If this value is -1 then the
                            layer default value is used. A value of 255 means opaque, while 0 means transparent.

        **RETURNS**

        Returns the index of the drawing layer of the grid

        **EXAMPLE**

        >>>> img = Image('something.png')
        >>>> img.grid([20,20],(255,0,0))
        >>>> img.grid((20,20),(255,0,0),1,True,0)
        """
        retVal = self.copy()
        try:
            step_row = self.size()[1]/dimensions[0]
            step_col = self.size()[0]/dimensions[1]
        except ZeroDivisionError:
            return imgTemp

        i = 1
        j = 1

        grid = DrawingLayer(self.size()) #add a new layer for grid
        while( (i < dimensions[0]) and (j < dimensions[1]) ):
            if( i < dimensions[0] ):
                grid.line((0,step_row*i), (self.size()[0],step_row*i), color, width, antialias, alpha)
                i = i + 1
            if( j < dimensions[1] ):
                grid.line((step_col*j,0), (step_col*j,self.size()[1]), color, width, antialias, alpha)
                j = j + 1
        retVal._gridLayer[0] = retVal.addDrawingLayer(grid) # store grid layer index
        retVal._gridLayer[1] = dimensions
        return retVal

    def removeGrid(self):

        """
        **SUMMARY**

                Remove Grid Layer from the Image.

        **PARAMETERS**

                None

        **RETURNS**

                Drawing Layer corresponding to the Grid Layer

        **EXAMPLE**

        >>>> img = Image('something.png')
        >>>> img.grid([20,20],(255,0,0))
        >>>> gridLayer = img.removeGrid()

        """

        if self._gridLayer[0] is not None:
            grid = self.removeDrawingLayer(self._gridLayer[0])
            self._gridLayer=[None,[0, 0]]
            return grid
        else:
            return None


    def findGridLines(self):

        """
        **SUMMARY**

        Return Grid Lines as a Line Feature Set

        **PARAMETERS**

        None

        **RETURNS**

        Grid Lines as a Feature Set

        **EXAMPLE**

        >>>> img = Image('something.png')
        >>>> img.grid([20,20],(255,0,0))
        >>>> lines = img.findGridLines()

        """

        gridIndex = self.getDrawingLayer(self._gridLayer[0])
        if self._gridLayer[0]==-1:
            print "Cannot find grid on the image, Try adding a grid first"

        lineFS = FeatureSet()
        try:
            step_row = self.size()[1]/self._gridLayer[1][0]
            step_col = self.size()[0]/self._gridLayer[1][1]
        except ZeroDivisionError:
            return None

        i = 1
        j = 1

        while( i < self._gridLayer[1][0] ):
            lineFS.append(Line(self,((0,step_row*i), (self.size()[0],step_row*i))))
            i = i + 1
        while( j < self._gridLayer[1][1] ):
            lineFS.append(Line(self,((step_col*j,0), (step_col*j,self.size()[1]))))
            j = j + 1

        return lineFS

    def logicalAND(self, img, grayscale=True):
        """
        **SUMMARY**

        Perform bitwise AND operation on images

        **PARAMETERS**

        img - the bitwise operation to be performed with
        grayscale

        **RETURNS**

        SimpleCV.ImageClass.Image

        **EXAMPLE**

        >>> img = Image("something.png")
        >>> img1 = Image("something_else.png")
        >>> img.logicalAND(img1, grayscale=False)
        >>> img.logicalAND(img1)

        """
        if not self.size() == img.size():
            print "Both images must have same sizes"
            return None
        try:
            import cv2
        except ImportError:
            print "This function is available for OpenCV >= 2.3"
        if grayscale:
            retval = cv2.bitwise_and(self.getGrayNumpyCv2(), img.getGrayNumpyCv2())
        else:
            retval = cv2.bitwise_and(self.getNumpyCv2(), img.getNumpyCv2())
        return Image(retval, cv2image=True)

    def logicalNAND(self, img, grayscale=True):
        """
        **SUMMARY**

        Perform bitwise NAND operation on images

        **PARAMETERS**

        img - the bitwise operation to be performed with
        grayscale

        **RETURNS**

        SimpleCV.ImageClass.Image

        **EXAMPLE**

        >>> img = Image("something.png")
        >>> img1 = Image("something_else.png")
        >>> img.logicalNAND(img1, grayscale=False)
        >>> img.logicalNAND(img1)

        """
        if not self.size() == img.size():
            print "Both images must have same sizes"
            return None
        try:
            import cv2
        except ImportError:
            print "This function is available for OpenCV >= 2.3"
        if grayscale:
            retval = cv2.bitwise_and(self.getGrayNumpyCv2(), img.getGrayNumpyCv2())
        else:
            retval = cv2.bitwise_and(self.getNumpyCv2(), img.getNumpyCv2())
        retval = cv2.bitwise_not(retval)
        return Image(retval, cv2image=True)

    def logicalOR(self, img, grayscale=True):
        """
        **SUMMARY**

        Perform bitwise OR operation on images

        **PARAMETERS**

        img - the bitwise operation to be performed with
        grayscale

        **RETURNS**

        SimpleCV.ImageClass.Image

        **EXAMPLE**

        >>> img = Image("something.png")
        >>> img1 = Image("something_else.png")
        >>> img.logicalOR(img1, grayscale=False)
        >>> img.logicalOR(img1)

        """
        if not self.size() == img.size():
            print "Both images must have same sizes"
            return None
        try:
            import cv2
        except ImportError:
            print "This function is available for OpenCV >= 2.3"
        if grayscale:
            retval = cv2.bitwise_or(self.getGrayNumpyCv2(), img.getGrayNumpyCv2())
        else:
            retval = cv2.bitwise_or(self.getNumpyCv2(), img.getNumpyCv2())
        return Image(retval, cv2image=True)

    def logicalXOR(self, img, grayscale=True):
        """
        **SUMMARY**

        Perform bitwise XOR operation on images

        **PARAMETERS**

        img - the bitwise operation to be performed with
        grayscale

        **RETURNS**

        SimpleCV.ImageClass.Image

        **EXAMPLE**

        >>> img = Image("something.png")
        >>> img1 = Image("something_else.png")
        >>> img.logicalXOR(img1, grayscale=False)
        >>> img.logicalXOR(img1)

        """
        if not self.size() == img.size():
            print "Both images must have same sizes"
            return None
        try:
            import cv2
        except ImportError:
            print "This function is available for OpenCV >= 2.3"
        if grayscale:
            retval = cv2.bitwise_xor(self.getGrayNumpyCv2(), img.getGrayNumpyCv2())
        else:
            retval = cv2.bitwise_xor(self.getNumpyCv2(), img.getNumpyCv2())
        return Image(retval, cv2image=True)

    def matchSIFTKeyPoints(self, template, quality=200):
        """
        **SUMMARY**

        matchSIFTKeypoint allows you to match a template image with another image using
        SIFT keypoints. The method extracts keypoints from each image, uses the Fast Local
        Approximate Nearest Neighbors algorithm to find correspondences between the feature
        points, filters the correspondences based on quality.
        This method should be able to handle a reasonable changes in camera orientation and
        illumination. Using a template that is close to the target image will yield much
        better results.

        **PARAMETERS**

        * *template* - A template image.
        * *quality* - The feature quality metric. This can be any value between about 100 and 500. Lower
          values should return fewer, but higher quality features.

        **RETURNS**

        A Tuple of lists consisting of matched KeyPoints found on the image and matched
        keypoints found on the template. keypoints are sorted according to lowest distance.

        **EXAMPLE**

        >>> template = Image("template.png")
        >>> img = camera.getImage()
        >>> fs = img.macthSIFTKeyPoints(template)

        **SEE ALSO**

        :py:meth:`_getRawKeypoints`
        :py:meth:`_getFLANNMatches`
        :py:meth:`drawKeypointMatches`
        :py:meth:`findKeypoints`

        """
        try:
            import cv2
        except ImportError:
            logger.warning("OpenCV >= 2.4.3 required")
            return None
        if not "2.4.3" in cv2.__version__:
            # I don't know; they might roll out 2.4.3.2
            logger.warning("OpenCV >= 2.4.3 required")
            return None
        if template == None:
            return None    
        detector = cv2.FeatureDetector_create("SIFT")
        descriptor = cv2.DescriptorExtractor_create("SIFT")
        img = self.getNumpyCv2()
        template_img = template.getNumpyCv2()

        skp = detector.detect(img)
        skp, sd = descriptor.compute(img, skp)

        tkp = detector.detect(template_img)
        tkp, td = descriptor.compute(template_img, tkp)

        idx, dist = self._getFLANNMatches(sd, td)
        dist = dist[:,0]/2500.0
        dist = dist.reshape(-1,).tolist()
        idx = idx.reshape(-1).tolist()
        indices = range(len(dist))
        indices.sort(key=lambda i: dist[i])
        dist = [dist[i] for i in indices]
        idx = [idx[i] for i in indices]
        sfs = []
        for i, dis in itertools.izip(idx, dist):
            if dis < quality:
                sfs.append(KeyPoint(template, skp[i], sd, "SIFT"))
            else:
                break #since sorted

        idx, dist = self._getFLANNMatches(td, sd)
        dist = dist[:,0]/2500.0
        dist = dist.reshape(-1,).tolist()
        idx = idx.reshape(-1).tolist()
        indices = range(len(dist))
        indices.sort(key=lambda i: dist[i])
        dist = [dist[i] for i in indices]
        idx = [idx[i] for i in indices]
        tfs = []
        for i, dis in itertools.izip(idx, dist):
            if dis < quality:
                tfs.append(KeyPoint(template, tkp[i], td, "SIFT"))
            else:
                break

        return sfs, tfs

    def drawSIFTKeyPointMatch(self, template, distance=200, num=-1, width=1):
        """
        **SUMMARY**

        Draw SIFT keypoints draws a side by side representation of two images, calculates
        keypoints for both images, determines the keypoint correspondences, and then draws
        the correspondences. This method is helpful for debugging keypoint calculations
        and also looks really cool :) .  The parameters mirror the parameters used
        for findKeypointMatches to assist with debugging

        **PARAMETERS**

        * *template* - A template image.
        * *distance* - This can be any value between about 100 and 500. Lower value should
                        return less number of features but higher quality features.
        * *num* -   Number of features you want to draw. Features are sorted according to the
                    dist from min to max.
        * *width* - The width of the drawn line.

        **RETURNS**

        A side by side image of the template and source image with each feature correspondence
        draw in a different color.

        **EXAMPLE**

        >>> img = cam.getImage()
        >>> template = Image("myTemplate.png")
        >>> result = img.drawSIFTKeypointMatch(self,template,300.00):

        **SEE ALSO**

        :py:meth:`drawKeypointMatches`
        :py:meth:`findKeypoints`
        :py:meth:`findKeypointMatch`

        """
        if template == None:
            return
        resultImg = template.sideBySide(self,scale=False)
        hdif = (self.height-template.height)/2
        sfs, tfs = self.matchSIFTKeyPoints(template, distance)
        maxlen = min(len(sfs), len(tfs))
        if num < 0 or num > maxlen:
            num = maxlen
        for i in range(num):
            skp = sfs[i]
            tkp = tfs[i]
            pt_a = (int(tkp.y), int(tkp.x)+hdif)
            pt_b = (int(skp.y)+template.width, int(skp.x))
            resultImg.drawLine(pt_a, pt_b, color=Color.getRandom(Color()),thickness=width)
        return resultImg

    def stegaEncode(self,message):
        """
        **SUMMARY**

        A simple steganography tool for hidding messages in images.
        **PARAMETERS**

        * *message* -A message string that you would like to encode.

        **RETURNS**

        Your message encoded in the returning image.

        **EXAMPLE**

        >>>> img = Image('lenna')
        >>>> img2 = img.stegaEncode("HELLO WORLD!")
        >>>> img2.save("TopSecretImg.png")
        >>>> img3 = Image("TopSecretImg.png")
        >>>> img3.stegaDecode()

        **NOTES**

        More here:
        http://en.wikipedia.org/wiki/Steganography
        You will need to install stepic:
        http://domnit.org/stepic/doc/pydoc/stepic.html

        You may need to monkey with jpeg compression
        as it seems to degrade the encoded message.

        PNG sees to work quite well.

        """

        try:
            import stepic
        except ImportError:
            logger.warning("stepic library required")
            return None
        warnings.simplefilter("ignore")
        pilImg = pil.frombuffer("RGB",self.size(),self.toString())
        stepic.encode_inplace(pilImg,message)
        retVal = Image(pilImg)
        return retVal.flipVertical()

    def stegaDecode(self):
        """
        **SUMMARY**

        A simple steganography tool for hidding and finding
        messages in images.

        **RETURNS**

        Your message decoded in the image.

        **EXAMPLE**

        >>>> img = Image('lenna')
        >>>> img2 = img.stegaEncode("HELLO WORLD!")
        >>>> img2.save("TopSecretImg.png")
        >>>> img3 = Image("TopSecretImg.png")
        >>>> img3.stegaDecode()

        **NOTES**

        More here:
        http://en.wikipedia.org/wiki/Steganography
        You will need to install stepic:
        http://domnit.org/stepic/doc/pydoc/stepic.html

        You may need to monkey with jpeg compression
        as it seems to degrade the encoded message.

        PNG sees to work quite well.

        """
        try:
            import stepic
        except ImportError:
            logger.warning("stepic library required")
            return None
        warnings.simplefilter("ignore")
        pilImg = pil.frombuffer("RGB",self.size(),self.toString())
        result = stepic.decode(pilImg)
        return result

    def findFeatures(self, method="szeliski", threshold=1000):
        """
        **SUMMARY**

        Find szeilski or Harris features in the image.
        Harris features correspond to Harris corner detection in the image.

        Read more:

        Harris Features: http://en.wikipedia.org/wiki/Corner_detection
        szeliski Features: http://research.microsoft.com/en-us/um/people/szeliski/publications.htm

        **PARAMETERS**

        * *method* - Features type
        * *threshold* - threshold val

        **RETURNS**

        A list of Feature objects corrseponding to the feature points.

        **EXAMPLE**

        >>> img = Image("corner_sample.png")
        >>> fpoints = img.findFeatures("harris", 2000)
        >>> for f in fpoints:
            ... f.draw()
        >>> img.show()

        **SEE ALSO**

        :py:meth:`drawKeypointMatches`
        :py:meth:`findKeypoints`
        :py:meth:`findKeypointMatch`

        """
        try:
            import cv2
        except ImportError:
            logger.warning("OpenCV >= 2.3.0 required")
            return None
        img = self.getGrayNumpyCv2()
        blur = cv2.GaussianBlur(img, (3, 3), 0)

        Ix = cv2.Sobel(blur, cv2.CV_32F, 1, 0)
        Iy = cv2.Sobel(blur, cv2.CV_32F, 0, 1)

        Ix_Ix = np.multiply(Ix, Ix)
        Iy_Iy = np.multiply(Iy, Iy)
        Ix_Iy = np.multiply(Ix, Iy)

        Ix_Ix_blur = cv2.GaussianBlur(Ix_Ix, (5, 5), 0)
        Iy_Iy_blur = cv2.GaussianBlur(Iy_Iy, (5, 5), 0)
        Ix_Iy_blur = cv2.GaussianBlur(Ix_Iy, (5, 5), 0)

        harris_thresh = threshold*5000
        alpha = 0.06
        detA = Ix_Ix_blur * Iy_Iy_blur - Ix_Iy_blur**2
        traceA = Ix_Ix_blur + Iy_Iy_blur
        feature_list = []
        if method == "szeliski":
            harmonic_mean = detA / traceA
            for j, i in np.argwhere(harmonic_mean > threshold):
                feature_list.append(Feature(self, i, j, ((i, j), (i, j), (i, j), (i, j))))

        elif method == "harris":
            harris_function = detA - (alpha*traceA*traceA)
            for j,i in np.argwhere(harris_function > harris_thresh):
                feature_list.append(Feature(self, i, j, ((i, j), (i, j), (i, j), (i, j))))
        else:
            logger.warning("Invalid method.")
            return None
        return feature_list

    def watershed(self, mask=None, erode=2,dilate=2, useMyMask=False):
        """
        **SUMMARY**

        Implements the Watershed algorithm on the input image.

        Read more:

        Watershed: "http://en.wikipedia.org/wiki/Watershed_(image_processing)"

        **PARAMETERS**

        * *mask* - an optional binary mask. If none is provided we do a binarize and invert.
        * *erode* - the number of times to erode the mask to find the foreground.
        * *dilate* - the number of times to dilate the mask to find possible background.
        * *useMyMask* - if this is true we do not modify the mask.

        **RETURNS**

        The Watershed image

        **EXAMPLE**

        >>> img = Image("/sampleimages/wshed.jpg")
        >>> img1 = img.watershed()
        >>> img1.show()

        # here is an example of how to create your own mask

        >>> img = Image('lenna')
        >>> myMask = Image((img.width,img.height))
        >>> myMask = myMask.floodFill((0,0),color=Color.WATERSHED_BG)
        >>> mask = img.threshold(128)
        >>> myMask = (myMask-mask.dilate(2)+mask.erode(2))
        >>> result = img.watershed(mask=myMask,useMyMask=True)

        **SEE ALSO**
        Color.WATERSHED_FG - The watershed foreground color
        Color.WATERSHED_BG - The watershed background color
        Color.WATERSHED_UNSURE - The watershed not sure if fg or bg color.

        TODO: Allow the user to pass in a function that defines the watershed mask.
        """

        try:
            import cv2
        except ImportError:
            logger.warning("OpenCV >= 2.3.0 required")
            return None
        output = self.getEmpty(3)
        if mask is None:
            mask = self.binarize().invert()
        newmask = None 
        if( not useMyMask ):
            newmask = Image((self.width,self.height))
            newmask = newmask.floodFill((0,0),color=Color.WATERSHED_BG)            
            newmask = (newmask-mask.dilate(dilate)+mask.erode(erode))
        else:
            newmask = mask            
        m = np.int32(newmask.getGrayNumpyCv2())
        cv2.watershed(self.getNumpyCv2(),m)
        m = cv2.convertScaleAbs(m)
        ret,thresh = cv2.threshold(m,0,255,cv2.cv.CV_THRESH_OTSU)
        retVal = Image(thresh,cv2image=True)
        return retVal

    def findBlobsFromWatershed(self,mask=None,erode=2,dilate=2,useMyMask=False,invert=False,minsize=20,maxsize=None):
        """
        **SUMMARY**

        Implements the watershed algorithm on the input image with an optional mask and t
        hen uses the mask to find blobs.

        Read more:

        Watershed: "http://en.wikipedia.org/wiki/Watershed_(image_processing)"

        **PARAMETERS**

        * *mask* - an optional binary mask. If none is provided we do a binarize and invert.
        * *erode* - the number of times to erode the mask to find the foreground.
        * *dilate* - the number of times to dilate the mask to find possible background.
        * *useMyMask* - if this is true we do not modify the mask.
        * *invert* - invert the resulting mask before finding blobs.
        * *minsize* - minimum blob size in pixels.
        * *maxsize* - the maximum blob size in pixels.

        **RETURNS**

        A feature set of blob features. 

        **EXAMPLE**

        >>> img = Image("/sampleimages/wshed.jpg")
        >>> mask = img.threshold(100).dilate(3)
        >>> blobs = img.findBlobsFromWatershed(mask)
        >>> blobs.show()

        **SEE ALSO**
        Color.WATERSHED_FG - The watershed foreground color
        Color.WATERSHED_BG - The watershed background color
        Color.WATERSHED_UNSURE - The watershed not sure if fg or bg color.
        
        """        
        newmask = self.watershed(mask,erode,dilate,useMyMask)
        if( invert ):
            newmask = mask.invert()
        return self.findBlobsFromMask(newmask,minsize=minsize,maxsize=maxsize)

    def maxValue(self,locations=False):
        """
        **SUMMARY**
        Returns the brightest/maximum pixel value in the
        grayscale image. This method can also return the
        locations of pixels with this value.

        **PARAMETERS**

        * *locations* - If true return the location of pixels
           that have this value.
        
        **RETURNS**

        The maximum value and optionally the list of points as
        a list of (x,y) tuples.
        
        **EXAMPLE**

        >>> img = Image("lenna")
        >>> max = img.maxValue()
        >>> min, pts = img.minValue(locations=True)
        >>> img2 = img.stretch(min,max)

        """
        if(locations):
            val = np.max(self.getGrayNumpy())
            x,y = np.where(self.getGrayNumpy()==val)
            locs = zip(x.tolist(),y.tolist())
            return val,locs
        else:
            val = np.max(self.getGrayNumpy())
            return val
                
    def minValue(self,locations=False):
        """
        **SUMMARY**
        Returns the darkest/minimum pixel value in the
        grayscale image. This method can also return the
        locations of pixels with this value.

        **PARAMETERS**

        * *locations* - If true return the location of pixels
           that have this value.
        
        **RETURNS**

        The minimum value and optionally the list of points as
        a list of (x,y) tuples.
        
        **EXAMPLE**

        >>> img = Image("lenna")
        >>> max = img.maxValue()
        >>> min, pts = img.minValue(locations=True)
        >>> img2 = img.stretch(min,max)

        """
        if(locations):
            val = np.min(self.getGrayNumpy())
            x,y = np.where(self.getGrayNumpy()==val)
            locs = zip(x.tolist(),y.tolist())
            return val,locs
        else:
            val = np.min(self.getGrayNumpy())
            return val

    
    def findKeypointClusters(self, num_of_clusters = 5, order='dsc', flavor='surf'):
        '''
        This function is meant to try and find interesting areas of an
        image. It does this by finding keypoint clusters in an image.
        It uses keypoint (ORB) detection to locate points of interest
        and then uses kmeans clustering to get the X,Y coordinates of
        those clusters of keypoints. You provide the expected number
        of clusters and you will get back a list of the X,Y coordinates
        and rank order of the number of Keypoints around those clusters

        **PARAMETERS**
        * num_of_clusters - The number of clusters you are looking for (default: 5)
        * order - The rank order you would like the points returned in, dsc or asc, (default: dsc)
        * flavor - The keypoint type, or 'corner' for just corners


        **EXAMPLE**
        
        >>> img = Image('simplecv')
        >>> clusters = img.findKeypointClusters()
        >>> clusters.draw()
        >>> img.show()

        **RETURNS**
        
        FeatureSet
        '''
        if flavor.lower() == 'corner':
          keypoints = self.findCorners() #fallback to corners
        else:
          keypoints = self.findKeypoints(flavor=flavor.upper()) #find the keypoints
        if keypoints == None or keypoints <= 0:
          return None
          
        xypoints = np.array([(f.x,f.y) for f in keypoints])
        xycentroids, xylabels = scv.kmeans2(xypoints, num_of_clusters) # find the clusters of keypoints
        xycounts = np.array([])
        
        for i in range(num_of_clusters ): #count the frequency of occurences for sorting
            xycounts = np.append(xycounts, len(np.where(xylabels == i)[-1]))
            
        merged = np.msort(np.hstack((np.vstack(xycounts), xycentroids))) #sort based on occurence
        clusters = [c[1:] for c in merged] # strip out just the values ascending
        if order.lower() == 'dsc':
            clusters = clusters[::-1] #reverse if descending

        fs = FeatureSet()
        for x,y in clusters: #map the values to a feature set
            f = Corner(self, x, y)
            fs.append(f)
  
        return fs

    def getFREAKDescriptor(self, flavor="SURF"):
        """
        **SUMMARY**

        Compute FREAK Descriptor of given keypoints.
        FREAK - Fast Retina Keypoints.
        Read more: http://www.ivpe.com/freak.htm

        Keypoints can be extracted using following detectors.

        - SURF
        - SIFT
        - BRISK
        - ORB
        - STAR
        - MSER
        - FAST
        - Dense

        **PARAMETERS**

        * *flavor* - Detector (see above list of detectors) - string

        **RETURNS**

        * FeatureSet* - A feature set of KeyPoint Features.
        * Descriptor* - FREAK Descriptor

        **EXAMPLE**

        >>> img = Image("lenna")
        >>> fs, des = img.getFREAKDescriptor("ORB")

        """
        try:
            import cv2
        except ImportError:
            warnings.warn("OpenCV version >= 2.4.2 requierd")
            return None

        if cv2.__version__.startswith('$Rev:'):
            warnings.warn("OpenCV version >= 2.4.2 requierd")
            return None

        if int(cv2.__version__.replace('.','0'))<20402:
            warnings.warn("OpenCV version >= 2.4.2 requierd")
            return None
            
        flavors = ["SIFT", "SURF", "BRISK", "ORB", "STAR", "MSER", "FAST", "Dense"]
        if flavor not in flavors:
            warnings.warn("Unkown Keypoints detector. Returning None.")
            return None
        detector = cv2.FeatureDetector_create(flavor)
        extractor = cv2.DescriptorExtractor_create("FREAK")
        self._mKeyPoints = detector.detect(self.getGrayNumpyCv2())
        self._mKeyPoints, self._mKPDescriptors = extractor.compute(self.getGrayNumpyCv2(), 
                                                                   self._mKeyPoints)
        fs = FeatureSet()
        for i in range(len(self._mKeyPoints)):
            fs.append(KeyPoint(self, self._mKeyPoints[i], self._mKPDescriptors[i], flavor))

        return fs, self._mKPDescriptors

    def getGrayHistogramCounts(self, bins = 255, limit=-1):
        '''
        This function returns a list of tuples of greyscale pixel counts
        by frequency.  This would be useful in determining the dominate
        pixels (peaks) of the greyscale image.
  
        **PARAMETERS**
  
        * *bins* - The number of bins for the hisogram, defaults to 255 (greyscale)
        * *limit* - The number of counts to return, default is all

        **RETURNS**

        * List * - A list of tuples of (frequency, value)

        **EXAMPLE**

        >>> img = Image("lenna")
        >>> counts = img.getGrayHistogramCounts()
        >>> counts[0] #the most dominate pixel color tuple of frequency and value
        >>> counts[1][1] #the second most dominate pixel color value
        '''

        hist = self.histogram(bins)
        vals = [(e,h) for h,e in enumerate(hist)]
        vals.sort()
        vals.reverse()

        if limit == -1:
            limit = bins

        return vals[:limit]

    def grayPeaks(self, bins = 255, delta = 0, lookahead = 15):
        """
        **SUMMARY**

        Takes the histogram of a grayscale image, and returns the peak
        grayscale intensity values.

        The bins parameter can be used to lump grays together, by default it is 
        set to 255

        Returns a list of tuples, each tuple contains the grayscale intensity,
        and the fraction of the image that has it.

        **PARAMETERS**

        * *bins* - the integer number of bins, between 1 and 255.

        * *delta* - the minimum difference betweena peak and the following points,
                    before a peak may be considered a peak.Useful to hinder the 
                    algorithm from picking up false peaks towards to end of
                    the signal.

        * *lookahead* - the distance to lookahead from a peakto determine if it is
                    an actual peak, should be an integer greater than 0. 

        **RETURNS**

        A list of (grays,fraction) tuples.

        **NOTE**

        Implemented using the techniques used in huetab()

        """

        # The bins are the no of edges bounding an histogram. 
        # Thus bins= Number of bars in histogram+1 
        # As range() function is exclusive, 
        # hence bins+2 is passed as parameter.

        y_axis, x_axis = np.histogram(self.getGrayNumpy(), bins = range(bins+2))
        x_axis = x_axis[0:bins+1]
        maxtab = []
        mintab = []
        length = len(y_axis)
        if x_axis is None:
            x_axis = range(length)

        #perform some checks
        if length != len(x_axis):
            raise ValueError, "Input vectors y_axis and x_axis must have same length"
        if lookahead < 1:
            raise ValueError, "Lookahead must be above '1' in value"
        if not (np.isscalar(delta) and delta >= 0):
            raise ValueError, "delta must be a positive number"

        #needs to be a numpy array
        y_axis = np.asarray(y_axis)

        #maxima and minima candidates are temporarily stored in
        #mx and mn respectively
        mn, mx = np.Inf, -np.Inf

        #Only detect peak if there is 'lookahead' amount of points after it
        for index, (x, y) in enumerate(zip(x_axis[:-lookahead], y_axis[:-lookahead])):
            if y > mx:
                mx = y
                mxpos = x
            if y < mn:
                mn = y
                mnpos = x

            ####look for max####
            if y < mx-delta and mx != np.Inf:
                #Maxima peak candidate found
                #look ahead in signal to ensure that this is a peak and not jitter
                if y_axis[index:index+lookahead].max() < mx:
                    maxtab.append((mxpos, mx))
                    #set algorithm to only find minima now
                    mx = np.Inf
                    mn = np.Inf

            if y > mn+delta and mn != -np.Inf:
                #Minima peak candidate found
                #look ahead in signal to ensure that this is a peak and not jitter
                if y_axis[index:index+lookahead].min() > mn:
                    mintab.append((mnpos, mn))
                    #set algorithm to only find maxima now
                    mn = -np.Inf
                    mx = -np.Inf
                
        retVal = []
        for intensity, pixelcount in maxtab:
            retVal.append((intensity, pixelcount / float(self.width * self.height)))
        return retVal

    def tvDenoising(self, gray=False, weight=50, eps=0.0002, max_iter=200, resize=1):
        """
        **SUMMARY**

        Performs Total Variation Denoising, this filter tries to minimize the
        total-variation of the image. 

        see : http://en.wikipedia.org/wiki/Total_variation_denoising

        **Parameters**

        * *gray* - Boolean value which identifies the colorspace of
            the input image. If set to True, filter uses gray scale values,
            otherwise colorspace is used.

        * *weight* - Denoising weight, it controls the extent of denoising.

        * *eps* - Stopping criteria for the algorithm. If the relative difference
            of the cost function becomes less than this value, the algorithm stops.

        * *max_iter* - Determines the maximum number of iterations the algorithm
            goes through for optimizing.

        * *resize* - Parameter to scale up/down the image. If set to
            1 filter is applied on the original image. This parameter is
            mostly to speed up the filter.

        **NOTE**
        This function requires Scikit-image library to be installed!
        To install scikit-image library run: 
            sudo pip install -U scikit-image

        Read More: http://scikit-image.org/
        """

        try:
            from skimage.filter import denoise_tv_chambolle
        except ImportError:
            logger.warn('Scikit-image Library not installed!')
            return None
        
        img = self.copy()
        
        if resize <= 0:
            print 'Enter a valid resize value'
            return None

        if resize != 1:
            img = img.resize(int(img.width*resize),int(img.height*resize))

        if gray is True:
            img = img.getGrayNumpy()
            multichannel = False
        elif gray is False:
            img = img.getNumpy()
            multichannel = True
        else:
            warnings.warn('gray value not valid')
            return None

        denoise_mat = denoise_tv_chambolle(img,weight,eps,max_iter,multichannel)
        retVal = img * denoise_mat

        retVal = Image(retVal)
        if resize != 1:
            return retVal.resize(int(retVal.width/resize),int(retVal.width/resize))
        else:
            return retVal
      
    def motionBlur(self,intensity=15, direction='NW'):
        """
        **SUMMARY**

        Performs the motion blur of an Image. Uses different filters to find out
        the motion blur in different directions.

        see : https://en.wikipedia.org/wiki/Motion_blur

        **Parameters**

        * *intensity* - The intensity of the motion blur effect. Basically defines
            the size of the filter used in the process. It has to be an integer.
            0 intensity implies no blurring.

        * *direction* - The direction of the motion. It is a string taking values
            left, right, up, down as well as N, S, E, W for north, south, east, west 
            and NW, NE, SW, SE for northwest and so on. 
            default is NW

        **RETURNS**

        An image with the specified motion blur filter applied.

        **EXAMPLE**
        >>> i = Image ('lenna')
        >>> mb = i.motionBlur()
        >>> mb.show()
        
        """
        mid = int(intensity/2)
        tmp = np.identity(intensity)
        
        if intensity == 0:
            warnings.warn("0 intensity means no blurring")
            return self

        elif intensity % 2 is 0:
            div=mid
            for i in range(mid, intensity-1):
                tmp[i][i] = 0
        else:
            div=mid+1
            for i in range(mid+1, intensity-1):
                tmp[i][i]=0

        if direction == 'right' or direction.upper() == 'E':
            kernel = np.concatenate((np.zeros((1,mid)),np.ones((1,mid+1))),axis=1)
        elif direction == 'left' or direction.upper() == 'W':
            kernel = np.concatenate((np.ones((1,mid+1)),np.zeros((1,mid))),axis=1)
        elif direction == 'up' or direction.upper() == 'N':
            kernel = np.concatenate((np.ones((1+mid,1)),np.zeros((mid,1))),axis=0)
        elif direction == 'down' or direction.upper() == 'S':
            kernel = np.concatenate((np.zeros((mid,1)),np.ones((mid+1,1))),axis=0)
        elif direction.upper() == 'NW':
            kernel = tmp
        elif direction.upper() == 'NE':
            kernel = np.fliplr(tmp)
        elif direction.upper() == 'SW':
            kernel = np.flipud(tmp)
        elif direction.upper() == 'SE':
            kernel = np.flipud(np.fliplr(tmp))
        else:
            warnings.warn("Please enter a proper direction")
            return None
        
        retval=self.convolve(kernel=kernel/div)
        return retval
        
    def recognizeFace(self, recognizer=None):
        """
        **SUMMARY**

        Find faces in the image using FaceRecognizer and predict their class.

        **PARAMETERS**

        * *recognizer*   - Trained FaceRecognizer object

        **EXAMPLES**

        >>> cam = Camera()
        >>> img = cam.getImage()
        >>> recognizer = FaceRecognizer()
        >>> recognizer.load("training.xml")
        >>> print img.recognizeFace(recognizer)
        """
        try:
            import cv2
            if not hasattr(cv2, "createFisherFaceRecognizer"):
                warnings.warn("OpenCV >= 2.4.4 required to use this.")
                return None
        except ImportError:
            warnings.warn("OpenCV >= 2.4.4 required to use this.")
            return None

        if not isinstance(recognizer, FaceRecognizer):
            warnings.warn("SimpleCV.Features.FaceRecognizer object required.")
            return None

        w, h = recognizer.imageSize
        label = recognizer.predict(self.resize(w, h))
        return label

    def findAndRecognizeFaces(self, recognizer, cascade=None):
        """
        **SUMMARY**

        Predict the class of the face in the image using FaceRecognizer.

        **PARAMETERS**

        * *recognizer*  - Trained FaceRecognizer object

        * *cascade*     -haarcascade which would identify the face
                         in the image.

        **EXAMPLES**

        >>> cam = Camera()
        >>> img = cam.getImage()
        >>> recognizer = FaceRecognizer()
        >>> recognizer.load("training.xml")
        >>> feat = img.findAndRecognizeFaces(recognizer, "face.xml")
        >>> for feature, label in feat:
            ... i = feature.crop()
            ... i.drawText(str(label))
            ... i.show()
        """
        try:
            import cv2
            if not hasattr(cv2, "createFisherFaceRecognizer"):
                warnings.warn("OpenCV >= 2.4.4 required to use this.")
                return None
        except ImportError:
            warnings.warn("OpenCV >= 2.4.4 required to use this.")
            return None

        if not isinstance(recognizer, FaceRecognizer):
            warnings.warn("SimpleCV.Features.FaceRecognizer object required.")
            return None

        if not cascade:
            from SimpleCV import __path__
            cascade = "/".join([__path__[0],"/Features/HaarCascades/face.xml"])

        faces = self.findHaarFeatures(cascade)
        if not faces:
            warnings.warn("Faces not found in the image.")
            return None

        retVal = []
        for face in faces:
            label = face.crop().recognizeFace(recognizer)
            retVal.append([face, label])
        return retVal


from SimpleCV.Features import FeatureSet, Feature, Barcode, Corner, HaarFeature, Line, Chessboard, TemplateMatch, BlobMaker, Circle, KeyPoint, Motion, KeypointMatch, CAMShift, TrackSet, LK, SURFTracker, FaceRecognizer
from SimpleCV.Tracking import CAMShiftTracker, lkTracker, surfTracker, MFTrack
from SimpleCV.Stream import JpegStreamer
from SimpleCV.Font import *
from SimpleCV.DrawingLayer import *<|MERGE_RESOLUTION|>--- conflicted
+++ resolved
@@ -93,16 +93,7 @@
                 super(ImageSet,self).__init__(map(Image, directory))
 
         elif directory.lower() == 'samples' or directory.lower() == 'sample':
-<<<<<<< HEAD
-            pth = __init__file__
-
-            if sys.platform.lower() == 'win32' or sys.platform.lower() == 'win64':
-                pth = pth.split('\\')[-2]
-            else:
-                pth = pth.split('/')[-2]
-=======
             pth = LAUNCH_PATH
->>>>>>> ef12835c
             pth = os.path.realpath(pth)
             directory = os.path.join(pth, 'sampleimages')
             self.load(directory)
