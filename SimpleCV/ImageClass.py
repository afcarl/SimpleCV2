--- conflicted
+++ resolved
@@ -2783,38 +2783,17 @@
         return(retVal)
 
 
-<<<<<<< HEAD
     def blit(self, img, pos=None,alpha=None,mask=None,alphaMask=None):
         """
         img - an image to place ontop of this image.
-v        pos - an xy position tuple of the top left corner of img on this image.
+        pos - an xy position tuple of the top left corner of img on this image.
         alpha - a single floating point alpha value (0=see the bottom image, 1=see just img, 0.5 blend the two 50/50).
         mask - a binary mask the same size as the input image. White areas are blitted, black areas are not blitted.
         alphaMask - an alpha mask where each grayscale value maps how much of each image is shown.
         """
         retVal = Image(self.getEmpty())
         cv.Copy(self.getBitmap(),retVal.getBitmap())
-=======
-        Parameters:
-            img - Image
-            
-            pos - Tuple
-            
-            centered - Boolean
-            
-            mask - An optional alpha mask as a grayscale image.
-            
-            clear_colors: a single rgb triplet, or list of rgb triplets 
-            to use as a transparent color (i.e as a binary alpha )
-            
-            clear_hues:
-            A list of 8bit hue colors to treat as the alpha mask when blitting. 
-            more sophisticated than a single color treat one or more 
-            hues as being transparent. Any pixel with these hue values 
-            will be treated as transparent.
-        """
-        retVal = self
->>>>>>> 1b2a6afc
+
         w = img.width
         h = img.height
 
@@ -2822,9 +2801,6 @@
             pos = (0,0) 
 
         (topROI, bottomROI) = self._rectOverlapROIs((img.width,img.height),(self.width,self.height),pos)
-
-        print topROI
-        print bottomROI
 
         if( alpha is not None ):
             cv.SetImageROI(img.getBitmap(),topROI);
@@ -3143,39 +3119,32 @@
         th = abs(br[1]-tl[1])
         return (tx,ty,tw,th),(bx,by,bw,bh)
 
-    def createBinaryMask(self, rgb_color=(128,128,128),color1=None,color2=None):
-        """
-        Generate a binary mask of the image based on either a hue or an rgb triplet.
+    def createBinaryMask(self,color1=(0,0,0),color2=(255,255,255)):
+        """
+        Generate a binary mask of the image based on a range of rgb values.
         A binary mask is a black and white image where the white area is kept and the
         black area is removed. 
 
-        We have two modes of operation, one where you can select a single color
-        by specifying it as 
-        rgb_color - a single color mask.
-
-        The other way you can use the function is to specifying two colors 
-        and this method will use  all of the values in between as the mask.
-        These two colors are given by color1 and color2. This method looks at each 
-        channel (r,g,b) and gets everything between minimum and maximum of each channel. 
-
+        This method is used by specifying two colors as the range between the minimum and maximum
+        values that will be masked white.
+
+        example:
+        >>>> img.createBinaryMask(color1=(0,128,128),color2=(255,255,255)
        
         """
-        low = np.array([0.00,0.00,0.00])
-        high = np.array([0.00,0.00,0.00])
-        if( color1 is None and color2 is None):
-            low[0] = float(np.clip(rgb_color[0],0,255))
-            low[1] = float(np.clip(rgb_color[1],0,255))
-            low[2] = float(np.clip(rgb_color[2],0,255))
-            high[0] = float(np.clip(rgb_color[0]+1,0,255))
-            high[1] = float(np.clip(rgb_color[1]+1,0,255))
-            high[2] = float(np.clip(rgb_color[2]+1,0,255))
-        else:
-            low[0] = float(np.clip(np.min((color1[0],color2[0])),0,255))
-            low[1] = float(np.clip(np.min((color1[1],color2[1])),0,255))
-            low[2] = float(np.clip(np.min((color1[2],color2[2])),0,255))
-            high[0] = float(np.clip(np.max((color1[0],color2[0])),0,255))
-            high[1] = float(np.clip(np.max((color1[1],color2[1])),0,255))
-            high[2] = float(np.clip(np.max((color1[2],color2[2])),0,255))
+        if( color1[0]-color2[0] == 0 or 
+            color1[1]-color2[1] == 0 or
+            color1[2]-color2[2] == 0 ):
+            warnings.warn("No color range selected, the result will be black, returning None instead.")
+            return None
+        if( color1[0] > 255 or color1[0] < 0 or
+            color1[1] > 255 or color1[1] < 0 or
+            color1[2] > 255 or color1[2] < 0 or
+            color2[0] > 255 or color2[0] < 0 or
+            color2[1] > 255 or color2[1] < 0 or
+            color2[2] > 255 or color2[2] < 0 ):
+            warnings.warn("One of the tuple values falls outside of the range of 0 to 255")
+            return None 
 
         r = self.getEmpty(1)
         g = self.getEmpty(1)
@@ -3189,65 +3158,54 @@
         gh = self.getEmpty(1)
         bh = self.getEmpty(1)
 
-        rf = self.getEmpty(1)
-        gf = self.getEmpty(1)
-        bf = self.getEmpty(1)
-         
-        maxval = 255.00
-        print(low)
-        print(high)
         cv.Split(self.getBitmap(),b,g,r,None);
-        redImg = Image(r)
-        redImg.save("red.png")
-        blueImg = Image(b)
-        blueImg.save("blue.png")
-        greenImg = Image(g)
-        greenImg.save("green.png")
-        # Here we get the lower threshold image - x
-        # and the inverse of the higher threshold image - !y 
-        # then we do x&!y
-        # so we get everything above lowT and everything not above high T
-        cv.Threshold(r,rl,49,255,cv.CV_THRESH_BINARY)
-        cv.Threshold(r,rh,250,255,cv.CV_THRESH_BINARY)
-        rhi = Image(rh)
-        rhi.save("rhout.png")
-        rli = Image(rl)
-        rli.save("rlout.png")
-        cv.Sub(rl,rh,rf)
-        rfi = Image(rf)
-        rfi.save("rfout.png")
-        derp = redImg.sideBySide(rli.sideBySide(rhi.sideBySide(rfi)))
-        derp.save("RedChain.png")
-
-        cv.Threshold(g,gl,int(low[1]),255,cv.CV_THRESH_BINARY)
-        cv.Threshold(g,gh,int(high[1]),255,cv.CV_THRESH_BINARY)
-        ghi =  Image(gh)
-        ghi.save("ghout.png")
-        gli = Image(gl)
-        gli.save("glout.png")
-
-        cv.Sub(gl,gh,gf)
-        gfi = Image(gf)
-        gfi.save("gfout.png")
-        derp = greenImg.sideBySide(gli.sideBySide(ghi.sideBySide(gfi)))
-        derp.save("GreenChain.png")
-
-        cv.Threshold(b,bl,low[2] ,maxval,cv.CV_THRESH_BINARY)
-        cv.Threshold(b,bh,high[2],maxval,cv.CV_THRESH_BINARY)
-        bhi = Image(bh)
-        bhi.save("bhout.png")
-        bli = Image(bl)
-        bli.save("blout.png")
-        cv.Sub(bl,bh,bf)
-        bfi = Image(bf)
-        bfi.save("bfout.png")
-        derp = blueImg.sideBySide(bli.sideBySide(bhi.sideBySide(bfi)))
-        derp.save("BlueChain.png")
-
-        
-        cv.And(rf,gf,rf)
-        cv.And(rf,bf,rf)
-        return Image(rf)
+        #the difference == 255 case is where open CV
+        #kinda screws up, this should just be a white image
+        if( abs(color1[0]-color2[0]) == 255 ):
+            cv.Zero(rl)
+            cv.AddS(rl,255,rl)
+        #there is a corner case here where difference == 0
+        #right now we throw an error on this case. 
+        #also we use the triplets directly as OpenCV is 
+        # SUPER FINICKY about the type of the threshold. 
+        elif( color1[0] < color2[0] ):
+            cv.Threshold(r,rl,color1[0],255,cv.CV_THRESH_BINARY)
+            cv.Threshold(r,rh,color2[0],255,cv.CV_THRESH_BINARY)
+            cv.Sub(rl,rh,rl)
+        else:
+            cv.Threshold(r,rl,color2[0],255,cv.CV_THRESH_BINARY)
+            cv.Threshold(r,rh,color1[0],255,cv.CV_THRESH_BINARY)    
+            cv.Sub(rl,rh,rl)
+
+
+        if( abs(color1[1]-color2[1]) == 255 ):
+            cv.Zero(gl)
+            cv.AddS(gl,255,gl)
+        elif( color1[1] < color2[1] ):
+            cv.Threshold(g,gl,color1[1],255,cv.CV_THRESH_BINARY)
+            cv.Threshold(g,gh,color2[1],255,cv.CV_THRESH_BINARY)
+            cv.Sub(gl,gh,gl)
+        else:
+            cv.Threshold(g,gl,color2[1],255,cv.CV_THRESH_BINARY)
+            cv.Threshold(g,gh,color1[1],255,cv.CV_THRESH_BINARY)    
+            cv.Sub(gl,gh,gl)
+
+        if( abs(color1[2]-color2[2]) == 255 ):
+            cv.Zero(bl)
+            cv.AddS(bl,255,bl)
+        elif( color1[2] < color2[2] ):
+            cv.Threshold(b,bl,color1[2],255,cv.CV_THRESH_BINARY)
+            cv.Threshold(b,bh,color2[2],255,cv.CV_THRESH_BINARY)
+            cv.Sub(bl,bh,bl)
+        else:
+            cv.Threshold(b,bl,color2[2],255,cv.CV_THRESH_BINARY)
+            cv.Threshold(b,bh,color1[2],255,cv.CV_THRESH_BINARY)    
+            cv.Sub(bl,bh,bl)
+
+
+        cv.And(rl,gl,rl)
+        cv.And(rl,bl,rl)
+        return Image(rl)
 
     def applyBinaryMask(self, mask,bg_color=Color.BLACK):
         """
