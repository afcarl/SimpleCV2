#load required libraries
from SimpleCV.base import *
from SimpleCV.Color import *
from numpy import int32
from numpy import uint8
from EXIF import *
import pygame as pg
import scipy.ndimage as ndimage
import scipy.stats.stats as sss  #for auto white balance
import scipy.cluster.vq as scv    
import math # math... who does that 
import copy # for deep copy
import pycurl # for integration with imgur



class ColorSpace:
    """
    This class is used to encapsulates the color space of a given image.
    This class acts like C/C++ style enumerated type.
    See: http://stackoverflow.com/questions/2122706/detect-color-space-with-opencv
    """
    UNKNOWN = 0
    BGR = 1 
    GRAY = 2
    RGB = 3
    HLS = 4
    HSV = 5
    XYZ  = 6

  
class ImageSet(list):
    """
    This is an abstract class for keeping a list of images.  It has a few
    advantages in that you can use it to auto load data sets from a directory
    or the net.

    Keep in mind it inherits from a list too, so all the functionality a
    normal python list has this will too.

    Example:
    
    >>> imgs = ImageSet()
    >>> imgs.download("ninjas")
    >>> imgs.show(ninjas)

    or you can load a directory path:

    >>> imgs = ImageSet('/path/to/imgs/')
    >>> imgs.show()
    
    This will download and show a bunch of random ninjas.  If you want to
    save all those images locally then just use:

    >>> imgs.save()

    
    """

    def __init__(self, directory = None):
      if directory:
        self.load(directory)

      return

    def download(self, tag=None, number=10):
      """
      This function downloads images from Google Image search based
      on the tag you provide.  The number is the number of images you
      want to have in the list.

      note: This requires the python library Beautiful Soup to be installed
      http://www.crummy.com/software/BeautifulSoup/
      """

      try:
        from BeautifulSoup import BeautifulSoup

      except:
        print "You need to install Beatutiul Soup to use this function"
        print "to install you can use:"
        print "easy_install beautifulsoup"

        return

      opener = urllib2.build_opener()
      opener.addheaders = [('User-agent', 'Mozilla/5.0')]
      url = "http://www.google.com/search?tbm=isch&q=" + str(tag)
      page = opener.open(url)
      soup = BeautifulSoup(page)
      imgs = soup.findAll('img')

      for img in imgs:
        dl_url = str(dict(img.attrs)['src'])

        try:
          add_img = Image(dl_url)
          self.append(add_img)

        except:
          #do nothing
          None
        


    def show(self, showtime = 0.25):
      """
      This is a quick way to show all the items in a ImageSet.
      The time is in seconds. You can also provide a decimal value, so
      showtime can be 1.5, 0.02, etc.
      to show each image.
      """

      for i in self:
        i.show()
        time.sleep(showtime)

    def save(self, verbose = False, displaytype=None):
      """
      This is a quick way to save all the images in a data set.
      Or to Display in webInterface.

      If you didn't specify a path one will randomly be generated.
      To see the location the files are being saved to then pass
      verbose = True
      """
      if displaytype=='notebook':
        try:
          from IPython.core.display import Image as IPImage
        except ImportError:
          print "You need IPython Notebooks to use this display mode"
          return
        from IPython.core import display as Idisplay
        for i in self:
          tf = tempfile.NamedTemporaryFile(suffix=".png")
          loc = '/tmp/' + tf.name.split('/')[-1]
          tf.close()
          i.save(loc)
          Idisplay.display(IPImage(filename=loc))
          return
      else:
        for i in self:
          i.save(verbose=verbose)
      
    def showPaths(self):
      """
      This shows the file paths of all the images in the set

      if they haven't been saved to disk then they will not have a filepath
     
      """

      for i in self:
        print i.filename

    def load(self, directory = None, extension = None):
      """
      This function loads up files automatically from the directory you pass
      it.  If you give it an extension it will only load that extension
      otherwise it will try to load all know file types in that directory.

      extension should be in the format:
      extension = 'png'

      Example:

      >>> imgs = ImageSet()
      >>> imgs.load("images/faces")
      >>> imgs.load("images/eyes", "png")

      """

      if not directory:
        print "You need to give a directory to load from"
        return

      if not os.path.exists(directory):
        print "Invalied image path given"
        return
      
      
      if extension:
        extension = "*." + extension
        formats = [os.path.join(directory, extension)]
        
      else:
        formats = [os.path.join(directory, x) for x in IMAGE_FORMATS]
        
      file_set = [glob.glob(p) for p in formats]

      for f in file_set:
          for i in f:
              self.append(Image(i))


      
  
class Image:
    """
    The Image class is the heart of SimpleCV and allows you to convert to and 
    from a number of source types with ease.  It also has intelligent buffer
    management, so that modified copies of the Image required for algorithms
    such as edge detection, etc can be cached and reused when appropriate.


    Image are converted into 8-bit, 3-channel images in RGB colorspace.  It will
    automatically handle conversion from other representations into this
    standard format.  If dimensions are passed, an empty image is created.

    Examples:
    >>> i = Image("/path/to/image.png")
    >>> i = Camera().getImage()


    You can also just load the SimpleCV logo using:
    >>> img = Image("simplecv")
    >>> img = Image("logo")
    >>> img = Image("logo_inverted")
    >>> img = Image("logo_transparent")

    Or you can load an image from a URL:
    >>> img = Image("http://www.simplecv.org/image.png")
    """
    width = 0    #width and height in px
    height = 0
    depth = 0
    filename = "" #source filename
    filehandle = "" #filehandle if used
    camera = ""
    _mLayers = []  

    _mDoHuePalette = False
    _mPaletteBins = None
    _mPalette = None
    _mPaletteMembers = None
    _mPalettePercentages = None

    _barcodeReader = "" #property for the ZXing barcode reader


    #these are buffer frames for various operations on the image
    _bitmap = ""  #the bitmap (iplimage)  representation of the image
    _matrix = ""  #the matrix (cvmat) representation
    _grayMatrix = "" #the gray scale (cvmat) representation -KAS
    _graybitmap = ""  #a reusable 8-bit grayscale bitmap
    _equalizedgraybitmap = "" #the above bitmap, normalized
    _blobLabel = ""  #the label image for blobbing
    _edgeMap = "" #holding reference for edge map
    _cannyparam = (0, 0) #parameters that created _edgeMap
    _pil = "" #holds a PIL object in buffer
    _numpy = "" #numpy form buffer
    _grayNumpy = "" # grayscale numpy for keypoint stuff
    _colorSpace = ColorSpace.UNKNOWN #Colorspace Object
    _pgsurface = ""
  
    #For DFT Caching 
    _DFT = [] #an array of 2 channel (real,imaginary) 64F images

    #Keypoint caching values
    _mKeyPoints = None
    _mKPDescriptors = None
    _mKPFlavor = "NONE"

    #when we empty the buffers, populate with this:
    _initialized_buffers = { 
        "_bitmap": "", 
        "_matrix": "", 
        "_grayMatrix": "",
        "_graybitmap": "", 
        "_equalizedgraybitmap": "",
        "_blobLabel": "",
        "_edgeMap": "",
        "_cannyparam": (0, 0), 
        "_pil": "",
        "_numpy": "",
        "_grayNumpy":"",
        "_pgsurface": ""}  
    
    def __repr__(self):
        if len(self.filename) == 0:
          fn = "None"
        else:
          fn = self.filename
        return "<SimpleCV.Image Object size:(%d, %d), filename: (%s), at memory location: (%s)>" % (self.width, self.height, fn, hex(id(self)))
      

    #initialize the frame
    #parameters: source designation (filename)
    #todo: handle camera/capture from file cases (detect on file extension)
    def __init__(self, source = None, camera = None, colorSpace = ColorSpace.UNKNOWN,exif=True):
        """ 
        The constructor takes a single polymorphic parameter, which it tests
        to see how it should convert into an RGB image.  Supported types include:
    
    
        OpenCV: iplImage and cvMat types
        Python Image Library: Image type
        Filename: All opencv supported types (jpg, png, bmp, gif, etc)
        URL: The source can be a url, but must include the http://
        """
        self._mLayers = []
        self.camera = camera
        self._colorSpace = colorSpace
        #Keypoint Descriptors 
        self._mKeyPoints = []
        self._mKPDescriptors = []
        self._mKPFlavor = "NONE"
        #Pallete Stuff
        self._mDoHuePalette = False
        self._mPaletteBins = None
        self._mPalette = None
        self._mPaletteMembers = None
        self._mPalettePercentages = None

        



        #Check if need to load from URL
        #(this can be made shorter)if type(source) == str and (source[:7].lower() == "http://" or source[:8].lower() == "https://"):
        if type(source) == str and (source.lower().startswith("http://") or source.lower().startswith("https://")):
            try:
                img_file = urllib2.urlopen(source)
            except:
                print "Couldn't open Image from URL:" + source
                return None

            im = StringIO(img_file.read())
            source = pil.open(im).convert("RGB")

        #This section loads custom built-in images    
        if type(source) == str:
            if source.lower() == "simplecv":
                try:
                    scvImg = pil.fromstring("RGB", (118,118), SIMPLECV)

                except:
                    warnings.warn("Couldn't load Image")
                    return None

                im = StringIO(SIMPLECV)
                source = scvImg

            elif source.lower() == "logo":
                try:
                    scvImg = pil.fromstring("RGB", (64,64), LOGO)

                except:
                    warnings.warn("Couldn't load Image")
                    return None

                im = StringIO(LOGO)
                source = scvImg

            elif source.lower() == "logo_inverted":
                try:
                    scvImg = pil.fromstring("RGB", (64,64), LOGO_INVERTED)

                except:
                    warnings.warn("Couldn't load Image")
                    return None

                im = StringIO(LOGO_INVERTED)
                source = scvImg

            elif source.lower() == "logo_transparent":
                try:
                    scvImg = pil.fromstring("RGB", (64,64), LOGO_TRANSPARENT)

                except:
                    warnings.warn("Couldn't load Image")
                    return None

                im = StringIO(LOGO_TRANSPARENT)
                source = scvImg
            
            elif source.lower() == "lenna":
                try:
                    scvImg = pil.fromstring("RGB", (512, 512), LENNA)
                except:
                    warnings.warn("Couldn't Load Image")
                    return None
                    
                im = StringIO(LENNA)
                source = scvImg
        
        if (type(source) == tuple):
            w = int(source[0])
            h = int(source[1])
            source = cv.CreateImage((w,h), cv.IPL_DEPTH_8U, 3)
            cv.Zero(source)
        if (type(source) == cv.cvmat):
            self._matrix = source
            if((source.step/source.cols)==3): #this is just a guess
                self._colorSpace = ColorSpace.BGR
            elif((source.step/source.cols)==1):
                self._colorSpace = ColorSpace.BGR
            else:
                self._colorSpace = ColorSpace.UNKNOWN


        elif (type(source) == np.ndarray):  #handle a numpy array conversion
            if (type(source[0, 0]) == np.ndarray): #we have a 3 channel array
                #convert to an iplimage bitmap
                source = source.astype(np.uint8)
                self._numpy = source

                invertedsource = source[:, :, ::-1].transpose([1, 0, 2])
                self._bitmap = cv.CreateImageHeader((invertedsource.shape[1], invertedsource.shape[0]), cv.IPL_DEPTH_8U, 3)
                cv.SetData(self._bitmap, invertedsource.tostring(), 
                    invertedsource.dtype.itemsize * 3 * invertedsource.shape[1])
                self._colorSpace = ColorSpace.BGR #this is an educated guess
            else:
                #we have a single channel array, convert to an RGB iplimage

                source = source.astype(np.uint8)
                source = source.transpose([1,0]) #we expect width/height but use col/row
                self._bitmap = cv.CreateImage((source.shape[1], source.shape[0]), cv.IPL_DEPTH_8U, 3) 
                channel = cv.CreateImageHeader((source.shape[1], source.shape[0]), cv.IPL_DEPTH_8U, 1)
                #initialize an empty channel bitmap
                cv.SetData(channel, source.tostring(), 
                    source.dtype.itemsize * source.shape[1])
                cv.Merge(channel, channel, channel, None, self._bitmap)
                self._colorSpace = ColorSpace.BGR


        elif (type(source) == cv.iplimage):
            if (source.nChannels == 1):
                self._bitmap = cv.CreateImage(cv.GetSize(source), cv.IPL_DEPTH_8U, 3) 
                cv.Merge(source, source, source, None, self._bitmap)
                self._colorSpace = ColorSpace.BGR
            else:
                self._bitmap = source
                self._colorSpace = ColorSpace.BGR
        elif (type(source) == type(str())):
            if source == '':
                raise IOError("No filename provided to Image constructor")

            elif source.split('.')[-1] == 'webp':

                try:
                    from webm import decode as webmDecode
                except ImportError:
                      raise ('The webm module needs to be installed to load webp files: https://github.com/ingenuitas/python-webm')

                WEBP_IMAGE_DATA = bytearray(file(source, "rb").read())
                result = webmDecode.DecodeRGB(WEBP_IMAGE_DATA)
                webpImage = pil.frombuffer(
                    "RGB", (result.width, result.height), str(result.bitmap),
                    "raw", "RGB", 0, 1
                )
                self._pil = webpImage.convert("RGB")
                self._bitmap = cv.CreateImageHeader(self._pil.size, cv.IPL_DEPTH_8U, 3)
                cv.SetData(self._bitmap, self._pil.tostring())
                cv.CvtColor(self._bitmap, self._bitmap, cv.CV_RGB2BGR)

            else:
                self.filename = source
                try:
                    self._bitmap = cv.LoadImage(self.filename, iscolor=cv.CV_LOAD_IMAGE_COLOR)
                except:
                    self._pil = pil.open(self.filename).convert("RGB")
                    self._bitmap = cv.CreateImageHeader(self._pil.size, cv.IPL_DEPTH_8U, 3)
                    cv.SetData(self._bitmap, self._pil.tostring())
                    cv.CvtColor(self._bitmap, self._bitmap, cv.CV_RGB2BGR)

                #TODO, on IOError fail back to PIL
                self._colorSpace = ColorSpace.BGR
    
    
        elif (type(source) == pg.Surface):
            self._pgsurface = source
            self._bitmap = cv.CreateImageHeader(self._pgsurface.get_size(), cv.IPL_DEPTH_8U, 3)
            cv.SetData(self._bitmap, pg.image.tostring(self._pgsurface, "RGB"))
            cv.CvtColor(self._bitmap, self._bitmap, cv.CV_RGB2BGR)
            self._colorSpace = ColorSpace.BGR


        elif (PIL_ENABLED and (
                (len(source.__class__.__bases__) and source.__class__.__bases__[0].__name__ == "ImageFile")
                or source.__class__.__name__ == "JpegImageFile"
                or source.__class__.__name__ == "WebPPImageFile"
                or  source.__class__.__name__ == "Image")):
            self._pil = source
            #from the opencv cookbook 
            #http://opencv.willowgarage.com/documentation/python/cookbook.html
            self._bitmap = cv.CreateImageHeader(self._pil.size, cv.IPL_DEPTH_8U, 3)
            cv.SetData(self._bitmap, self._pil.tostring())
            self._colorSpace = ColorSpace.BGR
            cv.CvtColor(self._bitmap, self._bitmap, cv.CV_RGB2BGR)
            #self._bitmap = cv.iplimage(self._bitmap)


        else:
            return None

        #if the caller passes in a colorspace we overide it 
        if(colorSpace != ColorSpace.UNKNOWN):
            self._colorSpace = colorSpace
      
      
        bm = self.getBitmap()
        self.width = bm.width
        self.height = bm.height
        self.depth = bm.depth
    
    def getEXIFData(self):
        """
        Summary:
        This function extracts the exif data from an image file like JPEG or TIFF.
        The data is returned as a dict. 

        Parameters:
        None

        Returns:
        A dictionary of key value pairs. The value pairs are defined in the EXIF.py file. 

        Example:
        >>>> img = Image("./SimpleCV/sampleimages/OWS.jpg")
        >>>> data = img.getEXIFData()
        >>>> data['Image GPSInfo'].values

        Notes:
        Compliments of: http://exif-py.sourceforge.net/

        http://en.wikipedia.org/wiki/Exchangeable_image_file_format

        See Also:
        /SimpleCV/SimpleCV/EXIF.py
        """
        import os, string
        if( len(self.filename) < 5 or self.filename is None ):
            #I am not going to warn, better of img sets
            #warnings.warn("ImageClass.getEXIFData: This image did not come from a file, can't get EXIF data.")
            return {}

        fileName, fileExtension = os.path.splitext(self.filename)
        fileExtension = string.lower(fileExtension)
        if( fileExtension != '.jpeg' and fileExtension != '.jpg' and
            fileExtension != 'tiff' and fileExtension != '.tif'):
            #warnings.warn("ImageClass.getEXIFData: This image format does not support EXIF")
            return {}

        raw = open(self.filename,'rb')
        data = process_file(raw)
        return data

    def live(self):
        """
        This shows a live view of the camera.
        To use it's as simple as:

        >>> cam = Camera()
        >>> cam.live()

        Left click will show mouse coordinates and color
        Right click will kill the live image
        """

        start_time = time.time()
        
        from SimpleCV.Display import Display
        i = self
        d = Display(i.size())
        i.save(d)
        col = Color.RED

        while d.isNotDone():
          i = self
          elapsed_time = time.time() - start_time
          

          if d.mouseLeft:
            i.clearLayers()
            txt = "coord: (" + str(d.mouseX) + "," + str(d.mouseY) + ")"
            i.dl().text(txt, (10,i.height / 2), color=col)
            txt = "color: " + str(i.getPixel(d.mouseX,d.mouseY))
            i.dl().text(txt, (10,(i.height / 2) + 10), color=col)


          if elapsed_time > 0 and elapsed_time < 5:
            
            i.dl().text("In live mode", (10,10), color=col)
            i.dl().text("Left click will show mouse coordinates and color", (10,20), color=col)
            i.dl().text("Right click will kill the live image", (10,30), color=col)
            
          
          i.save(d)
          if d.mouseRight:
            d.done = True

        
        pg.quit()

    def getColorSpace(self):
        """
        Returns the value matched in the color space class
        so for instance you would use
        if(image.getColorSpace() == ColorSpace.RGB)

        RETURNS: Integer
        """
        return self._colorSpace
  
  
    def isRGB(self):
        """
        Returns Boolean
        """
        return(self._colorSpace==ColorSpace.RGB)


    def isBGR(self):
        """
        Returns Boolean
        """
        return(self._colorSpace==ColorSpace.BGR)
    
    
    def isHSV(self):
        """
        Returns Boolean
        """
        return(self._colorSpace==ColorSpace.HSV)
    
    
    def isHLS(self):
        """
        Returns Boolean
        """    
        return(self._colorSpace==ColorSpace.HLS)  
  
  
    def isXYZ(self):
        """
        Returns Boolean
        """
        return(self._colorSpace==ColorSpace.XYZ)
    
    
    def isGray(self):
        """
        Returns Boolean
        """
        return(self._colorSpace==ColorSpace.GRAY)    

    def toRGB(self):
        """
        Converts Image colorspace to RGB

        RETURNS: Image
        """
        retVal = self.getEmpty()
        if( self._colorSpace == ColorSpace.BGR or
                self._colorSpace == ColorSpace.UNKNOWN ):
            cv.CvtColor(self.getBitmap(), retVal, cv.CV_BGR2RGB)
        elif( self._colorSpace == ColorSpace.HSV ):
            cv.CvtColor(self.getBitmap(), retVal, cv.CV_HSV2RGB)
        elif( self._colorSpace == ColorSpace.HLS ):
            cv.CvtColor(self.getBitmap(), retVal, cv.CV_HLS2RGB)    
        elif( self._colorSpace == ColorSpace.XYZ ):
            cv.CvtColor(self.getBitmap(), retVal, cv.CV_XYZ2RGB)
        elif( self._colorSpace == ColorSpace.RGB ):
            retVal = self.getBitmap()
        else:
            warnings.warn("Image.toRGB: There is no supported conversion to RGB colorspace")
            return None
        return Image(retVal, colorSpace=ColorSpace.RGB )


    def toBGR(self):
        """
        Converts image colorspace to BGR

        RETURNS: Image
        """
        retVal = self.getEmpty()
        if( self._colorSpace == ColorSpace.RGB or
                self._colorSpace == ColorSpace.UNKNOWN ):
            cv.CvtColor(self.getBitmap(), retVal, cv.CV_RGB2BGR)
        elif( self._colorSpace == ColorSpace.HSV ):
            cv.CvtColor(self.getBitmap(), retVal, cv.CV_HSV2BGR)
        elif( self._colorSpace == ColorSpace.HLS ):
            cv.CvtColor(self.getBitmap(), retVal, cv.CV_HLS2BGR)    
        elif( self._colorSpace == ColorSpace.XYZ ):
            cv.CvtColor(self.getBitmap(), retVal, cv.CV_XYZ2BGR)
        elif( self._colorSpace == ColorSpace.BGR ):
            retVal = self.getBitmap()    
        else:
            warnings.warn("Image.toBGR: There is no supported conversion to BGR colorspace")
            return None
        return Image(retVal, colorSpace = ColorSpace.BGR )
  
  
    def toHLS(self):
        """
        Converts image to HLS colorspace

        RETURNS: Image
        """
        retVal = self.getEmpty()
        if( self._colorSpace == ColorSpace.BGR or
                self._colorSpace == ColorSpace.UNKNOWN ):
            cv.CvtColor(self.getBitmap(), retVal, cv.CV_BGR2HLS)
        elif( self._colorSpace == ColorSpace.RGB):
            cv.CvtColor(self.getBitmap(), retVal, cv.CV_RGB2HLS)
        elif( self._colorSpace == ColorSpace.HSV ):
            cv.CvtColor(self.getBitmap(), retVal, cv.CV_HSV2RGB)
            cv.CvtColor(retVal, retVal, cv.CV_RGB2HLS)
        elif( self._colorSpace == ColorSpace.XYZ ):
            cv.CvtColor(self.getBitmap(), retVal, cv.CV_XYZ2RGB)
            cv.CvtColor(retVal, retVal, cv.CV_RGB2HLS)
        elif( self._colorSpace == ColorSpace.HLS ):
            retVal = self.getBitmap()      
        else:
            warnings.warn("Image.toHSL: There is no supported conversion to HSL colorspace")
            return None
        return Image(retVal, colorSpace = ColorSpace.HLS )
    
    
    def toHSV(self):
        """
        Converts image to HSV colorspace

        RETURNS: Image
        """
        retVal = self.getEmpty()
        if( self._colorSpace == ColorSpace.BGR or
                self._colorSpace == ColorSpace.UNKNOWN ):
            cv.CvtColor(self.getBitmap(), retVal, cv.CV_BGR2HSV)
        elif( self._colorSpace == ColorSpace.RGB):
            cv.CvtColor(self.getBitmap(), retVal, cv.CV_RGB2HSV)
        elif( self._colorSpace == ColorSpace.HLS ):
            cv.CvtColor(self.getBitmap(), retVal, cv.CV_HLS2RGB)
            cv.CvtColor(retVal, retVal, cv.CV_RGB2HSV)
        elif( self._colorSpace == ColorSpace.XYZ ):
            cv.CvtColor(self.getBitmap(), retVal, cv.CV_XYZ2RGB)
            cv.CvtColor(retVal, retVal, cv.CV_RGB2HSV)
        elif( self._colorSpace == ColorSpace.HSV ):
            retVal = self.getBitmap()      
        else:
            warnings.warn("Image.toHSV: There is no supported conversion to HSV colorspace")
            return None
        return Image(retVal, colorSpace = ColorSpace.HSV )
    
    
    def toXYZ(self):
        """
        Converts image to XYZ colorspace

        RETURNS: Image
        """
        retVal = self.getEmpty()
        if( self._colorSpace == ColorSpace.BGR or
                self._colorSpace == ColorSpace.UNKNOWN ):
            cv.CvtColor(self.getBitmap(), retVal, cv.CV_BGR2XYZ)
        elif( self._colorSpace == ColorSpace.RGB):
            cv.CvtColor(self.getBitmap(), retVal, cv.CV_RGB2XYZ)
        elif( self._colorSpace == ColorSpace.HLS ):
            cv.CvtColor(self.getBitmap(), retVal, cv.CV_HLS2RGB)
            cv.CvtColor(retVal, retVal, cv.CV_RGB2XYZ)
        elif( self._colorSpace == ColorSpace.HSV ):
            cv.CvtColor(self.getBitmap(), retVal, cv.CV_HSV2RGB)
            cv.CvtColor(retVal, retVal, cv.CV_RGB2XYZ)
        elif( self._colorSpace == ColorSpace.XYZ ):
            retVal = self.getBitmap()      
        else:
            warnings.warn("Image.toXYZ: There is no supported conversion to XYZ colorspace")
            return None
        return Image(retVal, colorSpace=ColorSpace.XYZ )
    
    
    def toGray(self):
        """
        Converts image to Grayscale colorspace

        RETURNS: Image
        """
        retVal = self.getEmpty(1)
        if( self._colorSpace == ColorSpace.BGR or
                self._colorSpace == ColorSpace.UNKNOWN ):
            cv.CvtColor(self.getBitmap(), retVal, cv.CV_BGR2GRAY)
        elif( self._colorSpace == ColorSpace.RGB):
            cv.CvtColor(self.getBitmap(), retVal, cv.CV_RGB2GRAY)
        elif( self._colorSpace == ColorSpace.HLS ):
            cv.CvtColor(self.getBitmap(), retVal, cv.CV_HLS2RGB)
            cv.CvtColor(retVal, retVal, cv.CV_RGB2GRAY)
        elif( self._colorSpace == ColorSpace.HSV ):
            cv.CvtColor(self.getBitmap(), retVal, cv.CV_HSV2RGB)
            cv.CvtColor(retVal, retVal, cv.CV_RGB2GRAY)
        elif( self._colorSpace == ColorSpace.XYZ ):
            cv.CvtColor(self.getBitmap(), retVal, cv.CV_XYZ2RGB)
            cv.CvtColor(retVal, retVal, cv.CV_RGB2GRAY)  
        else:
            warnings.warn("Image.toGray: There is no supported conversion to gray colorspace")
            return None
        return Image(retVal, colorSpace = ColorSpace.GRAY )    
    
    
    def getEmpty(self, channels = 3):
        """
        Create a new, empty OpenCV bitmap with the specified number of channels (default 3)h
        """
        bitmap = cv.CreateImage(self.size(), cv.IPL_DEPTH_8U, channels)
        cv.SetZero(bitmap)
        return bitmap


    def getBitmap(self):
        """
        Retrieve the bitmap (iplImage) of the Image.  This is useful if you want
        to use functions from OpenCV with SimpleCV's image class
        """
        if (self._bitmap):
            return self._bitmap
        elif (self._matrix):
            self._bitmap = cv.GetImage(self._matrix)
        return self._bitmap


    def getMatrix(self):
        """
        Get the matrix (cvMat) version of the image, required for some OpenCV algorithms 
        """
        if (self._matrix):
            return self._matrix
        else:
            self._matrix = cv.GetMat(self.getBitmap()) #convert the bitmap to a matrix
            return self._matrix


    def getFPMatrix(self):
        """
        Converts the standard int bitmap to a floating point bitmap.
        """
        retVal =  cv.CreateImage((self.width,self.height), cv.IPL_DEPTH_32F, 3)
        cv.Convert(self.getBitmap(),retVal)
        return retVal
    
    def getPIL(self):
        """ 
        Get a PIL Image object for use with the Python Image Library
        """ 
        if (not PIL_ENABLED):
            return None
        if (not self._pil):
            rgbbitmap = self.getEmpty()
            cv.CvtColor(self.getBitmap(), rgbbitmap, cv.CV_BGR2RGB)
            self._pil = pil.fromstring("RGB", self.size(), rgbbitmap.tostring())
        return self._pil
  
  
    def getGrayNumpy(self):
        """
        Return a grayscale Numpy array. This is handy for keypoint detection. 
        """
        if( self._grayNumpy != "" ):
            return self._grayNumpy
        else:
            self._grayNumpy = uint8(np.array(cv.GetMat(self._getGrayscaleBitmap())).transpose())

        return self._grayNumpy

    def getNumpy(self):
        """
        Get a Numpy array of the image in width x height x RGB dimensions
        """
        if self._numpy != "":
            return self._numpy
    
    
        self._numpy = np.array(self.getMatrix())[:, :, ::-1].transpose([1, 0, 2])
        return self._numpy


    def _getGrayscaleBitmap(self):
        if (self._graybitmap):
            return self._graybitmap


        self._graybitmap = self.getEmpty(1)
        temp = self.getEmpty(3)
        if( self._colorSpace == ColorSpace.BGR or
                self._colorSpace == ColorSpace.UNKNOWN ):
            cv.CvtColor(self.getBitmap(), self._graybitmap, cv.CV_BGR2GRAY)
        elif( self._colorSpace == ColorSpace.RGB):
            cv.CvtColor(self.getBitmap(), self._graybitmap, cv.CV_RGB2GRAY)
        elif( self._colorSpace == ColorSpace.HLS ):
            cv.CvtColor(self.getBitmap(), temp, cv.CV_HLS2RGB)
            cv.CvtColor(temp, self._graybitmap, cv.CV_RGB2GRAY)
        elif( self._colorSpace == ColorSpace.HSV ):
            cv.CvtColor(self.getBitmap(), temp, cv.CV_HSV2RGB)
            cv.CvtColor(temp, self._graybitmap, cv.CV_RGB2GRAY)
        elif( self._colorSpace == ColorSpace.XYZ ):
            cv.CvtColor(self.getBitmap(), retVal, cv.CV_XYZ2RGB)
            cv.CvtColor(temp, self._graybitmap, cv.CV_RGB2GRAY)
        elif( self._colorSpace == ColorSpace.GRAY):
            cv.Split(self.getBitmap(), self._graybitmap, self._graybitmap, self._graybitmap, None)
        else:
            warnings.warn("Image._getGrayscaleBitmap: There is no supported conversion to gray colorspace")
            return None    
        return self._graybitmap


    def getGrayscaleMatrix(self):
        """
        Returns the intensity grayscale matrix
        """
        if (self._grayMatrix):
            return self._grayMatrix
        else:
            self._grayMatrix = cv.GetMat(self._getGrayscaleBitmap()) #convert the bitmap to a matrix
            return self._grayMatrix
      
    
    def _getEqualizedGrayscaleBitmap(self):
        if (self._equalizedgraybitmap):
            return self._equalizedgraybitmap


        self._equalizedgraybitmap = self.getEmpty(1) 
        cv.EqualizeHist(self._getGrayscaleBitmap(), self._equalizedgraybitmap)


        return self._equalizedgraybitmap
    

    def equalize(self):
        """
        Perform a histogram equalization on the image, return a grayscale image.
        """
        return Image(self._getEqualizedGrayscaleBitmap())
    
    def getPGSurface(self):
        """
        Gets the pygame surface.  This is used for rendering the display

        RETURNS: pgsurface
        """
        if (self._pgsurface):
            return self._pgsurface
        else:
            self._pgsurface = pg.image.fromstring(self.toRGB().getBitmap().tostring(), self.size(), "RGB")
            return self._pgsurface
    
    def toString(self):
        """
        returns the image as a string
        
        returns str
        """
        return self.toRGB().getBitmap().tostring()
    
    
    def save(self, filehandle_or_filename="", mode="", verbose = False, **params):
        """
        Save the image to the specified filename.  If no filename is provided then
        then it will use the filename the Image was loaded from or the last
        place it was saved to. 
    
    
        Save will implicitly render the image's layers before saving, but the layers are 
        not applied to the Image itself.

        Save also supports IPython Notebooks when passing it a Display object
        that has been instainted with the notebook flag.

        To do this just use:
        >>> disp = Display(displaytype='notebook')
        >>> img.save(disp)

        *Note: You must have IPython notebooks installed for this to work
        """
        #TODO, we use the term mode here when we mean format
        #TODO, if any params are passed, use PIL
       
        if (not filehandle_or_filename):
            if (self.filename):
                filehandle_or_filename = self.filename
            else:
                filehandle_or_filename = self.filehandle

            
        if (len(self._mLayers)):
            saveimg = self.applyLayers()
        else:
            saveimg = self


        if (type(filehandle_or_filename) != str):
            fh = filehandle_or_filename

            if (not PIL_ENABLED):
                warnings.warn("You need the python image library to save by filehandle")
                return 0


            if (type(fh) == InstanceType and fh.__class__.__name__ == "JpegStreamer"):
                fh.jpgdata = StringIO() 
                saveimg.getPIL().save(fh.jpgdata, "jpeg", **params) #save via PIL to a StringIO handle 
                fh.refreshtime = time.time()
                self.filename = "" 
                self.filehandle = fh


            elif (type(fh) == InstanceType and fh.__class__.__name__ == "VideoStream"):
                self.filename = "" 
                self.filehandle = fh
                fh.writeFrame(saveimg)


            elif (type(fh) == InstanceType and fh.__class__.__name__ == "Display"):

                if fh.displaytype == 'notebook':
                  try:
                    from IPython.core.display import Image as IPImage
                  except ImportError:
                    print "You need IPython Notebooks to use this display mode"
                    return

                  from IPython.core import display as Idisplay
                  tf = tempfile.NamedTemporaryFile(suffix=".png")
                  loc = '/tmp/' + tf.name.split('/')[-1]
                  tf.close()
                  self.save(loc)
                  Idisplay.display(IPImage(filename=loc))
                  return
                else:
                  self.filename = "" 
                  self.filehandle = fh
                  fh.writeFrame(saveimg)


            else:
                if (not mode):
                    mode = "jpeg"
      
                saveimg.getPIL().save(fh, mode, **params)
                self.filehandle = fh #set the filename for future save operations
                self.filename = ""
                
            if verbose:
              print self.filename
              
            return 1

        #make a temporary file location if there isn't one
        if not filehandle_or_filename:
          filename = tempfile.mkstemp(suffix=".png")[-1]
        else:  
          filename = filehandle_or_filename

        #allow saving in webp format
        if re.search('\.webp$', filename):
            try:
              #newer versions of PIL support webp format, try that first
              self.getPIL().save(filename, **params)
            except:
              #if PIL doesn't support it, maybe we have the python-webm library
              try:
                from webm import encode as webmEncode
                from webm.handlers import BitmapHandler, WebPHandler
              except:
                warnings.warn('You need the webm library to save to webp format. You can download from: https://github.com/ingenuitas/python-webm')
                return 0

              #PNG_BITMAP_DATA = bytearray(Image.open(PNG_IMAGE_FILE).tostring())
              PNG_BITMAP_DATA = bytearray(self.toString()) 
              IMAGE_WIDTH = self.width
              IMAGE_HEIGHT = self.height
              
              
              image = BitmapHandler(
                  PNG_BITMAP_DATA, BitmapHandler.RGB,
                  IMAGE_WIDTH, IMAGE_HEIGHT, IMAGE_WIDTH * 3
              )
              result = webmEncode.EncodeRGB(image)

              file(filename.format("RGB"), "wb").write(result.data)
              return 1
        
        
        if (filename):
            cv.SaveImage(filename, saveimg.getBitmap())  
            self.filename = filename #set the filename for future save operations
            self.filehandle = ""
        elif (self.filename):
            cv.SaveImage(self.filename, saveimg.getBitmap())
        else:
            return 0

        if verbose:
          print self.filename
          
        return 1


    def copy(self):
        """
        Return a full copy of the Image's bitmap.  Note that this is different
        from using python's implicit copy function in that only the bitmap itself
        is copied.


        Returns: IMAGE
        """
        newimg = self.getEmpty() 
        cv.Copy(self.getBitmap(), newimg)
        return Image(newimg, colorSpace=self._colorSpace) 
    

    def upload(self,api_key):
        """
        Uploads the image to imgur (using the api key given as a parameter) and prints the links received.
        """
        try:
          import pycurl
        except ImportError:
          print "PycURL Library not installed."
          return

        response = StringIO()
        c = pycurl.Curl()
        values = [
                  ("key", api_key),
                  ("image", (c.FORM_FILE, self.filename))]
        c.setopt(c.URL, "http://api.imgur.com/2/upload.xml")
        c.setopt(c.HTTPPOST, values)
        c.setopt(c.WRITEFUNCTION, response.write)
        c.perform()
        c.close()

        match = re.search(r'<hash>(\w+).*?<deletehash>(\w+).*?<original>(http://[\w.]+/[\w.]+)', response.getvalue() , re.DOTALL)
        if match:
          print "Imgur page: http://imgur.com/" + match.group(1)
          print "Original image: " + match.group(3)
          print "Delete page: http://imgur.com/delete/" + match.group(2)
        else:
          print "The API Key given is not valid"

    #scale this image, and return a new Image object with the new dimensions 
    def scale(self, width, height = -1):
        """
        WARNING: the two value scale command is deprecated. To set width and height
        use the resize function. 

        Scale the image to a new width and height.

        If no height is provided, the width is considered a scaling value ie::
            
            img.scale(200, 100) #scales the image to 200px x 100px
            img.scale(2.0) #enlarges the image to 2x its current size

        Returns: IMAGE
        """
        w, h = width, height
        if height == -1:
          w = int(self.width * width)
          h = int(self.height * width)
          if( w > MAX_DIMENSION or h > MAX_DIMENSION or h < 1 or w < 1 ):
              warnings.warn("Holy Heck! You tried to make an image really big or impossibly small. I can't scale that")
              return self
           

        scaled_bitmap = cv.CreateImage((w, h), 8, 3)
        cv.Resize(self.getBitmap(), scaled_bitmap)
        return Image(scaled_bitmap, colorSpace=self._colorSpace)

    
    def resize(self, w=None,h=None):
        """
        Resize image based on a width, a height, or both. 
        If width or height is not provided the value is inferred by keeping the aspect ratio. 
        If both values are provided then the image is resized accordingly.

        Returns: IMAGE
        """
        retVal = None
        if( w is None and h is None ):
            warnings.warn("Image.resize has no parameters. No operation is performed")
            return None
        elif( w is not None and h is None):
            sfactor = float(w)/float(self.width)
            h = int( sfactor*float(self.height) )
        elif( w is None and h is not None):
            sfactor = float(h)/float(self.height)
            w = int( sfactor*float(self.width) )
        if( w > MAX_DIMENSION or h > MAX_DIMENSION ):
            warnings.warn("Image.resize Holy Heck! You tried to make an image really big or impossibly small. I can't scale that")
            return retVal           
        scaled_bitmap = cv.CreateImage((w, h), 8, 3)
        cv.Resize(self.getBitmap(), scaled_bitmap)
        return Image(scaled_bitmap, colorSpace=self._colorSpace)
        

    def smooth(self, algorithm_name = 'gaussian', aperature = '', sigma = 0, spatial_sigma = 0, grayscale=False):
        """
        Smooth the image, by default with the Gaussian blur.  If desired,
        additional algorithms and aperatures can be specified.  Optional parameters
        are passed directly to OpenCV's cv.Smooth() function.

        If grayscale is true the smoothing operation is only performed on a single channel
        otherwise the operation is performed on each channel of the image. 

        Returns: IMAGE
        """
        win_x = 3
        win_y = 3  #set the default aperature window size (3x3)


        if (is_tuple(aperature)):
            win_x, win_y = aperature#get the coordinates from parameter
            #TODO: make sure aperature is valid 
            #   eg Positive, odd and square for bilateral and median


        algorithm = cv.CV_GAUSSIAN #default algorithm is gaussian 


        #gauss and blur can work in-place, others need a buffer frame
        #use a string to ID rather than the openCV constant
        if algorithm_name == "blur":
            algorithm = cv.CV_BLUR
        if algorithm_name == "bilateral":
            algorithm = cv.CV_BILATERAL
            win_y = win_x #aperature must be square
        if algorithm_name == "median":
            algorithm = cv.CV_MEDIAN
            win_y = win_x #aperature must be square


        
        if( grayscale ):
            newimg = self.getEmpty(1)
            cv.Smooth(self._getGrayscaleBitmap(), newimg, algorithm, win_x, win_y, sigma, spatial_sigma)
        else:
            newimg = self.getEmpty(3)
            r = self.getEmpty(1) 
            g = self.getEmpty(1)
            b = self.getEmpty(1)
            ro = self.getEmpty(1) 
            go = self.getEmpty(1)
            bo = self.getEmpty(1)
            cv.Split(self.getBitmap(), b, g, r, None)
            cv.Smooth(r, ro, algorithm, win_x, win_y, sigma, spatial_sigma)            
            cv.Smooth(g, go, algorithm, win_x, win_y, sigma, spatial_sigma)
            cv.Smooth(b, bo, algorithm, win_x, win_y, sigma, spatial_sigma)
            cv.Merge(ro,go,bo, None, newimg)

        return Image(newimg, colorSpace=self._colorSpace)


    def medianFilter(self, window=''):
        """
        Perform a median filtering operation to denoise/despeckle the image.
        The optional parameter is the window size.
        """
        return self.smooth(algorithm_name='median', aperature=window)
    
    
    def bilateralFilter(self, window = ''):
        """
        Perform a bilateral filtering operation to denoise/despeckle the image.
        The optional parameter is the window size.
        """
        return self.smooth(algorithm_name='bilateral', aperature=window)
    
    
    def invert(self):
        """
        Invert (negative) the image note that this can also be done with the
        unary minus (-) operator.


        Returns: IMAGE
        """
        return -self 


    def grayscale(self):
        """
        return a gray scale version of the image


        Returns: IMAGE
        """
        return Image(self._getGrayscaleBitmap())


    def flipHorizontal(self):
        """
        Horizontally mirror an image
        Note that flip does not mean rotate 180 degrees! The two are different.

        Returns: IMAGE
        """
        newimg = self.getEmpty()
        cv.Flip(self.getBitmap(), newimg, 1)
        return Image(newimg, colorSpace=self._colorSpace) 


    def flipVertical(self):
        """
        Vertically mirror an image
        Note that flip does not mean rotate 180 degrees! The two are different.

        Returns: IMAGE
        """
        newimg = self.getEmpty()
        cv.Flip(self.getBitmap(), newimg, 0)
        return Image(newimg, colorSpace=self._colorSpace) 
    
    
    
    
    
    
    def stretch(self, thresh_low = 0, thresh_high = 255):
        """
        The stretch filter works on a greyscale image, if the image
        is color, it returns a greyscale image.  The filter works by
        taking in a lower and upper threshold.  Anything below the lower
        threshold is pushed to black (0) and anything above the upper
        threshold is pushed to white (255)


        Returns: IMAGE
        """
        try:
            newimg = self.getEmpty(1) 
            cv.Threshold(self._getGrayscaleBitmap(), newimg, thresh_low, 255, cv.CV_THRESH_TOZERO)
            cv.Not(newimg, newimg)
            cv.Threshold(newimg, newimg, 255 - thresh_high, 255, cv.CV_THRESH_TOZERO)
            cv.Not(newimg, newimg)
            return Image(newimg)
        except:
            return None
      
<<<<<<< HEAD
=======
 
>>>>>>> f9f9c81e
    def binarize(self, thresh = -1, maxv = 255, blocksize = 0, p = 5):
        """
        Do a binary threshold the image, changing all values below thresh to maxv
        and all above to black.  If a color tuple is provided, each color channel
        is thresholded separately.
    

        If threshold is -1 (default), an adaptive method (OTSU's method) is used. 
        If then a blocksize is specified, a moving average over each region of block*block 
        pixels a threshold is applied where threshold = local_mean - p.
        """
        if (is_tuple(thresh)):
            r = self.getEmpty(1) 
            g = self.getEmpty(1)
            b = self.getEmpty(1)
            cv.Split(self.getBitmap(), b, g, r, None)
    
    
            cv.Threshold(r, r, thresh[0], maxv, cv.CV_THRESH_BINARY_INV)
            cv.Threshold(g, g, thresh[1], maxv, cv.CV_THRESH_BINARY_INV)
            cv.Threshold(b, b, thresh[2], maxv, cv.CV_THRESH_BINARY_INV)
    
    
            cv.Add(r, g, r)
            cv.Add(r, b, r)
      
      
            return Image(r, colorSpace=self._colorSpace)
    
    
        elif thresh == -1:
            newbitmap = self.getEmpty(1)
            if blocksize:
                cv.AdaptiveThreshold(self._getGrayscaleBitmap(), newbitmap, maxv,
                    cv.CV_ADAPTIVE_THRESH_GAUSSIAN_C, cv.CV_THRESH_BINARY_INV, blocksize, p)
            else:
                cv.Threshold(self._getGrayscaleBitmap(), newbitmap, thresh, float(maxv), cv.CV_THRESH_BINARY_INV + cv.CV_THRESH_OTSU)
            return Image(newbitmap, colorSpace=self._colorSpace)
        else:
            newbitmap = self.getEmpty(1) 
            #desaturate the image, and apply the new threshold          
            cv.Threshold(self._getGrayscaleBitmap(), newbitmap, thresh, float(maxv), cv.CV_THRESH_BINARY_INV)
            return Image(newbitmap, colorSpace=self._colorSpace)
  
  
  
  
    def meanColor(self):
        """
        Finds average color of all the pixels in the image.


        Returns: IMAGE
        """
        return tuple(reversed(cv.Avg(self.getBitmap())[0:3]))  
  
  


    def findCorners(self, maxnum = 50, minquality = 0.04, mindistance = 1.0):
        """
        This will find corner Feature objects and return them as a FeatureSet
        strongest corners first.  The parameters give the number of corners to look
        for, the minimum quality of the corner feature, and the minimum distance
        between corners.


        Returns: FEATURESET


        
        Standard Test:
        >>> img = Image("sampleimages/simplecv.png")
        >>> corners = img.findCorners()
        >>> if corners: True
        True

        Validation Test:
        >>> img = Image("sampleimages/black.png")
        >>> corners = img.findCorners()
        >>> if not corners: True
        True
        """
        #initialize buffer frames
        eig_image = cv.CreateImage(cv.GetSize(self.getBitmap()), cv.IPL_DEPTH_32F, 1)
        temp_image = cv.CreateImage(cv.GetSize(self.getBitmap()), cv.IPL_DEPTH_32F, 1)


        corner_coordinates = cv.GoodFeaturesToTrack(self._getGrayscaleBitmap(), eig_image, temp_image, maxnum, minquality, mindistance, None)


        corner_features = []   
        for (x, y) in corner_coordinates:
            corner_features.append(Corner(self, x, y))


        return FeatureSet(corner_features)


    def findBlobs(self, threshval = -1, minsize=10, maxsize=0, threshblocksize=0, threshconstant=5):
        """
        This will look for continuous
        light regions and return them as Blob features in a FeatureSet.  Parameters
        specify the binarize filter threshold value, and minimum and maximum size for blobs.  
        If a threshold value is -1, it will use an adaptive threshold.  See binarize() for
        more information about thresholding.  The threshblocksize and threshconstant
        parameters are only used for adaptive threshold.
 
    
        Returns: FEATURESET
        """
        if (maxsize == 0):  
            maxsize = self.width * self.height / 2
        #create a single channel image, thresholded to parameters
    
        blobmaker = BlobMaker()
        blobs = blobmaker.extractFromBinary(self.binarize(threshval, 255, threshblocksize, threshconstant).invert(),
            self, minsize = minsize, maxsize = maxsize)
    
        if not len(blobs):
            return None
            
        return FeatureSet(blobs).sortArea()

    #this code is based on code that's based on code from
    #http://blog.jozilla.net/2008/06/27/fun-with-python-opencv-and-face-detection/
    def findHaarFeatures(self, cascade, scale_factor=1.2, min_neighbors=2, use_canny=cv.CV_HAAR_DO_CANNY_PRUNING):
        """
        SUMMARY:
        A Haar like feature cascase is a really robust way of finding the location
        of a known object. This technique works really well for a few specific applications
        like face, pedestrian, and vehicle detection. It is worth noting that this
        approach _IS NOT A MAGIC BULLET_ . Creating a cascade file requires a large
        number of images that have been sorted by a human.vIf you want to find Haar 
        Features (useful for face detection among other purposes) this will return 
        Haar feature objects in a FeatureSet.  

        For more information, consult the cv.HaarDetectObjects documentation
   
        You will need to provide your own cascade file - these are usually found in
        /SimpleCV/Features/HaarCascades/ and specify a number of body parts.
        
        Note that the cascade parameter can be either a filename, or a HaarCascade
        loaded with cv.Load(), or a SimpleCV HaarCascade object. 

        PARAMETERS:
        cascade - The Haar Cascade file, this can be either the path to a cascade
                  file or a HaarCascased SimpleCV object that has already been
                  loaded. 

        scale_factor - The scaling factor for subsequent rounds of the Haar cascade 
                       (default 1.2) in terms of a percentage (i.e. 1.2 = 20% increase in size)

        min_neighbors - The minimum number of rectangles that makes up an object. Ususally
                        detected faces are clustered around the face, this is the number
                        of detections in a cluster that we need for detection. Higher
                        values here should reduce false positives and decrease false negatives.


        use-canny - Whether or not to use Canny pruning to reject areas with too many edges 
                    (default yes, set to 0 to disable) 



        RETURNS:
        A feature set of HaarFeatures 
        
        EXAMPLE:
        >>>> faces = HaarCascade("./SimpleCV/Features/HaarCascades/face.xml","myFaces")
        >>>> cam = Camera()
        >>>> while True:
        >>>>     f = cam.getImage().findHaarFeatures(faces)
        >>>>     if( f is not None ):
        >>>>          f.show()

        NOTES:
        http://en.wikipedia.org/wiki/Haar-like_features
        The video on this pages shows how Haar features and cascades work to located faces:
        http://dismagazine.com/dystopia/evolved-lifestyles/8115/anti-surveillance-how-to-hide-from-machines/
        
        """
        storage = cv.CreateMemStorage(0)


        #lovely.  This segfaults if not present
        if type(cascade) == str:
            
          if (not os.path.exists(cascade)):
              warnings.warn("Could not find Haar Cascade file " + cascade)
              return None

          from SimpleCV.Features.HaarCascade import *
          cascade = HaarCascade(cascade)
  
        objects = cv.HaarDetectObjects(self._getEqualizedGrayscaleBitmap(), cascade.getCascade(), storage, scale_factor, use_canny)
        if objects: 
            return FeatureSet([HaarFeature(self, o, cascade) for o in objects])
    
    
        return None


    def drawCircle(self, ctr, rad, color = (0, 0, 0), thickness = 1):
        """
        Draw a circle on the Image, parameters include:
        * the center of the circle
        * the radius in pixels
        * a color tuple (default black)
        * the thickness of the circle


        Note that this function is depricated, try to use DrawingLayer.circle() instead


        Returns: NONE - Inline Operation
        """
        self.getDrawingLayer().circle((int(ctr[0]), int(ctr[1])), int(rad), color, int(thickness))
    
    
    def drawLine(self, pt1, pt2, color = (0, 0, 0), thickness = 1):
        """
        Draw a line on the Image, parameters include
        * pt1 - the first point for the line (tuple)
        * pt1 - the second point on the line (tuple)
        * a color tuple (default black)
        * thickness of the line 
 
 
        Note that this modifies the image in-place and clears all buffers.


        Returns: NONE - Inline Operation
        """
        pt1 = (int(pt1[0]), int(pt1[1]))
        pt2 = (int(pt2[0]), int(pt2[1]))
        self.getDrawingLayer().line(pt1, pt2, color, thickness)
    
    


    def size(self):
        """
        Gets width and height


        Returns: TUPLE
        """
        return cv.GetSize(self.getBitmap())


    def split(self, cols, rows):
        """
        Given number of cols and rows, splits the image into a cols x rows 2d array 
        of cropped images
        
        quadrants = Image("foo.jpg").split(2,2) <-- returns a 2d array of 4 images
        """
        crops = []
        
        wratio = self.width / cols
        hratio = self.height / rows
        
        for i in range(rows):
            row = []
            for j in range(cols):
                row.append(self.crop(j * wratio, i * hratio, wratio, hratio))
            crops.append(row)
        
        return crops

    def splitChannels(self, grayscale = True):
        """
        Split the channels of an image into RGB (not the default BGR)
        single parameter is whether to return the channels as grey images (default)
        or to return them as tinted color image 


        Returns: TUPLE - of 3 image objects
        """
        r = self.getEmpty(1) 
        g = self.getEmpty(1) 
        b = self.getEmpty(1) 
        cv.Split(self.getBitmap(), b, g, r, None)


        red = self.getEmpty() 
        green = self.getEmpty() 
        blue = self.getEmpty() 
	
	
        if (grayscale):
            cv.Merge(r, r, r, None, red)
            cv.Merge(g, g, g, None, green)
            cv.Merge(b, b, b, None, blue)
        else:
            cv.Merge(None, None, r, None, red)
            cv.Merge(None, g, None, None, green)
            cv.Merge(b, None, None, None, blue)


        return (Image(red), Image(green), Image(blue)) 

    def mergeChannels(self,r=None,b=None,g=None):
        """
        Merge channels is the oposite of splitChannels. The image takes one image for each
        of the R,G,B channels and then recombines them into a single image. 
        """
        if( r is None and g is None and b is None ):
            warnings.warn("ImageClass.mergeChannels - we need at least one valid channel")
            return None
        if( r is None ):
            r = self.getEmpty(1)
            cv.Zero(r);
        else:
            rt = r.getEmpty(1)
            cv.Split(r.getBitmap(),rt,rt,rt,None)
            r = rt
        if( g is None ):
            g = self.getEmpty(1)
            cv.Zero(g);
        else:
            gt = g.getEmpty(1)
            cv.Split(g.getBitmap(),gt,gt,gt,None)
            g = gt
        if( b is None ):
            b = self.getEmpty(1)
            cv.Zero(b);
        else:
            bt = b.getEmpty(1)
            cv.Split(b.getBitmap(),bt,bt,bt,None)
            b = bt

        retVal = self.getEmpty()
        cv.Merge(b,g,r,None,retVal)
        return Image(retVal);



        

    def applyHLSCurve(self, hCurve, lCurve, sCurve):
        """
        Apply 3 ColorCurve corrections applied in HSL space
        Parameters are: 
        * Hue ColorCurve 
        * Lightness (brightness/value) ColorCurve
        * Saturation ColorCurve


        Returns: IMAGE
        """
  
  
        #TODO CHECK ROI
        #TODO CHECK CURVE SIZE
        #TODO CHECK COLORSPACE
        #TODO CHECK CURVE SIZE
        temp  = cv.CreateImage(self.size(), 8, 3)
        #Move to HLS space
        cv.CvtColor(self._bitmap, temp, cv.CV_RGB2HLS)
        tempMat = cv.GetMat(temp) #convert the bitmap to a matrix
        #now apply the color curve correction
        tempMat = np.array(self.getMatrix()).copy()
        tempMat[:, :, 0] = np.take(hCurve.mCurve, tempMat[:, :, 0])
        tempMat[:, :, 1] = np.take(sCurve.mCurve, tempMat[:, :, 1])
        tempMat[:, :, 2] = np.take(lCurve.mCurve, tempMat[:, :, 2])
        #Now we jimmy the np array into a cvMat
        image = cv.CreateImageHeader((tempMat.shape[1], tempMat.shape[0]), cv.IPL_DEPTH_8U, 3)
        cv.SetData(image, tempMat.tostring(), tempMat.dtype.itemsize * 3 * tempMat.shape[1])
        cv.CvtColor(image, image, cv.CV_HLS2RGB)  
        return Image(image, colorSpace=self._colorSpace)


    def applyRGBCurve(self, rCurve, gCurve, bCurve):
        """
        Apply 3 ColorCurve corrections applied in rgb channels 
        Parameters are: 
        * Red ColorCurve 
        * Green ColorCurve
        * Blue ColorCurve


        Returns: IMAGE
        """
        tempMat = np.array(self.getMatrix()).copy()
        tempMat[:, :, 0] = np.take(bCurve.mCurve, tempMat[:, :, 0])
        tempMat[:, :, 1] = np.take(gCurve.mCurve, tempMat[:, :, 1])
        tempMat[:, :, 2] = np.take(rCurve.mCurve, tempMat[:, :, 2])
        #Now we jimmy the np array into a cvMat
        image = cv.CreateImageHeader((tempMat.shape[1], tempMat.shape[0]), cv.IPL_DEPTH_8U, 3)
        cv.SetData(image, tempMat.tostring(), tempMat.dtype.itemsize * 3 * tempMat.shape[1])
        return Image(image, colorSpace=self._colorSpace)


    def applyIntensityCurve(self, curve):
        """
        Intensity applied to all three color channels

        Parameters:
            curve - ColorCurve object
        Returns:
            Image
        """
        return self.applyRGBCurve(curve, curve, curve)
      
      
    def colorDistance(self, color = Color.BLACK):
        """
        Returns an image representing the distance of each pixel from a given color
        tuple, scaled between 0 (the given color) and 255.  Pixels distant from the 
        given tuple will appear as brighter and pixels closest to the target color 
        will be darker.
    
    
        By default this will give image intensity (distance from pure black)

        Parameters:
            color - Color object or Color Tuple
        Returns:
            Image
        """ 
        pixels = np.array(self.getNumpy()).reshape(-1, 3)   #reshape our matrix to 1xN
        distances = spsd.cdist(pixels, [color]) #calculate the distance each pixel is
        distances *= (255.0/distances.max()) #normalize to 0 - 255
        return Image(distances.reshape(self.width, self.height)) #return an Image
    
    def hueDistance(self, color = Color.BLACK, minsaturation = 20, minvalue = 20):
        """
        Returns an image representing the distance of each pixel from the given hue
        of a specific color.  The hue is "wrapped" at 180, so we have to take the shorter
        of the distances between them -- this gives a hue distance of max 90, which we'll 
        scale into a 0-255 grayscale image.
        
        The minsaturation and minvalue are optional parameters to weed out very weak hue
        signals in the picture, they will be pushed to max distance [255]

        Parameters:
            color = Color object or Color Tuple
            minsaturation - Integer
            minvalue - Integer
        Returns:
            Image

        
        """
        if isinstance(color,  (float,int,long,complex)):
            color_hue = color
        else:
            color_hue = Color.hsv(color)[0]
        
        vsh_matrix = self.toHSV().getNumpy().reshape(-1,3) #again, gets transposed to vsh
        hue_channel = np.cast['int'](vsh_matrix[:,2])
        
        if color_hue < 90:
            hue_loop = 180
        else:
            hue_loop = -180
        #set whether we need to move back or forward on the hue circle
        
        distances = np.minimum( np.abs(hue_channel - color_hue), np.abs(hue_channel - (color_hue + hue_loop)))
        #take the minimum distance for each pixel
        
        
        distances = np.where(
            np.logical_and(vsh_matrix[:,0] > minvalue, vsh_matrix[:,1] > minsaturation),
            distances * (255.0 / 90.0), #normalize 0 - 90 -> 0 - 255
            255.0) #use the maxvalue if it false outside of our value/saturation tolerances
        
        return Image(distances.reshape(self.width, self.height))
        
        
    def erode(self, iterations=1):
        """
        Apply a morphological erosion. An erosion has the effect of removing small bits of noise
        and smothing blobs. 
        This implementation uses the default openCV 3X3 square kernel 
        Erosion is effectively a local minima detector, the kernel moves over the image and
        takes the minimum value inside the kernel. 
        iterations - this parameters is the number of times to apply/reapply the operation
        See: http://en.wikipedia.org/wiki/Erosion_(morphology).
        See: http://opencv.willowgarage.com/documentation/cpp/image_filtering.html#cv-erode 
        Example Use: A threshold/blob image has 'salt and pepper' noise. 
        Example Code: ./examples/MorphologyExample.py

        Parameters:
            iterations - Int
        Returns:
            IMAGE
        """
        retVal = self.getEmpty() 
        kern = cv.CreateStructuringElementEx(3, 3, 1, 1, cv.CV_SHAPE_RECT)
        cv.Erode(self.getBitmap(), retVal, kern, iterations)
        return Image(retVal, colorSpace=self._colorSpace)


    def dilate(self, iterations=1):
        """
        Apply a morphological dilation. An dilation has the effect of smoothing blobs while
        intensifying the amount of noise blobs. 
        This implementation uses the default openCV 3X3 square kernel 
        Erosion is effectively a local maxima detector, the kernel moves over the image and
        takes the maxima value inside the kernel. 


        iterations - this parameters is the number of times to apply/reapply the operation


        See: http://en.wikipedia.org/wiki/Dilation_(morphology)
        See: http://opencv.willowgarage.com/documentation/cpp/image_filtering.html#cv-dilate
        Example Use: A part's blob needs to be smoother 
        Example Code: ./examples/MorphologyExample.py


        Parameters:
            iterations - Integer
        Returns:
            IMAGE
        """
        retVal = self.getEmpty() 
        kern = cv.CreateStructuringElementEx(3, 3, 1, 1, cv.CV_SHAPE_RECT)
        cv.Dilate(self.getBitmap(), retVal, kern, iterations)
        return Image(retVal, colorSpace=self._colorSpace) 


    def morphOpen(self):
        """
        morphologyOpen applies a morphological open operation which is effectively
        an erosion operation followed by a morphological dilation. This operation
        helps to 'break apart' or 'open' binary regions which are close together. 


        See: http://en.wikipedia.org/wiki/Opening_(morphology)
        See: http://opencv.willowgarage.com/documentation/cpp/image_filtering.html#cv-morphologyex
        Example Use: two part blobs are 'sticking' together.
        Example Code: ./examples/MorphologyExample.py

        Returns:
            IMAGE
        """
        retVal = self.getEmpty() 
        temp = self.getEmpty()
        kern = cv.CreateStructuringElementEx(3, 3, 1, 1, cv.CV_SHAPE_RECT)
        try:
            cv.MorphologyEx(self.getBitmap(), retVal, temp, kern, cv.MORPH_OPEN, 1)
        except:
            cv.MorphologyEx(self.getBitmap(), retVal, temp, kern, cv.CV_MOP_OPEN, 1)
            #OPENCV 2.2 vs 2.3 compatability 
            
            
        return( Image(retVal) )




    def morphClose(self):
        """
        morphologyClose applies a morphological close operation which is effectively
        a dilation operation followed by a morphological erosion. This operation
        helps to 'bring together' or 'close' binary regions which are close together. 


        See: http://en.wikipedia.org/wiki/Closing_(morphology)
        See: http://opencv.willowgarage.com/documentation/cpp/image_filtering.html#cv-morphologyex
        Example Use: Use when a part, which should be one blob is really two blobs.   
        Example Code: ./examples/MorphologyExample.py


        Returns:
            IMAGE
        """
        retVal = self.getEmpty() 
        temp = self.getEmpty()
        kern = cv.CreateStructuringElementEx(3, 3, 1, 1, cv.CV_SHAPE_RECT)
        try:
            cv.MorphologyEx(self.getBitmap(), retVal, temp, kern, cv.MORPH_CLOSE, 1)
        except:
            cv.MorphologyEx(self.getBitmap(), retVal, temp, kern, cv.CV_MOP_CLOSE, 1)
            #OPENCV 2.2 vs 2.3 compatability 
        
        return Image(retVal, colorSpace=self._colorSpace)


    def morphGradient(self):
        """
        The morphological gradient is the difference betwen the morphological
        dilation and the morphological gradient. This operation extracts the 
        edges of a blobs in the image. 


        See: http://en.wikipedia.org/wiki/Morphological_Gradient
        See: http://opencv.willowgarage.com/documentation/cpp/image_filtering.html#cv-morphologyex
        Example Use: Use when you have blobs but you really just want to know the blob edges.
        Example Code: ./examples/MorphologyExample.py


        Returns:
            IMAGE
        """
        retVal = self.getEmpty() 
        retVal = self.getEmpty() 
        temp = self.getEmpty()
        kern = cv.CreateStructuringElementEx(3, 3, 1, 1, cv.CV_SHAPE_RECT)
        try:
            cv.MorphologyEx(self.getBitmap(), retVal, temp, kern, cv.MORPH_GRADIENT, 1)
        except:
            cv.MorphologyEx(self.getBitmap(), retVal, temp, kern, cv.CV_MOP_GRADIENT, 1)
        return Image(retVal, colorSpace=self._colorSpace )


    def histogram(self, numbins = 50):
        """
        Return a numpy array of the 1D histogram of intensity for pixels in the image
        Single parameter is how many "bins" to have.


        Parameters:
            numbins - Integer
        
        Returns:
            LIST
        """
        gray = self._getGrayscaleBitmap()


        (hist, bin_edges) = np.histogram(np.asarray(cv.GetMat(gray)), bins=numbins)
        return hist.tolist()
        
    def hueHistogram(self, bins = 179):
        """
        Returns the histogram of the hue channel for the image

        Parameters:
            bins - Integer
        Returns:
            Numpy Histogram
        """
        return np.histogram(self.toHSV().getNumpy()[:,:,2], bins = bins)[0]

    def huePeaks(self, bins = 179):
        """
        Takes the histogram of hues, and returns the peak hue values, which
        can be useful for determining what the "main colors" in a picture now.
        
        The bins parameter can be used to lump hues together, by default it is 179
        (the full resolution in OpenCV's HSV format)
        
        Peak detection code taken from https://gist.github.com/1178136
        Converted from/based on a MATLAB script at http://billauer.co.il/peakdet.html
        
        Returns a list of tuples, each tuple contains the hue, and the fraction
        of the image that has it.

        Parameters:
            bins - Integer
        Returns:
            list of tuples
        
        """
        """
        keyword arguments:
        y_axis -- A list containg the signal over which to find peaks
        x_axis -- A x-axis whose values correspond to the 'y_axis' list and is used
            in the return to specify the postion of the peaks. If omitted the index
            of the y_axis is used. (default: None)
        lookahead -- (optional) distance to look ahead from a peak candidate to
            determine if it is the actual peak (default: 500) 
            '(sample / period) / f' where '4 >= f >= 1.25' might be a good value
        delta -- (optional) this specifies a minimum difference between a peak and
            the following points, before a peak may be considered a peak. Useful
            to hinder the algorithm from picking up false peaks towards to end of
            the signal. To work well delta should be set to 'delta >= RMSnoise * 5'.
            (default: 0)
                Delta function causes a 20% decrease in speed, when omitted
                Correctly used it can double the speed of the algorithm
        
        return --  Each cell of the lists contains a tupple of:
            (position, peak_value) 
            to get the average peak value do 'np.mean(maxtab, 0)[1]' on the results
        """
        y_axis, x_axis = np.histogram(self.toHSV().getNumpy()[:,:,2], bins = bins)
        x_axis = x_axis[0:bins]
        lookahead = int(bins / 17)
        delta = 0
        
        maxtab = []
        mintab = []
        dump = []   #Used to pop the first hit which always if false
           
        length = len(y_axis)
        if x_axis is None:
            x_axis = range(length)
        
        #perform some checks
        if length != len(x_axis):
            raise ValueError, "Input vectors y_axis and x_axis must have same length"
        if lookahead < 1:
            raise ValueError, "Lookahead must be above '1' in value"
        if not (np.isscalar(delta) and delta >= 0):
            raise ValueError, "delta must be a positive number"
        
        #needs to be a numpy array
        y_axis = np.asarray(y_axis)
        
        #maxima and minima candidates are temporarily stored in
        #mx and mn respectively
        mn, mx = np.Inf, -np.Inf
        
        #Only detect peak if there is 'lookahead' amount of points after it
        for index, (x, y) in enumerate(zip(x_axis[:-lookahead], y_axis[:-lookahead])):
            if y > mx:
                mx = y
                mxpos = x
            if y < mn:
                mn = y
                mnpos = x
            
            ####look for max####
            if y < mx-delta and mx != np.Inf:
                #Maxima peak candidate found
                #look ahead in signal to ensure that this is a peak and not jitter
                if y_axis[index:index+lookahead].max() < mx:
                    maxtab.append((mxpos, mx))
                    dump.append(True)
                    #set algorithm to only find minima now
                    mx = np.Inf
                    mn = np.Inf
            
            ####look for min####
            if y > mn+delta and mn != -np.Inf:
                #Minima peak candidate found 
                #look ahead in signal to ensure that this is a peak and not jitter
                if y_axis[index:index+lookahead].min() > mn:
                    mintab.append((mnpos, mn))
                    dump.append(False)
                    #set algorithm to only find maxima now
                    mn = -np.Inf
                    mx = -np.Inf
        
        
        #Remove the false hit on the first value of the y_axis
        try:
            if dump[0]:
                maxtab.pop(0)
                #print "pop max"
            else:
                mintab.pop(0)
                #print "pop min"
            del dump
        except IndexError:
            #no peaks were found, should the function return empty lists?
            pass
      
        huetab = []
        for hue, pixelcount in maxtab:
            huetab.append((hue, pixelcount / float(self.width * self.height)))
        return huetab



    def __getitem__(self, coord):
        ret = self.getMatrix()[tuple(reversed(coord))]
        if (type(ret) == cv.cvmat):
            (width, height) = cv.GetSize(ret)
            newmat = cv.CreateMat(height, width, ret.type)
            cv.Copy(ret, newmat) #this seems to be a bug in opencv
            #if you don't copy the matrix slice, when you convert to bmp you get
            #a slice-sized hunk starting at 0, 0
            return Image(newmat)
            
        if self.isBGR():
            return tuple(reversed(ret))
        else:
            return tuple(ret)


    def __setitem__(self, coord, value):
        value = tuple(reversed(value))  #RGB -> BGR
        if (is_tuple(self.getMatrix()[tuple(reversed(coord))])):
            self.getMatrix()[tuple(reversed(coord))] = value 
        else:
            cv.Set(self.getMatrix()[tuple(reversed(coord))], value)
            self._clearBuffers("_matrix") 


    def __sub__(self, other):
        newbitmap = self.getEmpty() 
        if is_number(other):
            cv.SubS(self.getBitmap(), other, newbitmap)
        else:
            cv.Sub(self.getBitmap(), other.getBitmap(), newbitmap)
        return Image(newbitmap, colorSpace=self._colorSpace)


    def __add__(self, other):
        newbitmap = self.getEmpty() 
        if is_number(other):
            cv.AddS(self.getBitmap(), other, newbitmap)
        else:
            cv.Add(self.getBitmap(), other.getBitmap(), newbitmap)
        return Image(newbitmap, colorSpace=self._colorSpace)


    def __and__(self, other):
        newbitmap = self.getEmpty() 
        if is_number(other):
            cv.AndS(self.getBitmap(), other, newbitmap)
        else:
            cv.And(self.getBitmap(), other.getBitmap(), newbitmap)
        return Image(newbitmap, colorSpace=self._colorSpace)


    def __or__(self, other):
        newbitmap = self.getEmpty() 
        if is_number(other):
            cv.OrS(self.getBitmap(), other, newbitmap)
        else:
            cv.Or(self.getBitmap(), other.getBitmap(), newbitmap)
        return Image(newbitmap, colorSpace=self._colorSpace)


    def __div__(self, other):
        newbitmap = self.getEmpty() 
        if (not is_number(other)):
            cv.Div(self.getBitmap(), other.getBitmap(), newbitmap)
        else:
            cv.ConvertScale(self.getBitmap(), newbitmap, 1.0/float(other))
        return Image(newbitmap, colorSpace=self._colorSpace)


    def __mul__(self, other):
        newbitmap = self.getEmpty() 
        if (not is_number(other)):
            cv.Mul(self.getBitmap(), other.getBitmap(), newbitmap)
        else:
            cv.ConvertScale(self.getBitmap(), newbitmap, float(other))
        return Image(newbitmap, colorSpace=self._colorSpace)

    def __pow__(self, other):
        newbitmap = self.getEmpty() 
        cv.Pow(self.getBitmap(), newbitmap, other)
        return Image(newbitmap, colorSpace=self._colorSpace)


    def __neg__(self):
        newbitmap = self.getEmpty() 
        cv.Not(self.getBitmap(), newbitmap)
        return Image(newbitmap, colorSpace=self._colorSpace)


    def max(self, other):
        """
        The maximum value of my image, and the other image, in each channel
        If other is a number, returns the maximum of that and the number

        Parameters:
            other - Image
        Returns:
            IMAGE
        """ 
        newbitmap = self.getEmpty() 
        if is_number(other):
            cv.MaxS(self.getBitmap(), other.getBitmap(), newbitmap)
        else:
            cv.Max(self.getBitmap(), other.getBitmap(), newbitmap)
        return Image(newbitmap, colorSpace=self._colorSpace)


    def min(self, other):
        """
        The minimum value of my image, and the other image, in each channel
        If other is a number, returns the minimum of that and the number

        Parameters:
            other - Image
        Returns:
            IMAGE
        """ 
        newbitmap = self.getEmpty() 
        if is_number(other):
            cv.MaxS(self.getBitmap(), other.getBitmap(), newbitmap)
        else:
            cv.Max(self.getBitmap(), other.getBitmap(), newbitmap)
        return Image(newbitmap, colorSpace=self._colorSpace)


    def _clearBuffers(self, clearexcept = "_bitmap"):
        for k, v in self._initialized_buffers.items():
            if k == clearexcept:
                continue
            self.__dict__[k] = v


    def findBarcode(self, zxing_path = ""):
        """
        If you have the python-zxing library installed, you can find 2d and 1d
        barcodes in your image.  These are returned as Barcode feature objects
        in a FeatureSet.  The single parameter is the ZXing_path, if you 
        don't have the ZXING_LIBRARY env parameter set.

        You can clone python-zxing at http://github.com/oostendo/python-zxing

        INSTALLING ZEBRA CROSSING
        1) Download the latest version of zebra crossing from: http://code.google.com/p/zxing/
        2) unpack the zip file where ever you see fit
              cd zxing-x.x, where x.x is the version number of zebra crossing 
              ant -f core/build.xml
              ant -f javase/build.xml 
            This should build the library, but double check the readme
        3) Get our helper library 
           git clone git://github.com/oostendo/python-zxing.git
           cd python-zxing
           python setup.py install
        4) Our library does not have a setup file. You will need to add
           it to your path variables. On OSX/Linux use a text editor to modify your shell file (e.g. .bashrc)
        
           export ZXING_LIBRARY=<FULL PATH OF ZXING LIBRARY - (i.e. step 2)>
           for example: export ZXING_LIBRARY=/my/install/path/zxing-x.x/

           
           On windows you will need to add these same variables to the system variable, e.g.
           http://www.computerhope.com/issues/ch000549.htm
        
        5) On OSX/Linux source your shell rc file (e.g. source .bashrc). Windows users may need to restart.
        
        6) Go grab some barcodes!

        WARNING:
        Users on OSX may see the following error:

        RuntimeWarning: tmpnam is a potential security risk to your program        
        
        We are working to resolve this issue. For normal use this should not be a problem.

        Parameters:
        
            zxing_path - String
            
        Returns:
        
            BARCODE
        """
        if not ZXING_ENABLED:
            warnings.warn("Zebra Crossing (ZXing) Library not installed. Please see the release notes.")
            return None


        if (not self._barcodeReader):
            if not zxing_path:
                self._barcodeReader = zxing.BarCodeReader()
            else:
                self._barcodeReader = zxing.BarCodeReader(zxing_path)


        tmp_filename = os.tmpnam() + ".png"
        self.save(tmp_filename)
        barcode = self._barcodeReader.decode(tmp_filename)
        os.unlink(tmp_filename)


        if barcode:
            return Barcode(self, barcode)
        else:
            return None


    #this function contains two functions -- the basic edge detection algorithm
    #and then a function to break the lines down given a threshold parameter
    def findLines(self, threshold=80, minlinelength=30, maxlinegap=10, cannyth1=50, cannyth2=100):
        """
        findLines will find line segments in your image and returns Line feature 
        objects in a FeatureSet. The parameters are:
        * threshold, which determies the minimum "strength" of the line
        * min line length -- how many pixels long the line must be to be returned
        * max line gap -- how much gap is allowed between line segments to consider them the same line 
        * cannyth1 and cannyth2 are thresholds used in the edge detection step, refer to _getEdgeMap() for details


        For more information, consult the cv.HoughLines2 documentation

        Parameters:
            threshold - Int
            minlinelength - Int
            maxlinegap - Int
            cannyth1 - Int
            cannyth2 - Int
            
        Returns:
            FEATURESET
        """
        em = self._getEdgeMap(cannyth1, cannyth2)
    
    
        lines = cv.HoughLines2(em, cv.CreateMemStorage(), cv.CV_HOUGH_PROBABILISTIC, 1.0, cv.CV_PI/180.0, threshold, minlinelength, maxlinegap)


        linesFS = FeatureSet()
        for l in lines:
            linesFS.append(Line(self, l))  
        return linesFS
    
    
    
    
    def findChessboard(self, dimensions = (8, 5), subpixel = True):
        """
        Given an image, finds a chessboard within that image.  Returns the Chessboard featureset.
        The Chessboard is typically used for calibration because of its evenly spaced corners.
    
    
        The single parameter is the dimensions of the chessboard, typical one can be found in \SimpleCV\tools\CalibGrid.png
   
        Parameters:
            dimensions - Tuple
            subpixel - Boolean

        Returns:
            FeatureSet
        """
        corners = cv.FindChessboardCorners(self._getEqualizedGrayscaleBitmap(), dimensions, cv.CV_CALIB_CB_ADAPTIVE_THRESH + cv.CV_CALIB_CB_NORMALIZE_IMAGE )
        if(len(corners[1]) == dimensions[0]*dimensions[1]):
            if (subpixel):
                spCorners = cv.FindCornerSubPix(self.getGrayscaleMatrix(), corners[1], (11, 11), (-1, -1), (cv.CV_TERMCRIT_ITER | cv.CV_TERMCRIT_EPS, 10, 0.01))
            else:
                spCorners = corners[1]
            return FeatureSet([ Chessboard(self, dimensions, spCorners) ])
        else:
            return None


    def edges(self, t1=50, t2=100):
        """
        Finds an edge map Image using the Canny edge detection method.  Edges will be brighter than the surrounding area.


        The t1 parameter is roughly the "strength" of the edge required, and the value between t1 and t2 is used for edge linking.  For more information:


        <http://opencv.willowgarage.com/documentation/python/imgproc_feature_detection.html>
        <http://en.wikipedia.org/wiki/Canny_edge_detector>

        Parameters:
            t1 - Int
            t2 - Int
            
        Returns:
            IMAGE
        """
        return Image(self._getEdgeMap(t1, t2), colorSpace=self._colorSpace)


    def _getEdgeMap(self, t1=50, t2=100):
        """
        Return the binary bitmap which shows where edges are in the image.  The two
        parameters determine how much change in the image determines an edge, 
        and how edges are linked together.  For more information refer to:


        http://en.wikipedia.org/wiki/Canny_edge_detector
        http://opencv.willowgarage.com/documentation/python/imgproc_feature_detection.html?highlight=canny#Canny
        """ 
  
  
        if (self._edgeMap and self._cannyparam[0] == t1 and self._cannyparam[1] == t2):
            return self._edgeMap


        self._edgeMap = self.getEmpty(1) 
        cv.Canny(self._getGrayscaleBitmap(), self._edgeMap, t1, t2)
        self._cannyparam = (t1, t2)


        return self._edgeMap


    def rotate(self, angle, fixed=True, point=[-1, -1], scale = 1.0):
        """
        This function rotates an image around a specific point by the given angle 
        By default in "fixed" mode, the returned Image is the same dimensions as the original Image, and the contents will be scaled to fit.  In "full" mode the
        contents retain the original size, and the Image object will scale
        by default, the point is the center of the image. 
        you can also specify a scaling parameter

        Note that when fixed is set to false selecting a rotation point has no effect since the image is move to fit on the screen.

        Parameters:
            angle - angle in degrees positive is clockwise, negative is counter clockwise 
            fixed - if fixed is true,keep the original image dimensions, otherwise scale the image to fit the rotation 
            point - the point about which we want to rotate, if none is defined we use the center.
            scale - and optional floating point scale parameter. 
            
        Returns:
            IMAGE
        """
        if( point[0] == -1 or point[1] == -1 ):
            point[0] = (self.width-1)/2
            point[1] = (self.height-1)/2


        if (fixed):
            retVal = self.getEmpty()
            rotMat = cv.CreateMat(2, 3, cv.CV_32FC1)
            cv.GetRotationMatrix2D((float(point[0]), float(point[1])), float(angle), float(scale), rotMat)
            cv.WarpAffine(self.getBitmap(), retVal, rotMat)
            return Image(retVal, colorSpace=self._colorSpace)




        #otherwise, we're expanding the matrix to fit the image at original size
        rotMat = cv.CreateMat(2, 3, cv.CV_32FC1)
        # first we create what we thing the rotation matrix should be
        cv.GetRotationMatrix2D((float(point[0]), float(point[1])), float(angle), float(scale), rotMat)
        A = np.array([0, 0, 1])
        B = np.array([self.width, 0, 1])
        C = np.array([self.width, self.height, 1])
        D = np.array([0, self.height, 1])
        #So we have defined our image ABC in homogenous coordinates
        #and apply the rotation so we can figure out the image size
        a = np.dot(rotMat, A)
        b = np.dot(rotMat, B)
        c = np.dot(rotMat, C)
        d = np.dot(rotMat, D)
        #I am not sure about this but I think the a/b/c/d are transposed
        #now we calculate the extents of the rotated components. 
        minY = min(a[1], b[1], c[1], d[1])
        minX = min(a[0], b[0], c[0], d[0])
        maxY = max(a[1], b[1], c[1], d[1])
        maxX = max(a[0], b[0], c[0], d[0])
        #from the extents we calculate the new size
        newWidth = np.ceil(maxX-minX)
        newHeight = np.ceil(maxY-minY)
        #now we calculate a new translation
        tX = 0
        tY = 0
        #calculate the translation that will get us centered in the new image
        if( minX < 0 ):
            tX = -1.0*minX
        elif(maxX > newWidth-1 ):
            tX = -1.0*(maxX-newWidth)


        if( minY < 0 ):
            tY = -1.0*minY
        elif(maxY > newHeight-1 ):
            tY = -1.0*(maxY-newHeight)


        #now we construct an affine map that will the rotation and scaling we want with the 
        #the corners all lined up nicely with the output image. 
        src = ((A[0], A[1]), (B[0], B[1]), (C[0], C[1]))
        dst = ((a[0]+tX, a[1]+tY), (b[0]+tX, b[1]+tY), (c[0]+tX, c[1]+tY))


        cv.GetAffineTransform(src, dst, rotMat)


        #calculate the translation of the corners to center the image
        #use these new corner positions as the input to cvGetAffineTransform
        retVal = cv.CreateImage((int(newWidth), int(newHeight)), 8, int(3))
        cv.WarpAffine(self.getBitmap(), retVal, rotMat)
        return Image(retVal, colorSpace=self._colorSpace) 


    def rotate90(self):
        """
        Does a fast 90 degree rotation to the right.
        Note that subsequent calls to this function *WILL NOT* keep rotating it to the right!!!
        This function just does a matrix transpose so following one transpose by another will 
        just yield the original image.  

        Returns:
            Image
        """
        retVal = cv.CreateImage((self.height, self.width), cv.IPL_DEPTH_8U, 3)
        cv.Transpose(self.getBitmap(), retVal)
        return(Image(retVal, colorSpace=self._colorSpace))
    
    
    def shear(self, cornerpoints):
        """
        Given a set of new corner points in clockwise order, return a shear-ed Image
        that transforms the Image contents.  The returned image is the same
        dimensions.


        cornerpoints is a 2x4 array of point tuples

        Returns:
            IMAGE
        """
        src =  ((0, 0), (self.width-1, 0), (self.width-1, self.height-1))
        #set the original points
        aWarp = cv.CreateMat(2, 3, cv.CV_32FC1)
        #create the empty warp matrix
        cv.GetAffineTransform(src, cornerpoints, aWarp)


        return self.transformAffine(aWarp)


    def transformAffine(self, rotMatrix):
        """
        This helper function for shear performs an affine rotation using the supplied matrix. 
        The matrix can be a either an openCV mat or an np.ndarray type. 
        The matrix should be a 2x3

        Parameters:
            rotMatrix - Numpy Array or CvMat
            
        Returns:
            IMAGE
        """
        retVal = self.getEmpty()
        if(type(rotMatrix) == np.ndarray ):
            rotMatrix = npArray2cvMat(rotMatrix)
        cv.WarpAffine(self.getBitmap(), retVal, rotMatrix)
        return Image(retVal, colorSpace=self._colorSpace) 


    def warp(self, cornerpoints):
        """
        Given a new set of corner points in clockwise order, return an Image with 
        the images contents warped to the new coordinates.  The returned image
        will be the same size as the original image


        Parameters:
            cornerpoints - List of Tuples

        Returns:
            IMAGE
        """
        #original coordinates
        src = ((0, 0), (self.width-1, 0), (self.width-1, self.height-1), (0, self.height-1))
    
    
        pWarp = cv.CreateMat(3, 3, cv.CV_32FC1) #create an empty 3x3 matrix
        cv.GetPerspectiveTransform(src, cornerpoints, pWarp) #figure out the warp matrix


        return self.transformPerspective(pWarp)


    def transformPerspective(self, rotMatrix):
        """
        This helper function for warp performs an affine rotation using the supplied matrix. 
        The matrix can be a either an openCV mat or an np.ndarray type. 
        The matrix should be a 3x3

        Parameters:
            rotMatrix - Numpy Array or CvMat

        Returns:
            IMAGE
        """
        retVal = self.getEmpty()
        if(type(rotMatrix) == np.ndarray ):
            rotMatrix = npArray2cvMat(rotMatrix)
        cv.WarpPerspective(self.getBitmap(), retVal, rotMatrix)
        return Image(retVal, colorSpace=self._colorSpace) 
  
  
    def getPixel(self, x, y):
        """
        This function returns the RGB value for a particular image pixel given a specific row and column.
        
        NOTE:
        this function will always return pixels in RGB format even if the image is BGR format. 
        
        Parameters:
            x - Int
            y - Int

        Returns:
            Int
        """
        c = None
        retVal = None
        if( x < 0 or x >= self.width ):
            warnings.warn("getRGBPixel: X value is not valid.")
        elif( y < 0 or y >= self.height ):
            warnings.warn("getRGBPixel: Y value is not valid.")
        else:
            c = cv.Get2D(self.getBitmap(), y, x)
            if( self._colorSpace == ColorSpace.BGR ): 
                retVal = (c[2],c[1],c[0])
            else:
                retVal = (c[0],c[1],c[2])
        
        return retVal
  
  
    def getGrayPixel(self, x, y):
        """
        This function returns the Gray value for a particular image pixel given a specific row and column.

        Parameters:
            x - Int
            y - Int

        Returns:
            Int
        """
        retVal = None
        if( x < 0 or x >= self.width ):
            warnings.warn("getGrayPixel: X value is not valid.") 
        elif( y < 0 or y >= self.height ):
            warnings.warn("getGrayPixel: Y value is not valid.")
        else:
            retVal = cv.Get2D(self._getGrayscaleBitmap(), y, x)
            retVal = retVal[0]
        return retVal
      
      
    def getVertScanline(self, column):
        """
        This function returns a single column of RGB values from the image.

        Parameters:
            column - Int

        Returns:
            Numpy Array
        """
        retVal = None
        if( column < 0 or column >= self.width ):
            warnings.warn("getVertRGBScanline: column value is not valid.")
        else:
            retVal = cv.GetCol(self.getBitmap(), column)
            retVal = np.array(retVal)
            retVal = retVal[:, 0, :] 
        return retVal
  
  
    def getHorzScanline(self, row):
        """
        This function returns a single row of RGB values from the image.

        Parameters:
            row - Int

        Returns:
            Numpy Array
        """
        retVal = None
        if( row < 0 or row >= self.height ):
            warnings.warn("getHorzRGBScanline: row value is not valid.")
        else:
            retVal = cv.GetRow(self.getBitmap(), row)
            retVal = np.array(retVal)
            retVal = retVal[0, :, :]
        return retVal
  
  
    def getVertScanlineGray(self, column):
        """
        This function returns a single column of gray values from the image.

        Parameters:
            row - Int

        Return:
            Numpy Array
        """
        retVal = None
        if( column < 0 or column >= self.width ):
            warnings.warn("getHorzRGBScanline: row value is not valid.")
        else:
            retVal = cv.GetCol(self._getGrayscaleBitmap(), column )
            retVal = np.array(retVal)
            #retVal = retVal.transpose()
        return retVal
  
  
    def getHorzScanlineGray(self, row):
        """
        This function returns a single row of RGB values from the image.

        Parameters:
            row - Int

        Returns:
            Numpy Array
        """
        retVal = None
        if( row < 0 or row >= self.height ):
            warnings.warn("getHorzRGBScanline: row value is not valid.")
        else:
            retVal = cv.GetRow(self._getGrayscaleBitmap(), row )
            retVal = np.array(retVal)
            retVal = retVal.transpose()
        return retVal


    def crop(self, x , y = None, w = None, h = None, centered=False):
        """
        Crop attempts to use the x and y position variables and the w and h width
        and height variables to crop the image. When centered is false, x and y
        define the top and left of the cropped rectangle. When centered is true
        the function uses x and y as the centroid of the cropped region.

        You can also pass a feature into crop and have it automatically return
        the cropped image within the bounding outside area of that feature
    
    
        Parameters:
            x - Int or Image
            y - Int
            w - Int
            h - Int
            centered - Boolean

        Returns:
            Image
        """

        #If it's a feature extract what we need
        if(isinstance(x, Feature)):
            theFeature = x
            x = theFeature.points[0][0]
            y = theFeature.points[0][1]
            w = theFeature.width()
            h = theFeature.height()

        if(y == None or w == None or h == None):
            print "Please provide an x, y, width, height to function"

        if( w <= 0 or h <= 0 ):
            warnings.warn("Can't do a negative crop!")
            return None
        
        retVal = cv.CreateImage((int(w),int(h)), cv.IPL_DEPTH_8U, 3)
        if( x < 0 or y < 0 ):
            warnings.warn("Crop will try to help you, but you have a negative crop position, your width and height may not be what you want them to be.")


        if( centered ):
            rectangle = (int(x-(w/2)), int(y-(h/2)), int(w), int(h))
        else:
            rectangle = (int(x), int(y), int(w), int(h))
    

        (topROI, bottomROI) = self._rectOverlapROIs((rectangle[2],rectangle[3]),(self.width,self.height),(rectangle[0],rectangle[1]))

        if( bottomROI is None ):
            warnings.warn("Hi, your crop rectangle doesn't even overlap your image. I have no choice but to return None.")
            return None

        retVal = cv.CreateImage((bottomROI[2],bottomROI[3]), cv.IPL_DEPTH_8U, 3)
    
        cv.SetImageROI(self.getBitmap(), bottomROI)
        cv.Copy(self.getBitmap(), retVal)
        cv.ResetImageROI(self.getBitmap())
        return Image(retVal, colorSpace=self._colorSpace)
    
    
    def regionSelect(self, x1, y1, x2, y2 ):
        """
        Region select is similar to crop, but instead of taking a position and width
        and height values it simply takes to points on the image and returns the selected
        region. This is very helpful for creating interactive scripts that require
        the user to select a region.

        Parameters:
            x1 - Int
            y1 - Int
            x2 - Int
            y2 - Int

        Returns:
            Image
        """
        w = abs(x1-x2)
        h = abs(y1-y2)


        retVal = None
        if( w <= 0 or h <= 0 or w > self.width or h > self.height ):
            warnings.warn("regionSelect: the given values will not fit in the image or are too small.")
        else:
            xf = x2 
            if( x1 < x2 ):
                xf = x1
            yf = y2
            if( y1 < y2 ):
                yf = y1
            retVal = self.crop(xf, yf, w, h)
      
      
        return retVal
  
  
    def clear(self):
        """
        This is a slightly unsafe method that clears out the entire image state
        it is usually used in conjunction with the drawing blobs to fill in draw
        only a single large blob in the image. 
        """
        cv.SetZero(self._bitmap)
        self._clearBuffers()
    
    


    
    
    def drawText(self, text = "", x = None, y = None, color = Color.BLUE, fontsize = 16):
        """
        This function draws the string that is passed on the screen at the specified coordinates


        The Default Color is blue but you can pass it various colors
        The text will default to the center of the screen if you don't pass it a value


        Parameters:
            text - String
            x - Int
            y - Int
            color - Color object or Color Tuple
            fontsize - Int
            
        Returns:
            Image
        """
        if(x == None):
            x = (self.width / 2)
        if(y == None):
            y = (self.height / 2)
    
    
        self.getDrawingLayer().setFontSize(fontsize)
        self.getDrawingLayer().text(text, (x, y), color)
    
    
    def drawRectangle(self,x,y,w,h,color=Color.RED,width=1,alpha=255):
        """
        Draw a rectangle on the screen given the upper left corner of the rectangle
        and the width and height. 
        
        x - the x position
        y - the y position
        w - the width of the rectangle
        h - the height of the rectangle
        color - an RGB tuple indicating the desired color.
        width - the width of the rectangle, a value less than or equal to zero means filled in completely.
        alpha - the alpha value on the interval from 255 to 0, 255 is opaque, 0 is completely transparent. 

        returns:
        None - this operation is in place. 
        """
        if( width < 1 ):
            self.getDrawingLayer().rectangle((x,y),(w,h),color,filled=True,alpha=alpha)
        else:
            self.getDrawingLayer().rectangle((x,y),(w,h),color,width,alpha=alpha)
            
    def drawRotatedRectangle(self,boundingbox,color=Color.RED,width=1):
        cv.EllipseBox(self.getBitmap(),boundingbox,color,width)


    def show(self, type = 'window'):
        """
        This function automatically pops up a window and shows the current image

        Types:
            window
            browser

        Parameters:
            type - String

        Return:
            Display
        """
        if(type == 'browser'):
          import webbrowser
          js = JpegStreamer(8080)
          self.save(js)
          webbrowser.open("http://localhost:8080", 2)
          return js
        elif (type == 'window'):
          from SimpleCV.Display import Display
          d = Display(self.size())
          self.save(d)
          return d
        else:
          print "Unknown type to show"

    def _surface2Image(self,surface):
        imgarray = pg.surfarray.array3d(surface)
        retVal = Image(imgarray)
        retVal._colorSpace = ColorSpace.RGB
        return retVal.toBGR().rotate90()
    
    def _image2Surface(self,img):
        return pg.image.fromstring(img.getPIL().tostring(),img.size(), "RGB") 
        #return pg.surfarray.make_surface(img.toRGB().getNumpy())

    def toPygameSurface(self):
        """
        Converts this image to a pygame surface. This is useful if you want
        to treat an image as a sprite to render onto an image. An example
        would be rendering blobs on to an image. THIS IS EXPERIMENTAL.
        """
        return pg.image.fromstring(self.getPIL().tostring(),self.size(), "RGB") 
    
        
    def addDrawingLayer(self, layer = None):
        """
        Push a new drawing layer onto the back of the layer stack

        Parameters:
            layer - String

        Returns:
            Int
        """

        if not isinstance(layer, DrawingLayer):
          return "Please pass a DrawingLayer object"
        
        if not layer:
            layer = DrawingLayer(self.size())
        self._mLayers.append(layer)
        return len(self._mLayers)-1
    
    
    def insertDrawingLayer(self, layer, index):
        """
        Insert a new layer into the layer stack at the specified index

        Parameters:
            layer - DrawingLayer
            index - Int

        """
        self._mLayers.insert(index, layer)
        return None    
  
  
    def removeDrawingLayer(self, index):
        """
        Remove a layer from the layer stack based on the layer's index.

        Parameters:
            index - Int
        """
        return self._mLayers.pop(index)
    
    
    def getDrawingLayer(self, index = -1):
        """
        Return a drawing layer based on the provided index.  If not provided, will
        default to the top layer.  If no layers exist, one will be created

        Parameters:
            index - Int
        """
        if not len(self._mLayers):
            layer = DrawingLayer(self.size())
            self.addDrawingLayer(layer)
      
      
        return self._mLayers[index]
    
    
    def dl(self, index = -1):
        """
        Alias for getDrawingLayer()
        """
        return self.getDrawingLayer(index)
  
  
    def clearLayers(self):
        """
        Remove all of the drawing layers. 
        """
        for i in self._mLayers:
            self._mLayers.remove(i)
      
      
        return None

    def layers(self):
        """
        Return the array of DrawingLayer objects associated with the image
        """
        return self._mLayers


        #render the image. 
    def _renderImage(self, layer):
        imgSurf = self.getPGSurface(self).copy()
        imgSurf.blit(layer._mSurface, (0, 0))
        return Image(imgSurf)
    
    def mergedLayers(self):
        """
        Return all DrawingLayer objects as a single DrawingLayer

        Returns:
            DrawingLayer
        """
        final = DrawingLayer(self.size())
        for layers in self._mLayers: #compose all the layers
                layers.renderToOtherLayer(final)
        return final
        
    def applyLayers(self, indicies=-1):
        """
        Render all of the layers onto the current image and return the result.
        Indicies can be a list of integers specifying the layers to be used.

        Parameters:
            indicies - Int
        """
        if not len(self._mLayers):
            return self
        
        if(indicies==-1 and len(self._mLayers) > 0 ):
            final = self.mergedLayers()
            imgSurf = self.getPGSurface().copy()
            imgSurf.blit(final._mSurface, (0, 0))
            return Image(imgSurf)
        else:
            final = DrawingLayer((self.width, self.height))
            retVal = self
            indicies.reverse()
            for idx in indicies:
                retVal = self._mLayers[idx].renderToOtherLayer(final)
            imgSurf = self.getPGSurface().copy()
            imgSurf.blit(final._mSurface, (0, 0))
            indicies.reverse()
            return Image(imgSurf)
            
    def adaptiveScale(self, resolution,fit=True):
        """
        Adapative Scale is used in the Display to automatically
        adjust image size to match the display size.

        This is typically used in this instance:
        >>> d = Display((800,600))
        >>> i = Image((640, 480))
        >>> i.save(d)

        Where this would scale the image to match the display size of 800x600

        Parameters:
            resolution - Tuple
            fit - Boolean

        Returns:
            Image
        """
        
        wndwAR = float(resolution[0])/float(resolution[1])
        imgAR = float(self.width)/float(self.height)
        img = self
        targetx = 0
        targety = 0
        targetw = resolution[0]
        targeth = resolution[1]
        if( self.size() == resolution): # we have to resize
            retVal = self
        elif( imgAR == wndwAR ):
            retVal = img.scale(resolution[0],resolution[1])
        elif(fit):
            #scale factors
            retVal = cv.CreateImage(resolution, cv.IPL_DEPTH_8U, 3)
            cv.Zero(retVal)
            wscale = (float(self.width)/float(resolution[0]))
            hscale = (float(self.height)/float(resolution[1]))
            if(wscale>1): #we're shrinking what is the percent reduction
                wscale=1-(1.0/wscale)
            else: # we need to grow the image by a percentage
                wscale = 1.0-wscale
            if(hscale>1):
                hscale=1-(1.0/hscale)
            else:
                hscale=1.0-hscale
            if( wscale == 0 ): #if we can get away with not scaling do that
                targetx = 0
                targety = (resolution[1]-self.height)/2
                targetw = img.width
                targeth = img.height
            elif( hscale == 0 ): #if we can get away with not scaling do that
                targetx = (resolution[0]-img.width)/2
                targety = 0
                targetw = img.width
                targeth = img.height
            elif(wscale < hscale): # the width has less distortion
                sfactor = float(resolution[0])/float(self.width)
                targetw = int(float(self.width)*sfactor)
                targeth = int(float(self.height)*sfactor)
                if( targetw > resolution[0] or targeth > resolution[1]):
                    #aw shucks that still didn't work do the other way instead
                    sfactor = float(resolution[1])/float(self.height)
                    targetw = int(float(self.width)*sfactor)
                    targeth = int(float(self.height)*sfactor)
                    targetx = (resolution[0]-targetw)/2
                    targety = 0
                else:
                    targetx = 0
                    targety = (resolution[1]-targeth)/2
                img = img.scale(targetw,targeth)
            else: #the height has more distortion
                sfactor = float(resolution[1])/float(self.height)
                targetw = int(float(self.width)*sfactor)
                targeth = int(float(self.height)*sfactor)
                if( targetw > resolution[0] or targeth > resolution[1]):
                    #aw shucks that still didn't work do the other way instead
                    sfactor = float(resolution[0])/float(self.width)
                    targetw = int(float(self.width)*sfactor)
                    targeth = int(float(self.height)*sfactor)
                    targetx = 0
                    targety = (resolution[1]-targeth)/2
                else:
                    targetx = (resolution[0]-targetw)/2
                    targety = 0
                img = img.scale(targetw,targeth)
            cv.SetImageROI(retVal,(targetx,targety,targetw,targeth))
            cv.Copy(img.getBitmap(),retVal)
            cv.ResetImageROI(retVal)
            retVal = Image(retVal)
        else: # we're going to crop instead
            retVal = cv.CreateImage(resolution, cv.IPL_DEPTH_8U, 3) 
            cv.Zero(retVal)
            if(self.width <= resolution[0] and self.height <= resolution[1] ): # center a too small image 
                #we're too small just center the thing
                targetx = (resolution[0]/2)-(self.width/2)
                targety = (resolution[1]/2)-(self.height/2)
            elif(self.width > resolution[0] and self.height > resolution[1]): #crop too big on both axes
                targetw = resolution[0]
                targeth = resolution[1]
                targetx = 0
                targety = 0
                x = (self.width-resolution[0])/2
                y = (self.height-resolution[1])/2
                img = img.crop(x,y,targetw,targeth)
            elif( self.width <= resolution[0] and self.height > resolution[1]): #height too big
                #crop along the y dimension and center along the x dimension
                targetw = self.width
                targeth = resolution[1]
                targetx = (resolution[0]-self.width)/2
                targety = 0
                x = 0
                y = (self.height-resolution[1])/2
                img = img.crop(x,y,targetw,targeth)
            elif( self.width > resolution[0] and self.height <= resolution[1]): #width too big
                #crop along the y dimension and center along the x dimension
                targetw = resolution[0]
                targeth = self.height
                targetx = 0
                targety = (resolution[1]-self.height)/2
                x = (self.width-resolution[0])/2
                y = 0
                img = img.crop(x,y,targetw,targeth)

            cv.SetImageROI(retVal,(x,y,targetw,targeth))
            cv.Copy(img.getBitmap(),retVal)
            cv.ResetImageROI(retVal)
            retval = Image(retVal)
        return(retVal)


    def blit(self, img, pos=None,alpha=None,mask=None,alphaMask=None):
        """
        img - an image to place ontop of this image.
        pos - an xy position tuple of the top left corner of img on this image.
        alpha - a single floating point alpha value (0=see the bottom image, 1=see just img, 0.5 blend the two 50/50).
        mask - a binary mask the same size as the input image. White areas are blitted, black areas are not blitted.
        alphaMask - an alpha mask where each grayscale value maps how much of each image is shown.
        """
        retVal = Image(self.getEmpty())
        cv.Copy(self.getBitmap(),retVal.getBitmap())

        w = img.width
        h = img.height

        if( pos is None ):
            pos = (0,0) 

        (topROI, bottomROI) = self._rectOverlapROIs((img.width,img.height),(self.width,self.height),pos)

        if( alpha is not None ):
            cv.SetImageROI(img.getBitmap(),topROI);
            cv.SetImageROI(retVal.getBitmap(),bottomROI);
            a = float(alpha)
            b = float(1.00-a)
            g = float(0.00)
            cv.AddWeighted(img.getBitmap(),a,retVal.getBitmap(),b,g,retVal.getBitmap())
            cv.ResetImageROI(img.getBitmap());
            cv.ResetImageROI(retVal.getBitmap());
        elif( alphaMask is not None ):
            if( alphaMask is not None and (alphaMask.width != img.width or alphaMask.height != img.height ) ):
                warnings.warn("Image.blit: your mask and image don't match sizes, if the mask doesn't fit, you can not blit! Try using the scale function.")
                return None

            cImg = img.crop(topROI[0],topROI[1],topROI[2],topROI[3])
            cMask = alphaMask.crop(topROI[0],topROI[1],topROI[2],topROI[3])
            retValC = retVal.crop(bottomROI[0],bottomROI[1],bottomROI[2],bottomROI[3])
            r = cImg.getEmpty(1) 
            g = cImg.getEmpty(1) 
            b = cImg.getEmpty(1) 
            cv.Split(cImg.getBitmap(), b, g, r, None)
            rf=cv.CreateImage((cImg.width,cImg.height),cv.IPL_DEPTH_32F,1)
            gf=cv.CreateImage((cImg.width,cImg.height),cv.IPL_DEPTH_32F,1)
            bf=cv.CreateImage((cImg.width,cImg.height),cv.IPL_DEPTH_32F,1)
            af=cv.CreateImage((cImg.width,cImg.height),cv.IPL_DEPTH_32F,1)
            cv.ConvertScale(r,rf)
            cv.ConvertScale(g,gf)
            cv.ConvertScale(b,bf)
            cv.ConvertScale(cMask._getGrayscaleBitmap(),af)
            cv.ConvertScale(af,af,scale=(1.0/255.0))
            cv.Mul(rf,af,rf)
            cv.Mul(gf,af,gf)
            cv.Mul(bf,af,bf)

            dr = retValC.getEmpty(1) 
            dg = retValC.getEmpty(1) 
            db = retValC.getEmpty(1) 
            cv.Split(retValC.getBitmap(), db, dg, dr, None)
            drf=cv.CreateImage((retValC.width,retValC.height),cv.IPL_DEPTH_32F,1)
            dgf=cv.CreateImage((retValC.width,retValC.height),cv.IPL_DEPTH_32F,1)
            dbf=cv.CreateImage((retValC.width,retValC.height),cv.IPL_DEPTH_32F,1)
            daf=cv.CreateImage((retValC.width,retValC.height),cv.IPL_DEPTH_32F,1)
            cv.ConvertScale(dr,drf)
            cv.ConvertScale(dg,dgf)
            cv.ConvertScale(db,dbf)
            cv.ConvertScale(cMask.invert()._getGrayscaleBitmap(),daf)
            cv.ConvertScale(daf,daf,scale=(1.0/255.0))
            cv.Mul(drf,daf,drf)
            cv.Mul(dgf,daf,dgf)
            cv.Mul(dbf,daf,dbf)
            
            cv.Add(rf,drf,rf)
            cv.Add(gf,dgf,gf)
            cv.Add(bf,dbf,bf)
 
            cv.ConvertScaleAbs(rf,r)
            cv.ConvertScaleAbs(gf,g)
            cv.ConvertScaleAbs(bf,b)

            cv.Merge(b,g,r,None,retValC.getBitmap())
            cv.SetImageROI(retVal.getBitmap(),bottomROI)
            cv.Copy(retValC.getBitmap(),retVal.getBitmap())
            cv.ResetImageROI(retVal.getBitmap())

        elif( mask is not None):
            if( mask is not None and (mask.width != img.width or mask.height != img.height ) ):
                warnings.warn("Image.blit: your mask and image don't match sizes, if the mask doesn't fit, you can not blit! Try using the scale function. ")
                return None            
            cv.SetImageROI(img.getBitmap(),topROI)
            cv.SetImageROI(mask.getBitmap(),topROI)
            cv.SetImageROI(retVal.getBitmap(),bottomROI)
            cv.Copy(img.getBitmap(),retVal.getBitmap(),mask.getBitmap())
            cv.ResetImageROI(img.getBitmap())
            cv.ResetImageROI(mask.getBitmap())
            cv.ResetImageROI(retVal.getBitmap())       
        else:  #vanilla blit
            cv.SetImageROI(img.getBitmap(),topROI)
            cv.SetImageROI(retVal.getBitmap(),bottomROI)
            cv.Copy(img.getBitmap(),retVal.getBitmap())
            cv.ResetImageROI(img.getBitmap())
            cv.ResetImageROI(retVal.getBitmap())

        return retVal

    def sideBySide(self, image, side="right", scale=True ):
        """
        Combine two images as a side by side. Great for before and after images.


        side - what side of this image to place the other image on.
               choices are (left/right/top/bottom). 
               
        scale - if true scale the smaller of the two sides to match the 
                edge touching the other image. If false we center the smaller
                of the two images on the edge touching the larger image. 

        """
        #there is probably a cleaner way to do this, but I know I hit every case when they are enumerated
        retVal = None
        if( side == "top" ):
            #clever
            retVal = image.sideBySide(self,"bottom",scale)
        elif( side == "bottom" ):
            if( self.width > image.width ):
                if( scale ):
                    #scale the other image width to fit
                    resized = image.resize(w=self.width)
                    nW = self.width
                    nH = self.height + resized.height
                    newCanvas = cv.CreateImage((nW,nH), cv.IPL_DEPTH_8U, 3)
                    cv.SetZero(newCanvas)
                    cv.SetImageROI(newCanvas,(0,0,nW,self.height))
                    cv.Copy(self.getBitmap(),newCanvas)
                    cv.ResetImageROI(newCanvas)
                    cv.SetImageROI(newCanvas,(0,self.height,resized.width,resized.height))
                    cv.Copy(resized.getBitmap(),newCanvas) 
                    cv.ResetImageROI(newCanvas)
                    retVal = Image(newCanvas,colorSpace=self._colorSpace)
                else:
                    nW = self.width
                    nH = self.height + image.height
                    newCanvas = cv.CreateImage((nW,nH), cv.IPL_DEPTH_8U, 3)
                    cv.SetZero(newCanvas)
                    cv.SetImageROI(newCanvas,(0,0,nW,self.height))
                    cv.Copy(self.getBitmap(),newCanvas)
                    cv.ResetImageROI(newCanvas)
                    xc = (self.width-image.width)/2
                    cv.SetImageROI(newCanvas,(xc,self.height,image.width,image.height))
                    cv.Copy(image.getBitmap(),newCanvas) 
                    cv.ResetImageROI(newCanvas)
                    retVal = Image(newCanvas,colorSpace=self._colorSpace)
            else: #our width is smaller than the other image
                if( scale ):
                    #scale the other image width to fit
                    resized = self.resize(w=image.width)
                    nW = image.width
                    nH = resized.height + image.height
                    newCanvas = cv.CreateImage((nW,nH), cv.IPL_DEPTH_8U, 3)
                    cv.SetZero(newCanvas)
                    cv.SetImageROI(newCanvas,(0,0,resized.width,resized.height))
                    cv.Copy(resized.getBitmap(),newCanvas)
                    cv.ResetImageROI(newCanvas)
                    cv.SetImageROI(newCanvas,(0,resized.height,nW,image.height))
                    cv.Copy(image.getBitmap(),newCanvas) 
                    cv.ResetImageROI(newCanvas)
                    retVal = Image(newCanvas,colorSpace=self._colorSpace)
                else:
                    nW = image.width
                    nH = self.height + image.height
                    newCanvas = cv.CreateImage((nW,nH), cv.IPL_DEPTH_8U, 3)
                    cv.SetZero(newCanvas)
                    xc = (image.width - self.width)/2
                    cv.SetImageROI(newCanvas,(xc,0,self.width,self.height))
                    cv.Copy(self.getBitmap(),newCanvas)
                    cv.ResetImageROI(newCanvas)
                    cv.SetImageROI(newCanvas,(0,self.height,image.width,image.height))
                    cv.Copy(image.getBitmap(),newCanvas)
                    cv.ResetImageROI(newCanvas) 
                    retVal = Image(newCanvas,colorSpace=self._colorSpace)

        elif( side == "right" ):
            retVal = image.sideBySide(self,"left",scale)
        else: #default to left
            if( self.height > image.height ):
                if( scale ):
                    #scale the other image height to fit
                    resized = image.resize(h=self.height)
                    nW = self.width + resized.height
                    nH = self.height
                    newCanvas = cv.CreateImage((nW,nH), cv.IPL_DEPTH_8U, 3)
                    cv.SetZero(newCanvas)
                    cv.SetImageROI(newCanvas,(0,0,resized.width,resized.height))
                    cv.Copy(resized.getBitmap(),newCanvas)
                    cv.ResetImageROI(newCanvas)
                    cv.SetImageROI(newCanvas,(resized.width,0,self.width,self.height))
                    cv.Copy(self.getBitmap(),newCanvas)
                    cv.ResetImageROI(newCanvas) 
                    retVal = Image(newCanvas,colorSpace=self._colorSpace)
                else:
                    nW = self.width+image.width
                    nH = self.height
                    newCanvas = cv.CreateImage((nW,nH), cv.IPL_DEPTH_8U, 3)
                    cv.SetZero(newCanvas)
                    yc = (self.height-image.height)/2
                    cv.SetImageROI(newCanvas,(0,yc,image.width,image.height))
                    cv.Copy(image.getBitmap(),newCanvas)
                    cv.ResetImageROI(newCanvas)
                    cv.SetImageROI(newCanvas,(image.width,0,self.width,self.height))
                    cv.Copy(self.getBitmap(),newCanvas)
                    cv.ResetImageROI(newCanvas) 
                    retVal = Image(newCanvas,colorSpace=self._colorSpace)
            else: #our height is smaller than the other image
                if( scale ):
                    #scale our height to fit
                    resized = self.resize(h=image.height)
                    nW = image.width + resized.width
                    nH = image.height
                    newCanvas = cv.CreateImage((nW,nH), cv.IPL_DEPTH_8U, 3)
                    cv.SetZero(newCanvas)
                    cv.SetImageROI(newCanvas,(0,0,image.width,image.height))
                    cv.Copy(image.getBitmap(),newCanvas)
                    cv.ResetImageROI(newCanvas)
                    cv.SetImageROI(newCanvas,(image.width,0,resized.width,resized.height))
                    cv.Copy(resized.getBitmap(),newCanvas) 
                    cv.ResetImageROI(newCanvas)
                    retVal = Image(newCanvas,colorSpace=self._colorSpace)
                else:
                    nW = image.width + self.width
                    nH = image.height
                    newCanvas = cv.CreateImage((nW,nH), cv.IPL_DEPTH_8U, 3)
                    cv.SetZero(newCanvas)
                    cv.SetImageROI(newCanvas,(0,0,image.width,image.height))
                    cv.Copy(image.getBitmap(),newCanvas)
                    cv.ResetImageROI(newCanvas)
                    yc = (image.height-self.height)/2
                    cv.SetImageROI(newCanvas,(image.width,yc,self.width,self.height))
                    cv.Copy(self.getBitmap(),newCanvas) 
                    cv.ResetImageROI(newCanvas)
                    retVal = Image(newCanvas,colorSpace=self._colorSpace)
        return retVal


    def embiggen(self, size=None, color=Color.BLACK, pos=None):
        """
        Make the canvas larger but keep the image the same size. 

        size - width and heigt tuple of the new canvas. 

        color - the color of the canvas 

        pos - the position of the top left corner of image on the new canvas, 
              if none the image is centered.
        """
        
        if( size == None or size[0] < self.width or size[1] < self.height ):
            warnings.warn("image.embiggenCanvas: the size provided is invalid")
            return None

        newCanvas = cv.CreateImage(size, cv.IPL_DEPTH_8U, 3)
        cv.SetZero(newCanvas)
        newColor = cv.RGB(color[0],color[1],color[2])
        cv.AddS(newCanvas,newColor,newCanvas)
        topROI = None
        bottomROI = None
        if( pos is None ):
            pos = (((size[0]-self.width)/2),((size[1]-self.height)/2))

        (topROI, bottomROI) = self._rectOverlapROIs((self.width,self.height),size,pos)
        if( topROI is None or bottomROI is None):
            warnings.warn("image.embiggenCanvas: the position of the old image doesn't make sense, there is no overlap")
            return None

        cv.SetImageROI(newCanvas, bottomROI)
        cv.SetImageROI(self.getBitmap(),topROI)
        cv.Copy(self.getBitmap(),newCanvas)
        cv.ResetImageROI(newCanvas)
        cv.ResetImageROI(self.getBitmap())
        return Image(newCanvas)



    def _rectOverlapROIs(self,top, bottom, pos):
        """
        top is a rectangle (w,h)
        bottom is a rectangle (w,h)
        pos is the top left corner of the top rectangle with respect to the bottom rectangle's top left corner
        method returns none if the two rectangles do not overlap. Otherwise returns the top rectangle's ROI (x,y,w,h)
        and the bottom rectangle's ROI (x,y,w,h) 
        """  
        # the position of the top rect coordinates give bottom top right = (0,0) 
        tr = (pos[0]+top[0],pos[1]) 
        tl = pos 
        br = (pos[0]+top[0],pos[1]+top[1])
        bl = (pos[0],pos[1]+top[1])
        # do an overlap test to weed out corner cases and errors
        def inBounds((w,h), (x,y)):
            retVal = True
            if( x < 0 or  y < 0 or x > w or y > h):
                retVal = False
            return retVal

        trc = inBounds(bottom,tr) 
        tlc = inBounds(bottom,tl) 
        brc = inBounds(bottom,br) 
        blc = inBounds(bottom,bl) 
        if( not trc and not tlc and not brc and not blc ): # no overlap
            return None,None
        elif( trc and tlc and brc and blc ): # easy case top is fully inside bottom 
            tRet = (0,0,top[0],top[1])
            bRet = (pos[0],pos[1],top[0],top[1])
            return tRet,bRet
        # let's figure out where the top rectangle sits on the bottom
        # we clamp the corners of the top rectangle to live inside
        # the bottom rectangle and from that get the x,y,w,h
        tl = (np.clip(tl[0],0,bottom[0]),np.clip(tl[1],0,bottom[1]))
        br = (np.clip(br[0],0,bottom[0]),np.clip(br[1],0,bottom[1]))

        bx = tl[0]
        by = tl[1] 
        bw = abs(tl[0]-br[0])
        bh = abs(tl[1]-br[1])
        # now let's figure where the bottom rectangle is in the top rectangle 
        # we do the same thing with different coordinates
        pos = (-1*pos[0], -1*pos[1])
        #recalculate the bottoms's corners with respect to the top. 
        tr = (pos[0]+bottom[0],pos[1])
        tl = pos 
        br = (pos[0]+bottom[0],pos[1]+bottom[1])
        bl = (pos[0],pos[1]+bottom[1])
        tl = (np.clip(tl[0],0,top[0]), np.clip(tl[1],0,top[1]))
        br = (np.clip(br[0],0,top[0]), np.clip(br[1],0,top[1]))
        tx = tl[0]
        ty = tl[1] 
        tw = abs(br[0]-tl[0])
        th = abs(br[1]-tl[1])
        return (tx,ty,tw,th),(bx,by,bw,bh)

    def createBinaryMask(self,color1=(0,0,0),color2=(255,255,255)):
        """
        Generate a binary mask of the image based on a range of rgb values.
        A binary mask is a black and white image where the white area is kept and the
        black area is removed. 

        This method is used by specifying two colors as the range between the minimum and maximum
        values that will be masked white.

        example:
        >>>> img.createBinaryMask(color1=(0,128,128),color2=(255,255,255)
       
        """
        if( color1[0]-color2[0] == 0 or 
            color1[1]-color2[1] == 0 or
            color1[2]-color2[2] == 0 ):
            warnings.warn("No color range selected, the result will be black, returning None instead.")
            return None
        if( color1[0] > 255 or color1[0] < 0 or
            color1[1] > 255 or color1[1] < 0 or
            color1[2] > 255 or color1[2] < 0 or
            color2[0] > 255 or color2[0] < 0 or
            color2[1] > 255 or color2[1] < 0 or
            color2[2] > 255 or color2[2] < 0 ):
            warnings.warn("One of the tuple values falls outside of the range of 0 to 255")
            return None 

        r = self.getEmpty(1)
        g = self.getEmpty(1)
        b = self.getEmpty(1)
        
        rl = self.getEmpty(1)
        gl = self.getEmpty(1)
        bl = self.getEmpty(1)
 
        rh = self.getEmpty(1)
        gh = self.getEmpty(1)
        bh = self.getEmpty(1)

        cv.Split(self.getBitmap(),b,g,r,None);
        #the difference == 255 case is where open CV
        #kinda screws up, this should just be a white image
        if( abs(color1[0]-color2[0]) == 255 ):
            cv.Zero(rl)
            cv.AddS(rl,255,rl)
        #there is a corner case here where difference == 0
        #right now we throw an error on this case. 
        #also we use the triplets directly as OpenCV is 
        # SUPER FINICKY about the type of the threshold. 
        elif( color1[0] < color2[0] ):
            cv.Threshold(r,rl,color1[0],255,cv.CV_THRESH_BINARY)
            cv.Threshold(r,rh,color2[0],255,cv.CV_THRESH_BINARY)
            cv.Sub(rl,rh,rl)
        else:
            cv.Threshold(r,rl,color2[0],255,cv.CV_THRESH_BINARY)
            cv.Threshold(r,rh,color1[0],255,cv.CV_THRESH_BINARY)    
            cv.Sub(rl,rh,rl)


        if( abs(color1[1]-color2[1]) == 255 ):
            cv.Zero(gl)
            cv.AddS(gl,255,gl)
        elif( color1[1] < color2[1] ):
            cv.Threshold(g,gl,color1[1],255,cv.CV_THRESH_BINARY)
            cv.Threshold(g,gh,color2[1],255,cv.CV_THRESH_BINARY)
            cv.Sub(gl,gh,gl)
        else:
            cv.Threshold(g,gl,color2[1],255,cv.CV_THRESH_BINARY)
            cv.Threshold(g,gh,color1[1],255,cv.CV_THRESH_BINARY)    
            cv.Sub(gl,gh,gl)

        if( abs(color1[2]-color2[2]) == 255 ):
            cv.Zero(bl)
            cv.AddS(bl,255,bl)
        elif( color1[2] < color2[2] ):
            cv.Threshold(b,bl,color1[2],255,cv.CV_THRESH_BINARY)
            cv.Threshold(b,bh,color2[2],255,cv.CV_THRESH_BINARY)
            cv.Sub(bl,bh,bl)
        else:
            cv.Threshold(b,bl,color2[2],255,cv.CV_THRESH_BINARY)
            cv.Threshold(b,bh,color1[2],255,cv.CV_THRESH_BINARY)    
            cv.Sub(bl,bh,bl)


        cv.And(rl,gl,rl)
        cv.And(rl,bl,rl)
        return Image(rl)

    def applyBinaryMask(self, mask,bg_color=Color.BLACK):
        """
        Apply a binary mask to the image. The white areas of the mask will be kept,
        and the black areas removed. The removed areas will be set to the color of 
        bg_color. 

        mask - the binary mask image. White areas are kept, black areas are removed.
        bg_color - the color of the background on the mask.
        """
        newCanvas = cv.CreateImage((self.width,self.height), cv.IPL_DEPTH_8U, 3)
        cv.SetZero(newCanvas)
        newBG = cv.RGB(bg_color[0],bg_color[1],bg_color[2])
        cv.AddS(newCanvas,newBG,newCanvas)
        if( mask.width != self.width or mask.height != self.height ):
            warnings.warn("Image.applyBinaryMask: your mask and image don't match sizes, if the mask doesn't fit, you can't apply it! Try using the scale function. ")
            return None
        cv.Copy(self.getBitmap(),newCanvas,mask.getBitmap());
        return Image(newCanvas,colorSpace=self._colorSpace);

    def createAlphaMask(self, hue=60, hue_lb=None,hue_ub=None):
        """
        Generate a grayscale or binary mask image based either on a hue or an RGB triplet that can be used
        like an alpha channel. In the resulting mask, the hue/rgb_color will be treated as transparent (black). 

        When a hue is used the mask is treated like an 8bit alpha channel.
        When an RGB triplet is used the result is a binary mask. 
        rgb_thresh is a distance measure between a given a pixel and the mask value that we will
        add to the mask. For example, if rgb_color=(0,255,0) and rgb_thresh=5 then any pixel 
        winthin five color values of the rgb_color will be added to the mask (e.g. (0,250,0),(5,255,0)....)

        Invert flips the mask values.

        Parameters:
             hue = a hue used to generate the alpha mask.
             rgb_color = an rgb triplet used to generate a mask
             rgb_thresh = an integer distance from the rgb_color that will also be added to the mask. 
        """

        if( hue<0 or hue > 180 ):
            warnings.warn("Invalid hue color, valid hue range is 0 to 180.")

        if( self._colorSpace != ColorSpace.HSV ):
            hsv = self.toHSV()
        else:
            hsv = self
        h = hsv.getEmpty(1)
        s = hsv.getEmpty(1)
        mask = hsv.getEmpty(1)
        cv.Split(hsv.getBitmap(),None,s,h,None)
        hlut = np.zeros((256,1),dtype=uint8) #thankfully we're not doing a LUT on saturation 
        if(hue_lb is not None and hue_ub is not None):
            hlut[hue_lb:hue_ub]=255
        else:
            hlut[hue] = 255
        cv.LUT(h,mask,cv.fromarray(hlut))
        cv.Copy(s,h,mask) #we'll save memory using hue
        return Image(h).invert() 


    def applyPixelFunction(self, theFunc):
        """
        apply a function to every pixel and return the result
        The function must be of the form int (r,g,b)=func((r,g,b))
        """
        #there should be a way to do this faster using numpy vectorize
        #but I can get vectorize to work with the three channels together... have to split them
        #TODO: benchmark this against vectorize 
        pixels = np.array(self.getNumpy()).reshape(-1,3).tolist()
        result = np.array(map(theFunc,pixels),dtype=uint8).reshape(self.width,self.height,3) 
        return Image(result) 


    def integralImage(self,tilted=False):
        """
        Calculate the integral image and return it as a numpy array.
        The integral image gives the sum of all of the pixels above and to the
        right of a given pixel location. It is useful for computing Haar cascades.
        The return type is a numpy array the same size of the image. The integral
        image requires 32Bit values which are not easily supported by the SimpleCV
        Image class.

        Parameters:
            tilted - Boolean

        Returns:
            Numpy Array
        """
        
        if(tilted):
            img2 = cv.CreateImage((self.width+1, self.height+1), cv.IPL_DEPTH_32F, 1)
            img3 = cv.CreateImage((self.width+1, self.height+1), cv.IPL_DEPTH_32F, 1) 
            cv.Integral(self._getGrayscaleBitmap(),img3,None,img2)
        else:
            img2 = cv.CreateImage((self.width+1, self.height+1), cv.IPL_DEPTH_32F, 1) 
            cv.Integral(self._getGrayscaleBitmap(),img2)
        return np.array(cv.GetMat(img2))
        
        
    def convolve(self,kernel = [[1,0,0],[0,1,0],[0,0,1]],center=None):
        """
        Convolution performs a shape change on an image.  It is similiar to
        something like a dilate.  You pass it a kernel in the form of a list, np.array, or cvMat


        Example:
        
        >>> img = Image("sampleimages/simplecv.png")
        >>> kernel = [[1,0,0],[0,1,0],[0,0,1]]
        >>> conv = img.convolve()


        Parameters:
            kernel - Array, Numpy Array, CvMat
            center - Boolean

        Returns:
            Image
        """
        if(isinstance(kernel, list)):
            kernel = np.array(kernel)
            
        if(type(kernel)==np.ndarray):
            sz = kernel.shape
            kernel = kernel.astype(np.float32)
            myKernel = cv.CreateMat(sz[0], sz[1], cv.CV_32FC1)
            cv.SetData(myKernel, kernel.tostring(), kernel.dtype.itemsize * kernel.shape[1])
        elif(type(kernel)==cv.mat):
            myKernel = kernel
        else:
            warnings.warn("Convolution uses numpy arrays or cv.mat type.")
            return None
        retVal = self.getEmpty(3)
        if(center is None):
            cv.Filter2D(self.getBitmap(),retVal,myKernel)
        else:
            cv.Filter2D(self.getBitmap(),retVal,myKernel,center)
        return Image(retVal)

    def findTemplate(self, template_image = None, threshold = 5, method = "SQR_DIFF_NORM"):
        """
        This function searches an image for a template image.  The template
        image is a smaller image that is searched for in the bigger image.
        This is a basic pattern finder in an image.  This uses the standard
        OpenCV template (pattern) matching and cannot handle scaling or rotation

        
        Template matching returns a match score for every pixel in the image.
        Often pixels that are near to each other and a close match to the template
        are returned as a match. If the threshold is set too low expect to get
        a huge number of values. The threshold parameter is in terms of the
        number of standard deviations from the mean match value you are looking
        
        For example, matches that are above three standard deviations will return
        0.1% of the pixels. In a 800x600 image this means there will be
        800*600*0.001 = 480 matches.

        This method returns the locations of wherever it finds a match above a
        threshold. Because of how template matching works, very often multiple
        instances of the template overlap significantly. The best approach is to
        find the centroid of all of these values. We suggest using an iterative
        k-means approach to find the centroids.
        
        methods:
        SQR_DIFF_NORM - Normalized square difference
        SQR_DIFF      - Square difference
        CCOEFF        -
        CCOEFF_NORM   -
        CCORR         - Cross correlation
        CCORR_NORM    - Normalize cross correlation

        Example:
        
        >>> image = Image("/path/to/img.png")
        >>> pattern_image = image.crop(100,100,100,100)
        >>> found_patterns = image.findTemplate(pattern_image)
        >>> found_patterns.draw()
        >>> image.show()


        Parameters:
            template_image - Image
            threshold - Int
            method - String
        
        RETURNS:
            FeatureSet
        """
        if(template_image == None):
            print "Need image for matching"
            return

        if(template_image.width > self.width):
            print "Image too wide"
            return

        if(template_image.height > self.height):
            print "Image too tall"
            return

        check = 0; # if check = 0 we want maximal value, otherwise minimal
        if(method is None or method == "" or method == "SQR_DIFF_NORM"):#minimal
            method = cv.CV_TM_SQDIFF_NORMED
            check = 1;
        elif(method == "SQR_DIFF"): #minimal
            method = cv.CV_TM_SQDIFF
            check = 1
        elif(method == "CCOEFF"): #maximal
            method = cv.CV_TM_CCOEFF
        elif(method == "CCOEFF_NORM"): #maximal
            method = cv.CV_TM_CCOEFF_NORMED
        elif(method == "CCORR"): #maximal
            method = cv.CV_TM_CCORR
        elif(method == "CCORR_NORM"): #maximal 
            method = cv.CV_TM_CCORR_NORMED
        else:
            warnings.warn("ooops.. I don't know what template matching method you are looking for.")
            return None
        #create new image for template matching computation
        matches = cv.CreateMat( (self.height - template_image.height + 1),
                                (self.width - template_image.width + 1),
                                cv.CV_32FC1)
            
        #choose template matching method to be used
        
        cv.MatchTemplate( self._getGrayscaleBitmap(), template_image._getGrayscaleBitmap(), matches, method )
        mean = np.mean(matches)
        sd = np.std(matches)
        if(check > 0):
            compute = np.where((matches < mean-threshold*sd) )
        else:
            compute = np.where((matches > mean+threshold*sd) )

        mapped = map(tuple, np.column_stack(compute))
        fs = FeatureSet()
        for location in mapped:
            fs.append(TemplateMatch(self, template_image.getBitmap(), (location[1],location[0]), matches[location[0], location[1]]))

        #cluster overlapping template matches 
        finalfs = FeatureSet()
        if( len(fs) > 0 ):
            finalfs.append(fs[0])
            for f in fs:
                match = False
                for f2 in finalfs:
                    if( f2.overlaps(f) ): #if they overlap
                        f2.consume(f) #merge them
                        match = True 
                        break

                if( not match ):
                    finalfs.append(f)
        
            for f in finalfs: #rescale the resulting clusters to fit the template size
                f.rescale(template_image.width,template_image.height)
            
            fs = finalfs
        
        return fs                           
         

    def readText(self):
        """
        This function will return any text it can find using OCR on the
        image.

        Please note that it does not handle rotation well, so if you need
        it in your application try to rotate and/or crop the area so that
        the text would be the same way a document is read

        RETURNS: String

        If you're having run-time problems I feel bad for your son,
        I've got 99 problems but dependencies ain't one:

        http://code.google.com/p/tesseract-ocr/
        http://code.google.com/p/python-tesseract/


        """

        if(not OCR_ENABLED):
            return "Please install the correct OCR library required - http://code.google.com/p/tesseract-ocr/ http://code.google.com/p/python-tesseract/"
        
        api = tesseract.TessBaseAPI()
        api.SetOutputName("outputName")
        api.Init(".","eng",tesseract.OEM_DEFAULT)
        api.SetPageSegMode(tesseract.PSM_AUTO)


        jpgdata = StringIO()
        self.getPIL().save(jpgdata, "jpeg")
        jpgdata.seek(0)
        stringbuffer = jpgdata.read()
        result = tesseract.ProcessPagesBuffer(stringbuffer,len(stringbuffer),api)
        return result

    def findCircle(self,canny=100,thresh=350,distance=-1):
        """
        Perform the Hough Circle transform to extract _perfect_ circles from the image
        canny - the upper bound on a canny edge detector used to find circle edges.

        thresh - the threshold at which to count a circle. Small parts of a circle get
        added to the accumulator array used internally to the array. This value is the
        minimum threshold. Lower thresholds give more circles, higher thresholds give fewer circles.

        Warning: if this threshold is too high, and no circles are found the underlying OpenCV
        routine fails and causes a segfault. 
        
        distance - the minimum distance between each successive circle in pixels. 10 is a good
        starting value.

        returns: a circle feature set. 
        """
        storage = cv.CreateMat(self.width, 1, cv.CV_32FC3)
        #a distnace metric for how apart our circles should be - this is sa good bench mark
        if(distance < 0 ):
            distance = 1 + max(self.width,self.height)/50
        cv.HoughCircles(self._getGrayscaleBitmap(),storage, cv.CV_HOUGH_GRADIENT, 2, distance,canny,thresh)
        if storage.rows == 0:
            return None
        circs = np.asarray(storage)
        sz = circs.shape
        circleFS = FeatureSet()
        for i in range(sz[0]):
            circleFS.append(Circle(self,int(circs[i][0][0]),int(circs[i][0][1]),int(circs[i][0][2])))  
        return circleFS

    def whiteBalance(self,method="Simple"):
        """
        Attempts to perform automatic white balancing. 
        Gray World see: http://scien.stanford.edu/pages/labsite/2000/psych221/projects/00/trek/GWimages.html
        Robust AWB: http://scien.stanford.edu/pages/labsite/2010/psych221/projects/2010/JasonSu/robustawb.html
        http://scien.stanford.edu/pages/labsite/2010/psych221/projects/2010/JasonSu/Papers/Robust%20Automatic%20White%20Balance%20Algorithm%20using%20Gray%20Color%20Points%20in%20Images.pdf
        Simple AWB:
        http://www.ipol.im/pub/algo/lmps_simplest_color_balance/
        http://scien.stanford.edu/pages/labsite/2010/psych221/projects/2010/JasonSu/simplestcb.html
        """
        img = self
        if(method=="GrayWorld"):           
            avg = cv.Avg(img.getBitmap());
            bf = float(avg[0])
            gf = float(avg[1])
            rf = float(avg[2])
            af = (bf+gf+rf)/3.0
            if( bf == 0.00 ):
                b_factor = 1.00
            else:
                b_factor = af/bf

            if( gf == 0.00 ):
                g_factor = 1.00
            else:
                g_factor = af/gf

            if( rf == 0.00 ):
                r_factor = 1.00
            else:
                r_factor = af/rf
            
            b = img.getEmpty(1) 
            g = img.getEmpty(1) 
            r = img.getEmpty(1) 
            cv.Split(self.getBitmap(), b, g, r, None)
            bfloat = cv.CreateImage((img.width, img.height), cv.IPL_DEPTH_32F, 1) 
            gfloat = cv.CreateImage((img.width, img.height), cv.IPL_DEPTH_32F, 1) 
            rfloat = cv.CreateImage((img.width, img.height), cv.IPL_DEPTH_32F, 1) 
            
            cv.ConvertScale(b,bfloat,b_factor)
            cv.ConvertScale(g,gfloat,g_factor)
            cv.ConvertScale(r,rfloat,r_factor)
           
            (minB,maxB,minBLoc,maxBLoc) = cv.MinMaxLoc(bfloat)
            (minG,maxG,minGLoc,maxGLoc) = cv.MinMaxLoc(gfloat)
            (minR,maxR,minRLoc,maxRLoc) = cv.MinMaxLoc(rfloat)
            scale = max([maxR,maxG,maxB])
            sfactor = 1.00
            if(scale > 255 ):
                sfactor = 255.00/float(scale)

            cv.ConvertScale(bfloat,b,sfactor);
            cv.ConvertScale(gfloat,g,sfactor);
            cv.ConvertScale(rfloat,r,sfactor);
            
            retVal = img.getEmpty()
            cv.Merge(b,g,r,None,retVal);
            retVal = Image(retVal)
        elif( method == "Simple" ):
            thresh = 0.003
            sz = img.width*img.height
            tempMat = img.getNumpy() 
            bcf = sss.cumfreq(tempMat[:,:,0], numbins=256)
            bcf = bcf[0] # get our cumulative histogram of values for this color

            blb = -1 #our upper bound
            bub = 256 # our lower bound
            lower_thresh = 0.00
            upper_thresh = 0.00
            #now find the upper and lower thresh% of our values live
            while( lower_thresh < thresh ):
                blb = blb+1
                lower_thresh = bcf[blb]/sz
            while( upper_thresh < thresh ):
                bub = bub-1
                upper_thresh = (sz-bcf[bub])/sz


            gcf = sss.cumfreq(tempMat[:,:,1], numbins=256)
            gcf = gcf[0]
            glb = -1 #our upper bound
            gub = 256 # our lower bound
            lower_thresh = 0.00
            upper_thresh = 0.00
            #now find the upper and lower thresh% of our values live
            while( lower_thresh < thresh ):
                glb = glb+1
                lower_thresh = gcf[glb]/sz
            while( upper_thresh < thresh ):
                gub = gub-1
                upper_thresh = (sz-gcf[gub])/sz


            rcf = sss.cumfreq(tempMat[:,:,2], numbins=256)
            rcf = rcf[0]
            rlb = -1 #our upper bound
            rub = 256 # our lower bound
            lower_thresh = 0.00 
            upper_thresh = 0.00
            #now find the upper and lower thresh% of our values live
            while( lower_thresh < thresh ):
                rlb = rlb+1
                lower_thresh = rcf[rlb]/sz
            while( upper_thresh < thresh ):
                rub = rub-1
                upper_thresh = (sz-rcf[rub])/sz
            #now we create the scale factors for the remaining pixels
            rlbf = float(rlb)
            rubf = float(rub)
            glbf = float(glb)
            gubf = float(gub)
            blbf = float(blb)
            bubf = float(bub)

            rLUT = np.ones((256,1),dtype=uint8)
            gLUT = np.ones((256,1),dtype=uint8)
            bLUT = np.ones((256,1),dtype=uint8)
            for i in range(256):
                if(i <= rlb):
                    rLUT[i][0] = 0
                elif( i >= rub):
                    rLUT[i][0] = 255
                else:
                    rf = ((float(i)-rlbf)*255.00/(rubf-rlbf))
                    rLUT[i][0] = int(rf)
                if( i <= glb):
                    gLUT[i][0] = 0
                elif( i >= gub):
                    gLUT[i][0] = 255
                else:
                    gf = ((float(i)-glbf)*255.00/(gubf-glbf))
                    gLUT[i][0] = int(gf)
                if( i <= blb):
                    bLUT[i][0] = 0
                elif( i >= bub):
                    bLUT[i][0] = 255
                else:
                    bf = ((float(i)-blbf)*255.00/(bubf-blbf))
                    bLUT[i][0] = int(bf)
            retVal = img.applyLUT(bLUT,rLUT,gLUT)
        return retVal 
        
    def applyLUT(self,rLUT=None,bLUT=None,gLUT=None):
        """
        Apply LUT allows you to apply a LUT (look up table) to the pixels in a image. Each LUT is just 
        an array where each index in the array points to its value in the result image. For example 
        rLUT[0]=255 would change all pixels where the red channel is zero to the value 255.
        
        params:
        rLUT = a tuple or np.array of size (256x1) with dtype=uint8
        gLUT = a tuple or np.array of size (256x1) with dtype=uint8
        bLUT = a tuple or np.array of size (256x1) with dtype=uint8
        !The dtype is very important. Will throw the following error without it:
        
        error: dst.size() == src.size() && dst.type() == CV_MAKETYPE(lut.depth(), src.channels())
        
        
        returns:
        The image remapped using the LUT.
        
        example:
        This example saturates the red channel
        >>>> rlut = np.ones((256,1),dtype=uint8)*255
        >>>> img=img.applyLUT(rLUT=rlut)
       
        """
        r = self.getEmpty(1)
        g = self.getEmpty(1)
        b = self.getEmpty(1)
        cv.Split(self.getBitmap(),b,g,r,None);
        if(rLUT is not None):
            cv.LUT(r,r,cv.fromarray(rLUT))
        if(gLUT is not None):
            cv.LUT(g,g,cv.fromarray(gLUT))
        if(bLUT is not None):
            cv.LUT(b,b,cv.fromarray(bLUT))
        temp = self.getEmpty()
        cv.Merge(b,g,r,None,temp)
        return Image(temp)
        

    def _getRawKeypoints(self,thresh=500.00,flavor="SURF", highQuality=1, forceReset=False):
        """
        This method finds keypoints in an image and returns them as the raw keypoints
        and keypoint descriptors. When this method is called it caches a the features
        and keypoints locally for quick and easy access.
       
        Parameters:
        min_quality - The minimum quality metric for SURF descriptors. Good values
                      range between about 300.00 and 600.00
        
        flavor - a string indicating the method to use to extract features.
                 A good primer on how feature/keypoint extractiors can be found here:

                 http://en.wikipedia.org/wiki/Feature_detection_(computer_vision)
                 http://www.cg.tu-berlin.de/fileadmin/fg144/Courses/07WS/compPhoto/Feature_Detection.pdf
        

                 "SURF" - extract the SURF features and descriptors. If you don't know
                 what to use, use this. 
                 See: http://en.wikipedia.org/wiki/SURF

                 "STAR" - The STAR feature extraction algorithm
                 See: http://pr.willowgarage.com/wiki/Star_Detector

                 "FAST" - The FAST keypoint extraction algorithm
                 See: http://en.wikipedia.org/wiki/Corner_detection#AST_based_feature_detectors


        highQuality - The SURF descriptor comes in two forms, a vector of 64 descriptor 
                      values and a vector of 128 descriptor values. The latter are "high" 
                      quality descriptors. 
                     
        forceReset - If keypoints have already been calculated for this image those
                     keypoints are returned veresus recalculating the values. If 
                     force reset is True we always recalculate the values, otherwise
                     we will used the cached copies. 
                      
        Returns:
        A tuple of keypoint objects and optionally a numpy array of the descriptors. 

        Example:
        >>>> img = Image("aerospace.jpg")
        >>>> kp,d = img._getRawKeypoints() 

        Notes:
        If you would prefer to work with the raw keypoints and descriptors each image keeps
        a local cache of the raw values. These are named:
        
        self._mKeyPoints # A tuple of keypoint objects
        See: http://opencv.itseez.com/modules/features2d/doc/common_interfaces_of_feature_detectors.html#keypoint-keypoint
        self._mKPDescriptors # The descriptor as a floating point numpy array
        self._mKPFlavor = "NONE" # The flavor of the keypoints as a string. 

        See Also:
         ImageClass._getRawKeypoints(self,thresh=500.00,forceReset=False,flavor="SURF",highQuality=1)
         ImageClass._getFLANNMatches(self,sd,td)
         ImageClass.findKeypointMatch(self,template,quality=500.00,minDist=0.2,minMatch=0.4)
         ImageClass.drawKeypointMatches(self,template,thresh=500.00,minDist=0.15,width=1)

        """
        try:
            import cv2
        except:
            warnings.warn("Can't run Keypoints without OpenCV >= 2.3.0")
            return
        
        if( forceReset ):
            self._mKeyPoints = None
            self._mKPDescriptors = None
        if( self._mKeyPoints is None or self._mKPFlavor != flavor ):
            if( flavor == "SURF" ):
                surfer = cv2.SURF(thresh,_extended=highQuality,_upright=1) 
                self._mKeyPoints,self._mKPDescriptors = surfer.detect(self.getGrayNumpy(),None,False)
                if( len(self._mKPDescriptors) == 0 ):
                    return None, None                     
                
                if( highQuality == 1 ):
                    self._mKPDescriptors = self._mKPDescriptors.reshape((-1,128))
                else:
                    self._mKPDescriptors = self._mKPDescriptors.reshape((-1,64))
                
                self._mKPFlavor = "SURF"
                del surfer
            
            elif( flavor == "FAST" ):
                faster = cv2.FastFeatureDetector(threshold=int(thresh),nonmaxSuppression=True)
                self._mKeyPoints = faster.detect(self.getGrayNumpy())
                self._mKPDescriptors = None
                self._mKPFlavor = "FAST"
                del faster

            #elif( flavor == "MSER"):
            #    mserer = cv2.MSER()
            #    self._mKeyPoints = mserer.detect(self.getGrayNumpy(),None)
            #    self._mKPDescriptors = None
            #    self._mKPFlavor = "MSER"
            #    del mserer

            elif( flavor == "STAR"):
                starer = cv2.StarDetector()
                self._mKeyPoints = starer.detect(self.getGrayNumpy())
                self._mKPDescriptors = None
                self._mKPFlavor = "STAR"
                del starer
          
            else:
                warnings.warn("ImageClass.Keypoints: I don't know the method you want to use")
                return None, None

        return self._mKeyPoints,self._mKPDescriptors 

    def _getFLANNMatches(self,sd,td):
        """
        Summary:
        This method does a fast local approximate nearest neighbors (FLANN) calculation between two sets
        of feature vectors. The result are two numpy arrays the first one is a list of indexes of the
        matches and the second one is the match distance value. For the match indices or idx, the index
        values correspond to the values of td, and the value in the array is the index in td. I.
        I.e. j = idx[i] is where td[i] matches sd[j]. 
        The second numpy array, at the index i is the match distance between td[i] and sd[j].
        Lower distances mean better matches. 

        Parameters:
        sd - A numpy array of feature vectors of any size.
        td - A numpy array of feature vectors of any size, this vector is used for indexing
             and the result arrays will have a length matching this vector. 

        Returns:
        Two numpy arrays, the first one, idx, is the idx of the matches of the vector td with sd.
        The second one, dist, is the distance value for the closest match.

        Example:
        >>>> kpt,td = img1._getRawKeypoints() # t is template
        >>>> kps,sd = img2._getRawKeypoints() # s is source
        >>>> idx,dist = img1._getFLANNMatches(sd,td)
        >>>> j = idx[42]
        >>>> print kps[j] # matches kp 42
        >>>> print dist[i] # the match quality.

        Notes:
        If you would prefer to work with the raw keypoints and descriptors each image keeps
        a local cache of the raw values. These are named:
        
        self._mKeyPoints # A tuple of keypoint objects
        See: http://opencv.itseez.com/modules/features2d/doc/common_interfaces_of_feature_detectors.html#keypoint-keypoint
        self._mKPDescriptors # The descriptor as a floating point numpy array
        self._mKPFlavor = "NONE" # The flavor of the keypoints as a string. 

        See:
         ImageClass._getRawKeypoints(self,thresh=500.00,forceReset=False,flavor="SURF",highQuality=1)
         ImageClass._getFLANNMatches(self,sd,td)
         ImageClass.drawKeypointMatches(self,template,thresh=500.00,minDist=0.15,width=1)
         ImageClass.findKeypoints(self,min_quality=300.00,flavor="SURF",highQuality=False ) 
         ImageClass.findKeypointMatch(self,template,quality=500.00,minDist=0.2,minMatch=0.4)
        """
        try:
            import cv2
        except:
            warnings.warn("Can't run FLANN Matches without OpenCV >= 2.3.0")
            return
        FLANN_INDEX_KDTREE = 1  # bug: flann enums are missing
        flann_params = dict(algorithm = FLANN_INDEX_KDTREE, trees = 4)
        flann = cv2.flann_Index(sd, flann_params)
        idx, dist = flann.knnSearch(td, 1, params = {}) # bug: need to provide empty dict
        del flann
        return idx,dist

    def drawKeypointMatches(self,template,thresh=500.00,minDist=0.15,width=1):
        """
        Summary:
        Draw keypoints draws a side by side representation of two images, calculates
        keypoints for both images, determines the keypoint correspondences, and then draws
        the correspondences. This method is helpful for debugging keypoint calculations
        and also looks really cool :) .  The parameters mirror the parameters used 
        for findKeypointMatches to assist with debugging 

        Parameters:
        template - A template image. 

        quality - The feature quality metric. This can be any value between about 300 and 500. Higher
        values should return fewer, but higher quality features. 

        minDist - The value below which the feature correspondence is considered a match. This 
                  is the distance between two feature vectors. Good values are between 0.05 and 0.3

        width    - The width of the drawn line.

        Returns:
        A side by side image of the template and source image with each feature correspondence 
        draw in a different color. 

        Example:
        >>>> img = cam.getImage()
        >>>> template = Image("myTemplate.png")
        >>>> result = img.drawKeypointMatches(self,template,300.00,0.4):

        Notes:
        If you would prefer to work with the raw keypoints and descriptors each image keeps
        a local cache of the raw values. These are named:
        
        self._mKeyPoints # A tuple of keypoint objects
        See: http://opencv.itseez.com/modules/features2d/doc/common_interfaces_of_feature_detectors.html#keypoint-keypoint
        self._mKPDescriptors # The descriptor as a floating point numpy array
        self._mKPFlavor = "NONE" # The flavor of the keypoints as a string. 

        See:
         ImageClass._getRawKeypoints(self,thresh=500.00,forceReset=False,flavor="SURF",highQuality=1)
         ImageClass._getFLANNMatches(self,sd,td)
         ImageClass.drawKeypointMatches(self,template,thresh=500.00,minDist=0.15,width=1)
         ImageClass.findKeypoints(self,min_quality=300.00,flavor="SURF",highQuality=False ) 
         ImageClass.findKeypointMatch(self,template,quality=500.00,minDist=0.2,minMatch=0.4)

        """
        if template == None:
          return None
          
        resultImg = template.sideBySide(self,scale=False)
        hdif = (self.height-template.height)/2
        skp,sd = self._getRawKeypoints(thresh)
        tkp,td = template._getRawKeypoints(thresh)
        if( td == None or sd == None ):
            warnings.warn("We didn't get any descriptors. Image might be too uniform or blurry." )
            return resultImg
        template_points = float(td.shape[0])
        sample_points = float(sd.shape[0])
        magic_ratio = 1.00
        if( sample_points > template_points ):
            magic_ratio = float(sd.shape[0])/float(td.shape[0])

        idx,dist = self._getFLANNMatches(sd,td) # match our keypoint descriptors
        p = dist[:,0]
        result = p*magic_ratio < minDist #, = np.where( p*magic_ratio < minDist ) 
        for i in range(0,len(idx)):
            if( result[i] ):
                pt_a = (tkp[i].pt[1], tkp[i].pt[0]+hdif)
                pt_b = (skp[idx[i]].pt[1]+template.width,skp[idx[i]].pt[0])
                resultImg.drawLine(pt_a,pt_b,color=Color.getRandom(Color()),thickness=width)
        return resultImg
                  

    def findKeypointMatch(self,template,quality=500.00,minDist=0.2,minMatch=0.4):
        """
        findKeypointMatch allows you to match a template image with another image using 
        SURF keypoints. The method extracts keypoints from each image, uses the Fast Local
        Approximate Nearest Neighbors algorithm to find correspondences between the feature
        points, filters the correspondences based on quality, and then, attempts to calculate
        a homography between the two images. This homography allows us to draw a matching
        bounding box in the source image that corresponds to the template. This method allows
        you to perform matchs the ordinarily fail when using the findTemplate method. 
        This method should be able to handle a reasonable changes in camera orientation and
        illumination. Using a template that is close to the target image will yield much
        better results.

        Warning:
        This method is only capable of finding one instance of the template in an image. 
        If more than one instance is visible the homography calculation and the method will 
        fail.

        Parameters:
        template - A template image. 

        quality - The feature quality metric. This can be any value between about 300 and 500. Higher
        values should return fewer, but higher quality features. 

        minDist - The value below which the feature correspondence is considered a match. This 
                  is the distance between two feature vectors. Good values are between 0.05 and 0.3

        minMatch - The percentage of features which must have matches to proceed with homography calculation.
                   A value of 0.4 means 40% of features must match. Higher values mean better matches
                   are used. Good values are between about 0.3 and 0.7
 
        Returns:
                  If a homography (match) is found this method returns a feature set with a single 
                  KeypointMatch feature. If no match is found None is returned.
        Example:
                  >>>> template = Image("template.png")
                  >>>> img = camera.getImage()
                  >>>> fs = img.findKeypointMatch(template)
                  >>>> if( fs is not None ):
                  >>>>      fs[0].draw()
                  >>>>      img.show()

        Notes:
        If you would prefer to work with the raw keypoints and descriptors each image keeps
        a local cache of the raw values. These are named:
        
        self._mKeyPoints # A tuple of keypoint objects
        See: http://opencv.itseez.com/modules/features2d/doc/common_interfaces_of_feature_detectors.html#keypoint-keypoint
        self._mKPDescriptors # The descriptor as a floating point numpy array
        self._mKPFlavor = "NONE" # The flavor of the keypoints as a string. 

        See Also:
         ImageClass._getRawKeypoints(self,thresh=500.00,forceReset=False,flavor="SURF",highQuality=1)
         ImageClass._getFLANNMatches(self,sd,td)
         ImageClass.drawKeypointMatches(self,template,thresh=500.00,minDist=0.15,width=1)
         ImageClass.findKeypoints(self,min_quality=300.00,flavor="SURF",highQuality=False ) 


        """
        
        try:
            import cv2
        except:
            warnings.warn("Can't Match Keypoints without OpenCV >= 2.3.0")
            return
            
        if template == None:
          return None
        
        skp,sd = self._getRawKeypoints(quality)
        tkp,td = template._getRawKeypoints(quality)
        if( skp == None or tkp == None ):
            warnings.warn("I didn't get any keypoints. Image might be too uniform or blurry." )
            return None

        template_points = float(td.shape[0])
        sample_points = float(sd.shape[0])
        magic_ratio = 1.00
        if( sample_points > template_points ):
            magic_ratio = float(sd.shape[0])/float(td.shape[0])

        idx,dist = self._getFLANNMatches(sd,td) # match our keypoint descriptors
        p = dist[:,0]
        result = p*magic_ratio < minDist #, = np.where( p*magic_ratio < minDist ) 
        pr = result.shape[0]/float(dist.shape[0])

        if( pr >  minMatch and len(result)>4 ): # if more than minMatch % matches we go ahead and get the data 
            lhs = []
            rhs = []
            for i in range(0,len(idx)):
                if( result[i] ):
                    lhs.append((tkp[i].pt[0], tkp[i].pt[1]))
                    rhs.append((skp[idx[i]].pt[0], skp[idx[i]].pt[1]))
            
            rhs_pt = np.array(rhs)
            lhs_pt = np.array(lhs)
            if( len(rhs_pt) < 16  or len(lhs_pt) < 16 ):
                return None
            homography = []         
            (homography,mask) = cv2.findHomography(lhs_pt,rhs_pt,cv2.RANSAC, ransacReprojThreshold=1.0 )
            w = template.width
            h = template.height
            yo = homography[0][2] # get the x/y offset from the affine transform
            xo = homography[1][2]
            # draw our template
            pt0 = np.array([0,0,1]) 
            pt1 = np.array([0,h,1])
            pt2 = np.array([w,h,1])
            pt3 = np.array([w,0,1])
            # apply the affine transform to our points
            pt0p = np.array(pt0*np.matrix(homography)) 
            pt1p = np.array(pt1*np.matrix(homography))
            pt2p = np.array(pt2*np.matrix(homography))
            pt3p = np.array(pt3*np.matrix(homography))
            #update and clamp the corners to get our template in the other image
            pt0i = (abs(pt0p[0][0]+xo),abs(pt0p[0][1]+yo)) 
            pt1i = (abs(pt1p[0][0]+xo),abs(pt1p[0][1]+yo))
            pt2i = (abs(pt2p[0][0]+xo),abs(pt2p[0][1]+yo))
            pt3i = (abs(pt3p[0][0]+xo),abs(pt3p[0][1]+yo))
            #construct the feature set and return it. 
            fs = FeatureSet()
            fs.append(KeypointMatch(self,template,(pt0i,pt1i,pt2i,pt3i),homography))
            return fs
        else:
            return None 


    def findKeypoints(self,min_quality=300.00,flavor="SURF",highQuality=False ): 
        """
        This method finds keypoints in an image and returns them as a feature set.
        Keypoints are unique regions in an image that demonstrate some degree of 
        invariance to changes in camera pose and illumination. They are helpful
        for calculating homographies between camera views, object rotations, and
        multiple view overlaps.

        We support four keypoint detectors and only one form of keypoint descriptors.
        Only the surf flavor of keypoint returns feature and descriptors at this time.
       
        Parameters:
        min_quality - The minimum quality metric for SURF descriptors. Good values
                      range between about 300.00 and 600.00
        
        flavor - a string indicating the method to use to extract features.
                 A good primer on how feature/keypoint extractiors can be found here:

                 http://en.wikipedia.org/wiki/Feature_detection_(computer_vision)
                 http://www.cg.tu-berlin.de/fileadmin/fg144/Courses/07WS/compPhoto/Feature_Detection.pdf
        

                 "SURF" - extract the SURF features and descriptors. If you don't know
                 what to use, use this. 
                 See: http://en.wikipedia.org/wiki/SURF

                 "STAR" - The STAR feature extraction algorithm
                 See: http://pr.willowgarage.com/wiki/Star_Detector

                 "FAST" - The FAST keypoint extraction algorithm
                 See: http://en.wikipedia.org/wiki/Corner_detection#AST_based_feature_detectors


        highQuality - The SURF descriptor comes in two forms, a vector of 64 descriptor 
                      values and a vector of 128 descriptor values. The latter are "high" 
                      quality descriptors. 
                      
        Returns:
        A feature set of KeypointFeatures. These KeypointFeatures let's you draw each 
        feature, crop the features, get the feature descriptors, etc. 

        Example:
        >>>> img = Image("aerospace.jpg")
        >>>> fs = img.findKeypoints(flavor="SURF",min_quality=500,highQuality=True)
        >>>> fs = fs.sortArea()
        >>>> fs[-1].draw()
        >>>> img.draw()

        Notes:
        If you would prefer to work with the raw keypoints and descriptors each image keeps
        a local cache of the raw values. These are named:
        
        self._mKeyPoints # A tuple of keypoint objects
        See: http://opencv.itseez.com/modules/features2d/doc/common_interfaces_of_feature_detectors.html#keypoint-keypoint
        self._mKPDescriptors # The descriptor as a floating point numpy array
        self._mKPFlavor = "NONE" # The flavor of the keypoints as a string. 

        See Also:
         ImageClass._getRawKeypoints(self,thresh=500.00,forceReset=False,flavor="SURF",highQuality=1)
         ImageClass._getFLANNMatches(self,sd,td)
         ImageClass.findKeypointMatch(self,template,quality=500.00,minDist=0.2,minMatch=0.4)
         ImageClass.drawKeypointMatches(self,template,thresh=500.00,minDist=0.15,width=1)

        """
        fs = FeatureSet()
        kp = []
        d = []
        if highQuality:
            kp,d = self._getRawKeypoints(thresh=min_quality,forceReset=True,flavor=flavor,highQuality=1)
        else:
            kp,d = self._getRawKeypoints(thresh=min_quality,forceReset=True,flavor=flavor,highQuality=0)

        if( flavor == "SURF" ):
            for i in range(0,len(kp)):
                fs.append(KeyPoint(self,kp[i],d[i],flavor))
        elif(flavor == "STAR" or flavor == "FAST" ):
            for i in range(0,len(kp)):
                fs.append(KeyPoint(self,kp[i],None,flavor))
        else:
            warnings.warn("ImageClass.Keypoints: I don't know the method you want to use")
            return None

        return fs

    def findMotion(self, previous_frame, window=11, method='BM', aggregate=True):
        """
        findMotion - perform an optical flow calculation. This method attempts to find 
                     motion between two subsequent frames of an image. You provide it 
                     with the previous frame image and it returns a feature set of motion
                     fetures that are vectors in the direction of motion.

        previous_frame - The last frame as an Image. 

        window         - The block size for the algorithm. For the the HS and LK methods 
                         this is the regular sample grid at which we return motion samples.
                         For the block matching method this is the matching window size.

        method         - The algorithm to use as a string. Your choices are:
                         'BM' - default block matching robust but slow - if you are unsure use this.
                         'LK' - Lucas-Kanade method - http://en.wikipedia.org/wiki/Lucas%E2%80%93Kanade_method 
                         'HS' - Horn-Schunck method - http://en.wikipedia.org/wiki/Horn%E2%80%93Schunck_method


        aggregate      - If aggregate is true, each of our motion features is the average of
                         motion around the sample grid defined by window. If aggregate is false
                         we just return the the value as sampled at the window grid interval. For 
                         block matching this flag is ignored.
        """
        if( self.width != previous_frame.width or self.height != previous_frame.height):
            warnings.warn("ImageClass.getMotion: To find motion the current and previous frames must match")
            return None
        fs = FeatureSet()
        max_mag = 0.00

        if( method == "LK" or method == "HS" ):
            # create the result images. 
            xf = cv.CreateImage((self.width, self.height), cv.IPL_DEPTH_32F, 1) 
            yf = cv.CreateImage((self.width, self.height), cv.IPL_DEPTH_32F, 1)         
            win = (window,window)
            if( method == "LK" ):
                cv.CalcOpticalFlowLK(self._getGrayscaleBitmap(),previous_frame._getGrayscaleBitmap(),win,xf,yf)
            else:
                cv.CalcOpticalFlowHS(previous_frame._getGrayscaleBitmap(),self._getGrayscaleBitmap(),0,xf,yf,1.0,(cv.CV_TERMCRIT_ITER | cv.CV_TERMCRIT_EPS, 10, 0.01))
                
            w = math.floor((float(window))/2.0) 
            cx = ((self.width-window)/window)+1 #our sample rate
            cy = ((self.height-window)/window)+1
            vx = 0.00
            vy = 0.00
            for x in range(0,int(cx)): # go through our sample grid
                for y in range(0,int(cy)): 
                    xi = (x*window)+w # calculate the sample point
                    yi = (y*window)+w
                    if( aggregate ):
                        lowx = int(xi-w)
                        highx = int(xi+w)
                        lowy = int(yi-w)
                        highy = int(yi+w)
                        xderp = xf[lowy:highy,lowx:highx] # get the average x/y components in the output
                        yderp = yf[lowy:highy,lowx:highx]
                        vx = np.average(xderp)
                        vy = np.average(yderp)
                    else: # other wise just sample
                        vx = xf[yi,xi]
                        vy = yf[yi,xi]
 
                    mag = (vx*vx)+(vy*vy)
                    if(mag > max_mag): # calculate the max magnitude for normalizing our vectors
                        max_mag = mag
                    fs.append(Motion(self,xi,yi,vx,vy,window)) # add the sample to the feature set

        elif( method == "BM"):
            # In the interest of keep the parameter list short
            # I am pegging these to the window size. 
            block = (window,window) # block size
            shift = (int(window*1.2),int(window*1.2)) # how far to shift the block
            spread = (window*2,window*2) # the search windows.
            wv = (self.width - block[0]) / shift[0] # the result image size
            hv = (self.height - block[1]) / shift[1]
            xf = cv.CreateMat(hv, wv, cv.CV_32FC1)
            yf = cv.CreateMat(hv, wv, cv.CV_32FC1)
            cv.CalcOpticalFlowBM(previous_frame._getGrayscaleBitmap(),self._getGrayscaleBitmap(),block,shift,spread,0,xf,yf)
            for x in range(0,int(wv)): # go through the sample grid
                for y in range(0,int(hv)):
                    xi = (shift[0]*(x))+block[0] #where on the input image the samples live
                    yi = (shift[1]*(y))+block[1]
                    vx = xf[y,x] # the result image values
                    vy = yf[y,x]
                    fs.append(Motion(self,xi,yi,vx,vy,window)) # add the feature
                    mag = (vx*vx)+(vy*vy) # same the magnitude
                    if(mag > max_mag):
                        max_mag = mag
        else:
            warnings.warn("ImageClass.findMotion: I don't know what algorithm you want to use. Valid method choices are Block Matching -> \"BM\" Horn-Schunck -> \"HS\" and Lucas-Kanade->\"LK\" ") 
            return None
	
        max_mag = math.sqrt(max_mag) # do the normalization
        for f in fs:
            f.normalizeTo(max_mag)

        return fs


    
    def _generatePalette(self,bins,hue):
        """
        Summary:
        This is the main entry point for palette generation. A palette, for our purposes,
        is a list of the main colors in an image. Creating a palette with 10 bins, tries 
        to cluster the colors in rgb space into ten distinct groups. In hue space we only
        look at the hue channel. All of the relevant palette data is cached in the image 
        class. 

        Parameters:
        bins - an integer number of bins into which to divide the colors in the image.
        hue  - if hue is true we do only cluster on the image hue values. 

        Returns:
        Nothing, but creates the image's cached values for: 
        
        self._mDoHuePalette
        self._mPaletteBins
        self._mPalette 
        self._mPaletteMembers 
        self._mPalettePercentages


        Example:
        
        >>>> img._generatePalette(bins=42)

        Notes:
        The hue calculations should be siginificantly faster than the generic RGB calculation as 
        it works in a one dimensional space. Sometimes the underlying scipy method freaks out 
        about k-means initialization with the following warning:
        
        UserWarning: One of the clusters is empty. Re-run kmean with a different initialization.

        This shouldn't be a real problem. 
        
        See Also:
        ImageClass.getPalette(self,bins=10,hue=False
        ImageClass.rePalette(self,palette,hue=False):
        ImageClass.drawPaletteColors(self,size=(-1,-1),horizontal=True,bins=10,hue=False)
        ImageClass.palettize(self,bins=10,hue=False)
        ImageClass.binarizeFromPalette(self, palette_selection)
        ImageClass.findBlobsFromPalette(self, palette_selection, dilate = 0, minsize=5, maxsize=0)
        """
        if( self._mPaletteBins != bins or
            self._mDoHuePalette != hue ):
            total = float(self.width*self.height)
            percentages = []
            result = None
            if( not hue ):
                pixels = np.array(self.getNumpy()).reshape(-1, 3)   #reshape our matrix to 1xN
                result = scv.kmeans2(pixels,bins)

            else:
                hsv = self
                if( self._colorSpace != ColorSpace.HSV ):
                    hsv = self.toHSV()
                
                h = hsv.getEmpty(1)       
                cv.Split(hsv.getBitmap(),None,None,h,None)
                mat =  cv.GetMat(h)
                pixels = np.array(mat).reshape(-1,1)
                result = scv.kmeans2(pixels,bins)                


            for i in range(0,bins):
                count = np.where(result[1]==i)
                v = float(count[0].shape[0])/total
                percentages.append(v)

            self._mDoHuePalette = hue
            self._mPaletteBins = bins
            self._mPalette = np.array(result[0],dtype='uint8')
            self._mPaletteMembers = result[1]
            self._mPalettePercentages = percentages


    def getPalette(self,bins=10,hue=False):
        """
        Summary:
        This method returns the colors in the palette of the image. A palette is the 
        set of the most common colors in an image. This method is helpful for segmentation.

        Parameters:
        bins - an integer number of bins into which to divide the colors in the image.
        hue  - if hue is true we do only cluster on the image hue values. 

        Returns:
        an numpy array of the BGR color tuples. 

        Example:
        
        >>>> p = img.getPalette(bins=42)
        >>>> print p[2]
       
        Notes:
        The hue calculations should be siginificantly faster than the generic RGB calculation as 
        it works in a one dimensional space. Sometimes the underlying scipy method freaks out 
        about k-means initialization with the following warning:
        
        UserWarning: One of the clusters is empty. Re-run kmean with a different initialization.

        This shouldn't be a real problem. 
        
        See Also:
        
        ImageClass.rePalette(self,palette,hue=False):
        ImageClass.drawPaletteColors(self,size=(-1,-1),horizontal=True,bins=10,hue=False)
        ImageClass.palettize(self,bins=10,hue=False)
        ImageClass.binarizeFromPalette(self, palette_selection)
        ImageClass.findBlobsFromPalette(self, palette_selection, dilate = 0, minsize=5, maxsize=0)
        """
        self._generatePalette(bins,hue)
        return self._mPalette


    def rePalette(self,palette,hue=False):
        retVal = None
        if(hue):
            hsv = self
            if( self._colorSpace != ColorSpace.HSV ):
                hsv = self.toHSV()
                
            h = hsv.getEmpty(1)       
            cv.Split(hsv.getBitmap(),None,None,h,None)
            mat =  cv.GetMat(h)
            pixels = np.array(mat).reshape(-1,1)
            result = scv.vq(pixels,palette)
            derp = palette[result[0]]
            retVal = Image(derp[::-1].reshape(self.height,self.width)[::-1])
            retVal = retVal.rotate(-90,fixed=False)
        else:
            result = scv.vq(self.getNumpy().reshape(-1,3),palette)
            retVal = Image(palette[result[0]].reshape(self.width,self.height,3))
        return retVal

    def drawPaletteColors(self,size=(-1,-1),horizontal=True,bins=10,hue=False):
        """
        Summary:
        This method returns the visual representation (swatches) of the palette in an image. The palette 
        is orientated either horizontally or vertically, and each color is given an area 
        proportional to the number of pixels that have that color in the image. The palette 
        is arranged as it is returned from the clustering algorithm. When size is left
        to its default value, the palette size will match the size of the 
        orientation, and then be 10% of the other dimension. E.g. if our image is 640X480 the horizontal
        palette will be (640x48) likewise the vertical palette will be (480x64)
        
        If a Hue palette is used this method will return a grayscale palette
        
        Parameters:
        bins      - an integer number of bins into which to divide the colors in the image.
        hue       - if hue is true we do only cluster on the image hue values. 
        size      - The size of the generated palette as a (width,height) tuple, if left default we select 
                    a size based on the image so it can be nicely displayed with the 
                    image. 
        horizontal- If true we orientate our palette horizontally, otherwise vertically. 

        Returns:
        A palette swatch image. 

        Example:
        
        >>>> p = img1.drawPaletteColors()
        >>>> img2 = img1.sideBySide(p,side="bottom")
        >>>> img2.show()

        Notes:
        The hue calculations should be siginificantly faster than the generic RGB calculation as 
        it works in a one dimensional space. Sometimes the underlying scipy method freaks out 
        about k-means initialization with the following warning:
        
        UserWarning: One of the clusters is empty. Re-run kmean with a different initialization.

        This shouldn't be a real problem. 
        
        See Also:
        ImageClass.getPalette(self,bins=10,hue=False
        ImageClass.rePalette(self,palette,hue=False):
        ImageClass.drawPaletteColors(self,size=(-1,-1),horizontal=True,bins=10,hue=False)
        ImageClass.palettize(self,bins=10,hue=False)
        ImageClass.binarizeFromPalette(self, palette_selection)
        ImageClass.findBlobsFromPalette(self, palette_selection, dilate = 0, minsize=5, maxsize=0)
        """
        self._generatePalette(bins,hue)
        retVal = None
        if( not hue ):
            if( horizontal ):
                if( size[0] == -1 or size[1] == -1 ):
                    size = (int(self.width),int(self.height*.1))
                pal = cv.CreateImage(size, cv.IPL_DEPTH_8U, 3) 
                cv.Zero(pal)
                idxL = 0
                idxH = 0
                for i in range(0,bins):
                    idxH =np.clip(idxH+(self._mPalettePercentages[i]*float(size[0])),0,size[0]-1)
                    roi = (int(idxL),0,int(idxH-idxL),size[1])
                    cv.SetImageROI(pal,roi)
                    color = np.array((float(self._mPalette[i][2]),float(self._mPalette[i][1]),float(self._mPalette[i][0])))
                    cv.AddS(pal,color,pal)
                    cv.ResetImageROI(pal)
                    idxL = idxH
                retVal = Image(pal)
            else:
                if( size[0] == -1 or size[1] == -1 ):
                    size = (int(self.width*.1),int(self.height))
                pal = cv.CreateImage(size, cv.IPL_DEPTH_8U, 3) 
                cv.Zero(pal)
                idxL = 0
                idxH = 0
                for i in range(0,bins):
                    idxH =np.clip(idxH+self._mPalettePercentages[i]*size[1],0,size[1]-1)
                    roi = (0,int(idxL),size[0],int(idxH-idxL))
                    cv.SetImageROI(pal,roi)
                    color = np.array((float(self._mPalette[i][2]),float(self._mPalette[i][1]),float(self._mPalette[i][0])))
                    cv.AddS(pal,color,pal)
                    cv.ResetImageROI(pal)
                    idxL = idxH
                retVal = Image(pal)
        else: # do hue
            if( horizontal ):
                if( size[0] == -1 or size[1] == -1 ):
                    size = (int(self.width),int(self.height*.1))
                pal = cv.CreateImage(size, cv.IPL_DEPTH_8U, 1) 
                cv.Zero(pal)
                idxL = 0
                idxH = 0
                for i in range(0,bins):
                    idxH =np.clip(idxH+(self._mPalettePercentages[i]*float(size[0])),0,size[0]-1)
                    roi = (int(idxL),0,int(idxH-idxL),size[1])
                    cv.SetImageROI(pal,roi)
                    cv.AddS(pal,float(self._mPalette[i]),pal)
                    cv.ResetImageROI(pal)
                    idxL = idxH
                retVal = Image(pal)
            else:
                if( size[0] == -1 or size[1] == -1 ):
                    size = (int(self.width*.1),int(self.height))
                pal = cv.CreateImage(size, cv.IPL_DEPTH_8U, 1) 
                cv.Zero(pal)
                idxL = 0
                idxH = 0
                for i in range(0,bins):
                    idxH =np.clip(idxH+self._mPalettePercentages[i]*size[1],0,size[1]-1)
                    roi = (0,int(idxL),size[0],int(idxH-idxL))
                    cv.SetImageROI(pal,roi)
                    cv.AddS(pal,float(self._mPalette[i]),pal)
                    cv.ResetImageROI(pal)
                    idxL = idxH
                retVal = Image(pal)
                 
        return retVal 

    def palettize(self,bins=10,hue=False):
        """
        Summary:
        This method analyzes an image and determines the most common colors using a k-means algorithm.
        The method then goes through and replaces each pixel with the centroid of the clutsters found
        by k-means. This reduces the number of colors in an image to the number of bins. This can be particularly
        handy for doing segementation based on color.

        Parameters:
        bins      - an integer number of bins into which to divide the colors in the image.
        hue       - if hue is true we do only cluster on the image hue values. 
        

        Returns:
        An image matching the original where each color is replaced with its palette value.  

        Example:
        
        >>>> img2 = img1.palettize()
        >>>> img2.show()

        Notes:
        The hue calculations should be siginificantly faster than the generic RGB calculation as 
        it works in a one dimensional space. Sometimes the underlying scipy method freaks out 
        about k-means initialization with the following warning:
        
        UserWarning: One of the clusters is empty. Re-run kmean with a different initialization.

        This shouldn't be a real problem. 
        
        See Also:
        ImageClass.getPalette(self,bins=10,hue=False
        ImageClass.rePalette(self,palette,hue=False):
        ImageClass.drawPaletteColors(self,size=(-1,-1),horizontal=True,bins=10,hue=False)
        ImageClass.palettize(self,bins=10,hue=False)
        ImageClass.binarizeFromPalette(self, palette_selection)
        ImageClass.findBlobsFromPalette(self, palette_selection, dilate = 0, minsize=5, maxsize=0)

        """
        retVal = None
        self._generatePalette(bins,hue)
        if( hue ):
            derp = self._mPalette[self._mPaletteMembers]
            retVal = Image(derp[::-1].reshape(self.height,self.width)[::-1])
            retVal = retVal.rotate(-90,fixed=False)
        else:
            retVal = Image(self._mPalette[self._mPaletteMembers].reshape(self.width,self.height,3))
        return retVal 


    def findBlobsFromPalette(self, palette_selection, dilate = 0, minsize=5, maxsize=0):
        """
        Description:
        This method attempts to use palettization to do segmentation and behaves similar to the 
        findBlobs blob in that it returs a feature set of blob objects. Once a palette has been 
        extracted using getPalette() we can then select colors from that palette to be labeled 
        white within our blobs. 

        Parameters:
        palette_selection - color triplets selected from our palette that will serve turned into blobs
                            These values can either be a 3xN numpy array, or a list of RGB triplets.

        dilate            - the optional number of dilation operations to perform on the binary image
                            prior to performing blob extraction.
        minsize           - the minimum blob size in pixels
        maxsize           - the maximim blob size in pixels.

        Returns:
        If the method executes successfully a FeatureSet of Blobs is returned from the image. If the method 
        fails a value of None is returned. 

        Example:
        >>>> img = Image("lenna")
        >>>> p = img.getPalette()
        >>>> blobs = img.findBlobsFromPalette( (p[0],p[1],[6]) )
        >>>> blobs.draw()
        >>>> img.show()

        Notes: 

        See Also:
        ImageClass.getPalette(self,bins=10,hue=False
        ImageClass.rePalette(self,palette,hue=False):
        ImageClass.drawPaletteColors(self,size=(-1,-1),horizontal=True,bins=10,hue=False)
        ImageClass.palettize(self,bins=10,hue=False)
        ImageClass.binarizeFromPalette(self, palette_selection)
        ImageClass.findBlobsFromPalette(self, palette_selection, dilate = 0, minsize=5, maxsize=0,)
        """

        #we get the palette from find palete 
        #ASSUME: GET PALLETE WAS CALLED!
        bwimg = self.binarizeFromPalette(palette_selection)
        if( dilate > 0 ):
            bwimg =bwimg.dilate(dilate)
        
        if (maxsize == 0):  
            maxsize = self.width * self.height / 2
        #create a single channel image, thresholded to parameters
    
        blobmaker = BlobMaker()
        blobs = blobmaker.extractFromBinary(bwimg,
            self, minsize = minsize, maxsize = maxsize)
    
        if not len(blobs):
            return None
        return blobs


    def binarizeFromPalette(self, palette_selection):
        """
        Description:
        This method uses the color palette to generate a binary (black and white) image. Palaette selection
        is a list of color tuples retrieved from img.getPalette(). The provided values will be drawn white
        while other values will be black. 

        Parameters:
        palette_selection - color triplets selected from our palette that will serve turned into blobs
                            These values can either be a 3xN numpy array, or a list of RGB triplets.

        Returns:
        This method returns a black and white images, where colors that are close to the colors
        in palette_selection are set to white

        Example:
        >>>> img = Image("lenna")
        >>>> p = img.getPalette()
        >>>> b = img.binarizeFromPalette( (p[0],p[1],[6]) )
        >>>> b.show()

        Notes: 

        See Also:
        ImageClass.getPalette(self,bins=10,hue=False
        ImageClass.rePalette(self,palette,hue=False):
        ImageClass.drawPaletteColors(self,size=(-1,-1),horizontal=True,bins=10,hue=False)
        ImageClass.palettize(self,bins=10,hue=False)
        ImageClass.findBlobsFromPalette(self, palette_selection, dilate = 0, minsize=5, maxsize=0,)
        """

        #we get the palette from find palete 
        #ASSUME: GET PALLETE WAS CALLED!
        if( self._mPalette == None ):
            warning.warn("Image.binarizeFromPalette: No palette exists, call getPalette())")
            return None
        retVal = None
        img = self.palettize(self._mPaletteBins, hue=self._mDoHuePalette)
        if( not self._mDoHuePalette ):
            npimg = img.getNumpy()
            white = np.array([255,255,255])
            black = np.array([0,0,0])

            for p in palette_selection:
                npimg = np.where(npimg != p,npimg,white)
            
            npimg = np.where(npimg != white,black,white)
            retVal = Image(npimg)
        else:
            npimg = img.getNumpy()[:,:,1]
            white = np.array([255])
            black = np.array([0])

            for p in palette_selection:
                npimg = np.where(npimg != p,npimg,white)
            
            npimg = np.where(npimg != white,black,white)
            retVal = Image(npimg)

        return retVal

    def skeletonize(self, radius = 5):
        """
        Summary:

        Skeletonization is the process of taking in a set of blobs (here blobs are white
        on a black background) and finding a squigly line that would be the back bone of
        the blobs were they some sort of vertebrate animal. Another way of thinking about 
        skeletonization is that it finds a series of lines that approximates a blob's shape.

        A good summary can be found here:
        http://www.inf.u-szeged.hu/~palagyi/skel/skel.html

        Parameters:
        
        radius - an intenger that defines how roughly how wide a blob must be to be added 
                 to the skeleton, lower values give more skeleton lines, higher values give
                 fewer skeleton lines. 
        
        Example:
       
        >>>> cam = Camera()
        >>>> while True:
        >>>>     img = cam.getImage()
        >>>>     b = img.binarize().invert()
        >>>>     s = img.skeletonize()
        >>>>     r = b-s
        >>>>     r.show()

        Notes:
        This code was a suggested improvement by Alex Wiltchko, check out his awesome blog here:
        http://alexbw.posterous.com/

        See Also:
        None
        
        """
        img = self.toGray().getNumpy()[:,:,0]
        distance_img = ndimage.distance_transform_edt(img)
        morph_laplace_img = ndimage.morphological_laplace(distance_img, (radius, radius))
        skeleton = morph_laplace_img < morph_laplace_img.min()/2
        retVal = np.zeros([self.width,self.height])
        retVal[skeleton] = 255
        return Image(retVal)

    def smartThreshold(self, mask=None, rect=None):
        """
        Summary:
        smartThreshold uses a method called grabCut, also called graph cut, to 
        automagically generate a grayscale mask image. The dumb version of threshold
        just uses color, smartThreshold looks at
        both color and edges to find a blob. To work smartThreshold needs either a 
        rectangle that bounds the object you want to find, or a mask. If you use
        a rectangle make sure it holds the complete object. In the case of a mask, it
        need not be a normal binary mask, it can have the normal white foreground and black
        background, but also a light and dark gray values that correspond to areas 
        that are more likely to be foreground and more likely to be background. These
        values can be found in the color class as Color.BACKGROUND, Color.FOREGROUND, 
        Color.MAYBE_BACKGROUND, and Color.MAYBE_FOREGROUND. 

        Parameters:
        mask         - A grayscale mask the same size as the image using the 4 mask color values
        rect         - A rectangle tuple of the form (x_position,y_position,width,height)

        Returns:
        A grayscale image with the foreground / background values assigned to:
        BACKGROUND = (0,0,0)
        MAYBE_BACKGROUND = (64,64,64)
        MAYBE_FOREGROUND =  (192,192,192)
        FOREGROUND = (255,255,255)
        
        Example:
        >>>> img = Image("RatTop.png")
        >>>> mask = Image((img.width,img.height))
        >>>> mask.dl().circle((100,100),80,color=Color.MAYBE_BACKGROUND,filled=True)
        >>>> mask.dl().circle((100,100),60,color=Color.MAYBE_FOREGROUND,filled=True)
        >>>> mask.dl().circle((100,100),40,color=Color.FOREGROUND,filled=True)
        >>>> mask = mask.applyLayers()
        >>>> new_mask = img.smartThreshold(mask=mask)
        >>>> new_mask.show()

        Notes:
        http://en.wikipedia.org/wiki/Graph_cuts_in_computer_vision

        See Also:
        ImageClass.smartFindBlobs()
        """
        try:
            import cv2
        except:
            warnings.warn("Can't Do GrabCut without OpenCV >= 2.3.0")
            return
        retVal = []
        if( mask is not None ):
            bmp = mask._getGrayscaleBitmap()
            # translate the human readable images to something opencv wants using a lut
            LUT = np.zeros((256,1),dtype=uint8)
            LUT[255]=1
            LUT[64]=2
            LUT[192]=3
            cv.LUT(bmp,bmp,cv.fromarray(LUT))
            mask_in = np.array(cv.GetMat(bmp)) 
            # get our image in a flavor grab cut likes
            npimg = np.array(cv.GetMat(self.getBitmap())) 
            # require by opencv
            tmp1 = np.zeros((1, 13 * 5))
            tmp2 = np.zeros((1, 13 * 5))
            # do the algorithm
            cv2.grabCut(npimg,mask_in,None,tmp1,tmp2,10,mode=cv2.GC_INIT_WITH_MASK)
            # generate the output image
            output = cv.CreateImageHeader((mask_in.shape[1],mask_in.shape[0]),cv.IPL_DEPTH_8U,1)
            cv.SetData(output,mask_in.tostring(),mask_in.dtype.itemsize*mask_in.shape[1])
            # remap the color space
            LUT = np.zeros((256,1),dtype=uint8)
            LUT[1]=255
            LUT[2]=64
            LUT[3]=192
            cv.LUT(output,output,cv.fromarray(LUT))
            # and create the return value
            mask._graybitmap = None # don't ask me why... but this gets corrupted
            retVal = Image(output)

        elif ( rect is not None ):
            npimg = np.array(cv.GetMat(self.getBitmap())) 
            tmp1 = np.zeros((1, 13 * 5))
            tmp2 = np.zeros((1, 13 * 5))
            mask = np.zeros((self.height,self.width),dtype='uint8')
            cv2.grabCut(npimg,mask,rect,tmp1,tmp2,10,mode=cv2.GC_INIT_WITH_RECT)
            bmp = cv.CreateImageHeader((mask.shape[1],mask.shape[0]),cv.IPL_DEPTH_8U,1)
            cv.SetData(bmp,mask.tostring(),mask.dtype.itemsize*mask.shape[1])
            LUT = np.zeros((256,1),dtype=uint8)
            LUT[1]=255
            LUT[2]=64
            LUT[3]=192
            cv.LUT(bmp,bmp,cv.fromarray(LUT))
            retVal = Image(bmp)
        else:
            warnings.warn( "ImageClass.findBlobsSmart requires either a mask or a selection rectangle. Failure to provide one of these causes your bytes to splinter and bit shrapnel to hit your pipeline making it asplode in a ball of fire. Okay... not really")
        return retVal
            
    def smartFindBlobs(self,mask=None,rect=None,thresh_level=2):
        """
        Summary:
        smartFindBlobs uses a method called grabCut, also called graph cut, to 
        automagically determine the boundary of a blob in the image. The dumb find
        blobs just uses color threshold to find the boundary, smartFindBlobs looks at
        both color and edges to find a blob. To work smartFindBlobs needs either a 
        rectangle that bounds the object you want to find, or a mask. If you use
        a rectangle make sure it holds the complete object. In the case of a mask, it
        need not be a normal binary mask, it can have the normal white foreground and black
        background, but also a light and dark gray values that correspond to areas 
        that are more likely to be foreground and more likely to be background. These
        values can be found in the color class as Color.BACKGROUND, Color.FOREGROUND, 
        Color.MAYBE_BACKGROUND, and Color.MAYBE_FOREGROUND. 

        Parameters:
        mask         - A grayscale mask the same size as the image using the 4 mask color values
        rect         - A rectangle tuple of the form (x_position,y_position,width,height)
        thresh_level - This represents what grab cut values to use in the mask after the
                       graph cut algorithm is run, 
                       1  - means use the foreground, maybe_foreground, and maybe_background values
                       2  - means use the foreground and maybe_foreground values.
                       3+ - means use just the foreground
        Returns:
        A featureset of blobs. If everything went smoothly only a couple of blobs should
        be present. 
        
        Example:
        >>>> img = Image("RatTop.png")
        >>>> mask = Image((img.width,img.height))
        >>>> mask.dl().circle((100,100),80,color=Color.MAYBE_BACKGROUND,filled=True
        >>>> mask.dl().circle((100,100),60,color=Color.MAYBE_FOREGROUND,filled=True)
        >>>> mask.dl().circle((100,100),40,color=Color.FOREGROUND,filled=True)
        >>>> mask = mask.applyLayers()
        >>>> blobs = img.smartFindBlobs(mask=mask)
        >>>> blobs.draw()
        >>>> blobs.show()

        Notes:
        http://en.wikipedia.org/wiki/Graph_cuts_in_computer_vision

        See Also:
        ImageClass.smartThreshold(self, mask=None, rect=None)
        """
        result = self.smartThreshold(mask, rect)
        binary = None
<<<<<<< HEAD
        if( thresh_level ==  1 ):
            result = result.threshold(192)
        elif( thresh_level == 2):
            result = result.threshold(128)
        elif( thresh_level > 2 ):
            result = result.threshold(1)
        bm = BlobMaker()
        retVal = bm.extractFromBinary(result,self)
=======
        retVal = None

        if result:
          if( thresh_level ==  1 ):
              result = result.threshold(192)
          elif( thresh_level == 2):
              result = result.threshold(128)
          elif( thresh_level > 2 ):
              result = result.threshold(1)
          bm = BlobMaker()
          retVal = bm.extractFromBinary(result,self)
        
>>>>>>> f9f9c81e
        return retVal

    def threshold(self, value):
        """
        Summary:
        We roll old school with this vanilla threshold function. It takes your image
        converts it to grayscale, and applies a threshold. Values above the threshold 
        are white, values below the threshold are black (note this is in contrast to 
        binarize... which is a stupid function that drives me up a wall). The resulting
        black and white image is returned.
        
        Parameters:
        value - the threshold, goes between 0 and 255

        Returns:
        A black and white image.
        
        Example:
        >>>> img = Image("purplemonkeydishwasher.png")
        >>>> result = img.threshold(42)
       
        Notes:
        THRESHOLD RULES BINARIZE DROOLS!
        
        See Also:
        ImageClass.binarize()
        """
        gray = self._getGrayscaleBitmap()
        result = self.getEmpty(1)
        cv.Threshold(gray, result, value, 255, cv.CV_THRESH_BINARY)
        retVal = Image(result)
        return retVal


<<<<<<< HEAD
    def floodFill(self,points,tolerance=None,color=Color.WHITE,lower=None,upper=None,fixed_range=True):
        """
        Summary:
        floodFill works just like ye olde paint bucket tool in your favorite image manipulation
        program. You select a point (or a list of points), a color, and a tolerance, and floodFill will start at that
        point, looking for pixels within the tolerance from your intial pixel. If the pixel is in
        tolerance, we will convert it to your color, otherwise the method will leave the pixel alone.
        The method accepts both single values, and triplet tuples for the tolerance values. If you 
        require more control over your tolerance you can use the upper and lower values. The fixed
        range parameter let's you toggle between setting the tolerance with repect to the seed pixel,
        and using a tolerance that is relative to the adjacent pixels. If fixed_range is true the
        method will set its tolerance with respect to the seed pixel, otherwise the tolerance will
        be with repsect to adjacent pixels. 

        Parameters:
        points      - A tuple, list of tuples, or np.array of seed points for flood fill
        tolerance   - The color tolerance as a single value or a triplet.
        color       - The color to replace the floodFill pixels with
        lower       - If tolerance does not provide enough control you can optionally set the upper and lower values
                      around the seed pixel. This value can be a single value or a triplet. This will override
                      the tolerance variable.
        upper       - If tolerance does not provide enough control you can optionally set the upper and lower values
                      around the seed pixel. This value can be a single value or a triplet. This will override
                      the tolerance variable.
        fixed_range - If fixed_range is true we use the seed_pixel +/- tolerance
                      If fixed_range is false, the tolerance is +/- tolerance of the values of 
                      the adjacent pixels to the pixel under test.

        Returns:
        An Image where the values similar to the seed pixel have been replaced by the input color. 

        Example:
        >>>> img = Image("lenna")
        >>>> img2 = img.floodFill(((10,10),(54,32)),tolerance=(10,10,10),color=Color.RED)
        >>>> img2.show()

        Notes:

        See Also:
        ImageClass.floodFillToMask()
        ImageClass.findFloodFillBlobs()
        
        """
        if( isinstance(points,tuple) ):
            points = np.array(points)
        # first we guess what the user wants to do
        # if we get and int/float convert it to a tuple
        if( upper is None and lower is None and tolerance is None ):
            upper = (0,0,0)
            lower = (0,0,0)

        if( tolerance is not None and
            (isinstance(tolerance,float) or isinstance(tolerance,int))):
            tolerance = (int(tolerance),int(tolerance),int(tolerance))
            
        if( lower is not None and
            (isinstance(lower,float) or isinstance(lower, int)) ):
            lower = (int(lower),int(lower),int(lower))
        elif( lower is None ):
            lower = tolerance 
  
        if( upper is not None and
            (isinstance(upper,float) or isinstance(upper, int)) ):
            upper = (int(upper),int(upper),int(upper))
        elif( upper is None ):
            upper = tolerance 
    
        if( isinstance(points,tuple) ):
            points = np.array(points)

        flags = 8
        if( fixed_range ):
            flags = flags+cv.CV_FLOODFILL_FIXED_RANGE
            
        bmp = self.getEmpty()
        cv.Copy(self.getBitmap(),bmp)
    
        if( len(points.shape) != 1 ):
            for p in points:
                cv.FloodFill(bmp,tuple(p),color,lower,upper,flags)
        else:
            cv.FloodFill(bmp,tuple(points),color,lower,upper,flags)

        retVal = Image(bmp)
            
        return retVal

    def floodFillToMask(self, points,tolerance=None,color=Color.WHITE,lower=None,upper=None,fixed_range=True,mask=None):
        """
        Summary:
        floodFillToMask works sorta paint bucket tool in your favorite image manipulation
        program. You select a point (or a list of points), a color, and a tolerance, and floodFill will start at that
        point, looking for pixels within the tolerance from your intial pixel. If the pixel is in
        tolerance, we will convert it to your color, otherwise the method will leave the pixel alone.
        Unlike regular floodFill, floodFillToMask, will return a binary mask of your flood fill
        operation. This is handy if you want to extract blobs from an area, or create a 
        selection from a region. The method takes in an optional mask. Non-zero values of the mask
        act to block the flood fill operations. This is handy if you want to use an edge image
        to "stop" the flood fill operation within a particular region.

        The method accepts both single values, and triplet tuples for the tolerance values. If you 
        require more control over your tolerance you can use the upper and lower values. The fixed
        range parameter let's you toggle between setting the tolerance with repect to the seed pixel,
        and using a tolerance that is relative to the adjacent pixels. If fixed_range is true the
        method will set its tolerance with respect to the seed pixel, otherwise the tolerance will
        be with repsect to adjacent pixels. 

        Parameters:
        points      - A tuple, list of tuples, or np.array of seed points for flood fill
        tolerance   - The color tolerance as a single value or a triplet.
        color       - The color to replace the floodFill pixels with
        lower       - If tolerance does not provide enough control you can optionally set the upper and lower values
                      around the seed pixel. This value can be a single value or a triplet. This will override
                      the tolerance variable.
        upper       - If tolerance does not provide enough control you can optionally set the upper and lower values
                      around the seed pixel. This value can be a single value or a triplet. This will override
                      the tolerance variable.
        fixed_range - If fixed_range is true we use the seed_pixel +/- tolerance
                      If fixed_range is false, the tolerance is +/- tolerance of the values of 
                      the adjacent pixels to the pixel under test.
        mask        - An optional mask image that can be used to control the flood fill operation. 
                      the output of this function will include the mask data in the input mask. 

        Returns:
        An Image where the values similar to the seed pixel have been replaced by the input color. 

        Example:
        >>>> img = Image("lenna")
        >>>> mask = img.edges()
        >>>> mask= img.floodFillToMask(((10,10),(54,32)),tolerance=(10,10,10),mask=mask)
        >>>> mask.show

        Notes:
        None

        See Also:
        ImageClass.floodFill()
        ImageClass.findFloodFillBlobs()
        
        """
        mask_flag = 255 # flag weirdness
        if( isinstance(points,tuple) ):
            points = np.array(points)
        # first we guess what the user wants to do
        # if we get and int/float convert it to a tuple
        if( upper is None and lower is None and tolerance is None ):
            upper = (0,0,0)
            lower = (0,0,0)

        if( tolerance is not None and
            (isinstance(tolerance,float) or isinstance(tolerance,int))):
            tolerance = (int(tolerance),int(tolerance),int(tolerance))
            
        if( lower is not None and
            (isinstance(lower,float) or isinstance(lower, int)) ):
            lower = (int(lower),int(lower),int(lower))
        elif( lower is None ):
            lower = tolerance 
  
        if( upper is not None and
            (isinstance(upper,float) or isinstance(upper, int)) ):
            upper = (int(upper),int(upper),int(upper))
        elif( upper is None ):
            upper = tolerance 
    
        if( isinstance(points,tuple) ):
            points = np.array(points)
            
        flags = (mask_flag << 8 )+8
        if( fixed_range ):
            flags = flags + cv.CV_FLOODFILL_FIXED_RANGE

        localMask = None
        #opencv wants a mask that is slightly larger 
        if( mask is None ):
            localMask  = cv.CreateImage((self.width+2,self.height+2), cv.IPL_DEPTH_8U, 1)
            cv.Zero(localMask)
        else:
            localMask = mask.embiggen(size=(self.width+2,self.height+2))._getGrayscaleBitmap()

        bmp = self.getEmpty()
        cv.Copy(self.getBitmap(),bmp)
        if( len(points.shape) != 1 ):
            for p in points:
                cv.FloodFill(bmp,tuple(p),color,lower,upper,flags,localMask)
        else:
            cv.FloodFill(bmp,tuple(points),color,lower,upper,flags,localMask)

        retVal = Image(localMask)
        retVal = retVal.crop(1,1,self.width,self.height)
        return retVal

    def findBlobsFromMask(self, mask,threshold=128, minsize=10, maxsize=0 ):
        """
        Summary:
        This method acts like findBlobs, but it lets you specifiy blobs directly by
        providing a mask image. The mask image must match the size of this image, and 
        the mask should have values > threshold where you want the blobs selected. This 
        method can be used with binarize, dialte, erode, floodFill, edges etc to 
        get really nice segmentation. 
        
        Parameters:
        mask      - The mask image, areas lighter than threshold will be counted as blobs.
                    Mask should be the same size as this image. 
        threshold - A single threshold value used when we binarize the mask. 
        minsize   - The minimum size of the returned blobs.
        maxsize   - The maximum size of the returned blobs, if none is specified we peg 
                    this to the image size. 

        Returns:
        A featureset of blobs. If no blobs are found None is returned. 

        Example:
        
        >>>> img = Image("Foo.png")
        >>>> mask = img.binarize().dilate(2)
        >>>> blobs = img.findBlobsFromMask(mask)
        >>>> blobs.show()
        
        Notes:
        -N/A-

        See Also:
        ImageClass.findBlobs()
        ImageClass.binarize()
        ImageClass.threshold()
        ImageClass.dilate()
        ImageClass.erode()
        """
        if (maxsize == 0):  
            maxsize = self.width * self.height / 2
        #create a single channel image, thresholded to parameters
        if( mask.width != self.width or mask.height != self.height ):
            warning.warn("ImageClass.findBlobsFromMask - your mask does not match the size of your image")
            return None

        blobmaker = BlobMaker()
        gray = mask._getGrayscaleBitmap()
        result = mask.getEmpty(1)
        cv.Threshold(gray, result, threshold, 255, cv.CV_THRESH_BINARY)
        blobs = blobmaker.extractFromBinary(Image(result), self, minsize = minsize, maxsize = maxsize)
    
        if not len(blobs):
            return None
            
        return FeatureSet(blobs).sortArea()


    def findFloodFillBlobs(self,points,tolerance=None,lower=None,upper=None,
                           fixed_range=True,minsize=30,maxsize=-1):
        """
        Summary:
        This method lets you use a flood fill operation and pipe the results to findBlobs. You provide
        the points to seed floodFill and the rest is taken care of. 

        floodFill works just like ye olde paint bucket tool in your favorite image manipulation
        program. You select a point (or a list of points), a color, and a tolerance, and floodFill will start at that
        point, looking for pixels within the tolerance from your intial pixel. If the pixel is in
        tolerance, we will convert it to your color, otherwise the method will leave the pixel alone.
        The method accepts both single values, and triplet tuples for the tolerance values. If you 
        require more control over your tolerance you can use the upper and lower values. The fixed
        range parameter let's you toggle between setting the tolerance with repect to the seed pixel,
        and using a tolerance that is relative to the adjacent pixels. If fixed_range is true the
        method will set its tolerance with respect to the seed pixel, otherwise the tolerance will
        be with repsect to adjacent pixels. 

        Parameters:
        points      - A tuple, list of tuples, or np.array of seed points for flood fill
        tolerance   - The color tolerance as a single value or a triplet.
        color       - The color to replace the floodFill pixels with
        lower       - If tolerance does not provide enough control you can optionally set the upper and lower values
                      around the seed pixel. This value can be a single value or a triplet. This will override
                      the tolerance variable.
        upper       - If tolerance does not provide enough control you can optionally set the upper and lower values
                      around the seed pixel. This value can be a single value or a triplet. This will override
                      the tolerance variable.
        fixed_range - If fixed_range is true we use the seed_pixel +/- tolerance
                      If fixed_range is false, the tolerance is +/- tolerance of the values of 
                      the adjacent pixels to the pixel under test.
        minsize     - The minimum size of the returned blobs.
        maxsize     - The maximum size of the returned blobs, if none is specified we peg 
                      this to the image size. 

        Returns:
        A featureset of blobs. If no blobs are found None is returned. 


        An Image where the values similar to the seed pixel have been replaced by the input color. 

        Example:
        >>>> img = Image("lenna")
        >>>> blerbs = img.findFloodFillBlobs(((10,10),(20,20),(30,30)),tolerance=30)
        >>>> blerbs.show()

        Notes:

        See Also:
        ImageClass.findBlobs()
        ImageClass.floodFill()
        
        """
        mask = self.floodFillToMask(points,tolerance,color=Color.WHITE,lower=lower,upper=upper,fixed_range=fixed_range)
        return self.findBlobsFromMask(mask,minsize,maxsize)

    def _doDFT(self, grayscale=False):
        """
        SUMMARY:
        This private method peforms the discrete Fourier transform on an input image.
        The transform can be applied to a single channel gray image or to each channel of the
        image. Each channel generates a 64F 2 channel IPL image corresponding to the real 
        and imaginary components of the DFT. A list of these IPL images are then cached 
        in the private member variable _DFT. 

        
        PARAMETERS:
        grayscale - If grayscale is True we first covert the image to grayscale, otherwise
                    we perform the operation on each channel. 
        
        RETURNS:
        nothing - but creates a locally cached list of IPL imgaes corresponding to the real
                  and imaginary components of each channel. 
        
        EXAMPLE:
                >>>> img = Image('logo.png')
                >>>> img._doDFT()
                >>>> img._DFT[0] # get the b channel Re/Im components

        NOTES:
        http://en.wikipedia.org/wiki/Discrete_Fourier_transform
        http://math.stackexchange.com/questions/1002/fourier-transform-for-dummies

        TODO:
        This method really needs to convert the image to an optimal DFT size. 
        http://opencv.itseez.com/modules/core/doc/operations_on_arrays.html#getoptimaldftsize

        """
        if( grayscale and (len(self._DFT) == 0 or len(self._DFT) == 3)):
            self._DFT = []
            img = self._getGrayscaleBitmap()
            width, height = cv.GetSize(img)
            src = cv.CreateImage((width, height), cv.IPL_DEPTH_64F, 2)
            dst = cv.CreateImage((width, height), cv.IPL_DEPTH_64F, 2)
            data = cv.CreateImage((width, height), cv.IPL_DEPTH_64F, 1)
            blank = cv.CreateImage((width, height), cv.IPL_DEPTH_64F, 1)
            cv.ConvertScale(img,data,1.0)
            cv.Zero(blank)
            cv.Merge(data,blank,None,None,src)
            cv.Merge(data,blank,None,None,dst)
            cv.DFT(src, dst, cv.CV_DXT_FORWARD)
            self._DFT.append(dst)
        elif( not grayscale and (len(self._DFT) < 2 )):
            self._DFT = []
            r = self.getEmpty(1)
            g = self.getEmpty(1)
            b = self.getEmpty(1)
            cv.Split(self.getBitmap(),b,g,r,None)
            chans = [b,g,r]
            width = self.width
            height = self.height
            data = cv.CreateImage((width, height), cv.IPL_DEPTH_64F, 1)
            blank = cv.CreateImage((width, height), cv.IPL_DEPTH_64F, 1)
            src = cv.CreateImage((width, height), cv.IPL_DEPTH_64F, 2)
            for c in chans:                
                dst = cv.CreateImage((width, height), cv.IPL_DEPTH_64F, 2)
                cv.ConvertScale(c,data,1.0)
                cv.Zero(blank)
                cv.Merge(data,blank,None,None,src)
                cv.Merge(data,blank,None,None,dst)
                cv.DFT(src, dst, cv.CV_DXT_FORWARD)
                self._DFT.append(dst)

    def _getDFTClone(self,grayscale=False):
        """
        SUMMARY:
        This method works just like _doDFT but returns a deep copy
        of the resulting array which can be used in destructive operations.

        RETURNS:
        A deep copy of the cached DFT real/imaginary image list. 
        
        EXAMPLE:
                >>>> img = Image('logo.png')
                >>>> myDFT = img._getDFTClone()
                >>>> SomeCVFunc(myDFT[0])

        NOTES:
        http://en.wikipedia.org/wiki/Discrete_Fourier_transform
        http://math.stackexchange.com/questions/1002/fourier-transform-for-dummies

        SEE ALSO:
        ImageClass._doDFT()

        """
        # this is needs to be switched to the optimal 
        # DFT size for faster processing. 
        self._doDFT(grayscale)
        retVal = []
        if(grayscale):
            gs = cv.CreateImage((self.width,self.height),cv.IPL_DEPTH_64F,2)
            cv.Copy(self._DFT[0],gs)
            retVal.append(gs)
        else:
            for img in self._DFT:
                temp = cv.CreateImage((self.width,self.height),cv.IPL_DEPTH_64F,2)
                cv.Copy(img,temp)
                retVal.append(temp)
        return retVal

    def rawDFTImage(self,grayscale=False):
        """
        SUMMARY:
        This method returns the _RAW_ DFT transform of an image as a list of IPL Images.
        Each result image is a two channel 64f image where the first channel is the real
        component and the second channel is teh imaginary component. If the operation 
        is performed on an RGB image and grayscale is False the result is a list of 
        these images of the form [b,g,r].

        RETURNS:
        A list of the DFT images (see above). Note that this is a shallow copy operation.
        
        EXAMPLE:
                >>>> img = Image('logo.png')
                >>>> myDFT = img.rawDFTImage()
                >>>> for c in myDFT:
                >>>>    #do some operation on the DFT

        NOTES:
        http://en.wikipedia.org/wiki/Discrete_Fourier_transform
        http://math.stackexchange.com/questions/1002/fourier-transform-for-dummies

        SEE ALSO:
        ImageClass._doDFT()
        """
        self._doDFT(grayscale)
        return self._DFT 

    def getDFTLogMagnitude(self,grayscale=False):
        """
        SUMMARY:
        This method returns the log value of the magnitude image of the DFT transform. This 
        method is helpful for examining and comparing the results of DFT transforms. The log
        component helps to "squish" the large floating point values into an image that can 
        be rendered easily. 

        In the image the low frequency components are in the corners of the image and the high 
        frequency components are in the center of the image. 

        PARAMETERS:
        grayscale - if grayscale is True we perform the magnitude operation of the grayscale
                    image otherwise we perform the operation on each channel. 
        RETURNS:
        Returns a SimpleCV image corresponding to the log magnitude of the input image.
        
        EXAMPLE:
        
        >>>> img = Image("RedDog2.jpg")
        >>>> img.getDFTLogMagnitude().show()
        >>>> lpf = img.lowPassFilter(img.width/10.img.height/10)
        >>>> lpf.getDFTLogMagnitude().show()
        
        NOTES:
        http://en.wikipedia.org/wiki/Discrete_Fourier_transform
        http://math.stackexchange.com/questions/1002/fourier-transform-for-dummies

        SEE ALSO:

        """
        dft = self._getDFTClone(grayscale)
        chans = []
        if( grayscale ):
            chans = [self.getEmpty(1)]
        else:
            chans = [self.getEmpty(1),self.getEmpty(1),self.getEmpty(1)]
        data = cv.CreateImage((self.width, self.height), cv.IPL_DEPTH_64F, 1)
        blank = cv.CreateImage((self.width, self.height), cv.IPL_DEPTH_64F, 1) 
        
        for i in range(0,len(chans)):
            cv.Split(dft[i],data,blank,None,None)
            cv.Pow( data, data, 2.0)
            cv.Pow( blank, blank, 2.0)
            cv.Add( data, blank, data, None)
            cv.Pow( data, data, 0.5 )
            cv.AddS( data, cv.ScalarAll(1.0), data, None ) # 1 + Mag
            cv.Log( data, data ) # log(1 + Mag
            min, max, pt1, pt2 = cv.MinMaxLoc(data)
            cv.Scale(data, data, 1.0/(max-min), 1.0*(-min)/(max-min))
            cv.Mul(data,data,data,255.0)
            cv.Convert(data,chans[i])

        retVal = None
        if( grayscale ):
            retVal = Image(chans[0])
        else:
            retVal = self.getEmpty()
            cv.Merge(chans[0],chans[1],chans[2],None,retVal)
            retVal = Image(retVal)
        return retVal

    def _boundsFromPercentage(self, floatVal, bound):
        return np.clip(int(floatVal*bound),0,bound)

    def applyDFTFilter(self,flt,grayscale=False):
        """
        SUMMARY:
        This function allows you to apply an arbitrary filter to the DFT of an image. 
        This filter takes in a gray scale image, whiter values are kept and black values
        are rejected. In the DFT image, the lower frequency values are in the corners
        of the image, while the higher frequency components are in the center. For example,
        a low pass filter has white squares in the corners and is black everywhere else. 

        PARAMETERS:
        grayscale - if this value is True we perfrom the operation on the DFT of the gray
                    version of the image and the result is gray image. If grayscale is true
                    we perform the operation on each channel and the recombine them to create 
                    the result.
        
        flt       - A grayscale filter image. The size of the filter must match the size of
                    the image. 

        RETURNS:
        A SimpleCV image after applying the filter. 

        EXAMPLE:
        >>>>  filter = Image("MyFilter.png")
        >>>>  myImage = Image("MyImage.png")
        >>>>  result = myImage.applyDFTFilter(filter)
        >>>>  result.show()

        NOTES:

        SEE ALSO:

        TODO:
        Make this function support a separate filter image for each channel.
        """
        if( flt.width != self.width and 
            flt.height != self.height ):
            warnings.warn("Image.applyDFTFilter - Your filter must match the size of the image")
        dft = []
        if( grayscale ):
            dft = self._getDFTClone(grayscale)
            flt = flt._getGrayscaleBitmap()
            flt64f = cv.CreateImage((flt.width,flt.height),cv.IPL_DEPTH_64F,1)
            cv.ConvertScale(flt,flt64f,1.0)
            finalFilt = cv.CreateImage((flt.width,flt.height),cv.IPL_DEPTH_64F,2)
            cv.Merge(flt64f,flt64f,None,None,finalFilt)
            for d in dft:
                cv.MulSpectrums(d,finalFilt,d,0)
        else: #break down the filter and then do each channel 
            dft = self._getDFTClone(grayscale)
            flt = flt.getBitmap()
            b = cv.CreateImage((flt.width,flt.height),cv.IPL_DEPTH_8U,1)
            g = cv.CreateImage((flt.width,flt.height),cv.IPL_DEPTH_8U,1)
            r = cv.CreateImage((flt.width,flt.height),cv.IPL_DEPTH_8U,1)
            cv.Split(flt,b,g,r,None)
            chans = [b,g,r]
            for c in range(0,len(chans)):
                flt64f = cv.CreateImage((chans[c].width,chans[c].height),cv.IPL_DEPTH_64F,1)
                cv.ConvertScale(chans[c],flt64f,1.0)
                finalFilt = cv.CreateImage((chans[c].width,chans[c].height),cv.IPL_DEPTH_64F,2)
                cv.Merge(flt64f,flt64f,None,None,finalFilt)
                cv.MulSpectrums(dft[c],finalFilt,dft[c],0)

        return self._inverseDFT(dft)

    def _boundsFromPercentage(self, floatVal, bound):
        return np.clip(int(floatVal*(bound/2.00)),0,(bound/2))

    def highPassFilter(self, xCutoff,yCutoff=None,grayscale=False):
        """
        SUMMARY:
        This method applies a high pass DFT filter. This filter enhances 
        the high frequencies and removes the low frequency signals. This has
        the effect of enhancing edges. The frequencies are defined as going between
        0.00 and 1.00 and where 0 is the lowest frequency in the image and 1.0 is
        the highest possible frequencies. Each of the frequencies are defined 
        with respect to the horizontal and vertical signal. This filter 
        isn't perfect and has a harsh cutoff that causes ringing artifacts.

        PARAMETERS:
        xCutoff - The horizontal frequency at which we perform the cutoff. A separate 
                  frequency can be used for the b,g, and r signals by providing a 
                  list of values. The frequency is defined between zero to one, 
                  where zero is constant component and 1 is the highest possible 
                  frequency in the image. 

        yCutoff - The cutoff frequencies in the y direction. If none are provided
                  we use the same values as provided for x. 

        grayscale - if this value is True we perfrom the operation on the DFT of the gray
                    version of the image and the result is gray image. If grayscale is true
                    we perform the operation on each channel and the recombine them to create 
                    the result.
                 
        RETURNS:
        A SimpleCV Image after applying the filter. 

        EXAMPLE:
        >>>> img = Image("SimpleCV/sampleimages/RedDog2.jpg")
        >>>> img.getDFTLogMagnitude().show()
        >>>> lpf = img.lowPassFilter([0.2,0.1,0.2])
        >>>> lpf.show()
        >>>> lpf.getDFTLogMagnitude().show()

        NOTES:
        This filter is far from perfect and will generate a lot of ringing artifacts.
        See: http://en.wikipedia.org/wiki/Ringing_(signal)
        See: http://en.wikipedia.org/wiki/High-pass_filter#Image
        SEE ALSO:
        """
        if( isinstance(xCutoff,float) ):    
            xCutoff = [xCutoff,xCutoff,xCutoff]
        if( isinstance(yCutoff,float) ):
            yCutoff = [yCutoff,yCutoff,yCutoff]   
        if(yCutoff is None):
            yCutoff = [xCutoff[0],xCutoff[1],xCutoff[2]] 

        for i in range(0,len(xCutoff)):
            xCutoff[i] = self._boundsFromPercentage(xCutoff[i],self.width)
            yCutoff[i] = self._boundsFromPercentage(yCutoff[i],self.height)

        filter = None
        h  = self.height
        w  = self.width

        if( grayscale ):
            filter = cv.CreateImage((self.width,self.height),cv.IPL_DEPTH_8U,1)            
            cv.Zero(filter)
            cv.AddS(filter,255,filter) # make everything white
            #now make all of the corners black
            cv.Rectangle(filter,(0,0),(xCutoff[0],yCutoff[0]),(0,0,0),thickness=-1) #TL
            cv.Rectangle(filter,(0,h-yCutoff[0]),(xCutoff[0],h),(0,0,0),thickness=-1) #BL
            cv.Rectangle(filter,(w-xCutoff[0],0),(w,yCutoff[0]),(0,0,0),thickness=-1) #TR
            cv.Rectangle(filter,(w-xCutoff[0],h-yCutoff[0]),(w,h),(0,0,0),thickness=-1) #BR       

        else:
            #I need to looking into CVMERGE/SPLIT... I would really need to know
            # how much memory we're allocating here
            filterB = cv.CreateImage((self.width,self.height),cv.IPL_DEPTH_8U,1)
            filterG = cv.CreateImage((self.width,self.height),cv.IPL_DEPTH_8U,1)
            filterR = cv.CreateImage((self.width,self.height),cv.IPL_DEPTH_8U,1)
            cv.Zero(filterB)
            cv.Zero(filterG)
            cv.Zero(filterR)
            cv.AddS(filterB,255,filterB) # make everything white
            cv.AddS(filterG,255,filterG) # make everything whit
            cv.AddS(filterR,255,filterR) # make everything white
            #now make all of the corners black
            temp = [filterB,filterG,filterR]
            i = 0
            for f in temp:
                cv.Rectangle(f,(0,0),(xCutoff[i],yCutoff[i]),0,thickness=-1)
                cv.Rectangle(f,(0,h-yCutoff[i]),(xCutoff[i],h),0,thickness=-1)
                cv.Rectangle(f,(w-xCutoff[i],0),(w,yCutoff[i]),0,thickness=-1)
                cv.Rectangle(f,(w-xCutoff[i],h-yCutoff[i]),(w,h),0,thickness=-1)         
                i = i+1

            filter = cv.CreateImage((self.width,self.height),cv.IPL_DEPTH_8U,3)
            cv.Merge(filterB,filterG,filterR,None,filter)

        scvFilt = Image(filter)
        retVal = self.applyDFTFilter(scvFilt,grayscale)
        return retVal

    def lowPassFilter(self, xCutoff,yCutoff=None,grayscale=False):
        """
        SUMMARY:
        This method applies a low pass DFT filter. This filter enhances 
        the low frequencies and removes the high frequency signals. This has
        the effect of reducing noise. The frequencies are defined as going between
        0.00 and 1.00 and where 0 is the lowest frequency in the image and 1.0 is
        the highest possible frequencies. Each of the frequencies are defined 
        with respect to the horizontal and vertical signal. This filter 
        isn't perfect and has a harsh cutoff that causes ringing artifacts.

        PARAMETERS:
        xCutoff - The horizontal frequency at which we perform the cutoff. A separate 
                  frequency can be used for the b,g, and r signals by providing a 
                  list of values. The frequency is defined between zero to one, 
                  where zero is constant component and 1 is the highest possible 
                  frequency in the image. 

        yCutoff - The cutoff frequencies in the y direction. If none are provided
                  we use the same values as provided for x. 

        grayscale - if this value is True we perfrom the operation on the DFT of the gray
                    version of the image and the result is gray image. If grayscale is true
                    we perform the operation on each channel and the recombine them to create 
                    the result.
                 
        RETURNS:
        A SimpleCV Image after applying the filter. 

        EXAMPLE:
        >>>> img = Image("SimpleCV/sampleimages/RedDog2.jpg")
        >>>> img.getDFTLogMagnitude().show()
        >>>> lpf = img.highPassFilter([0.2,0.2,0.05])
        >>>> lpf.show()
        >>>> lpf.getDFTLogMagnitude().show()

        NOTES:
        This filter is far from perfect and will generate a lot of ringing artifacts.
        See: http://en.wikipedia.org/wiki/Ringing_(signal)
        See: http://en.wikipedia.org/wiki/Low-pass_filter
        SEE ALSO:
        """
        if( isinstance(xCutoff,float) ):    
            xCutoff = [xCutoff,xCutoff,xCutoff]
        if( isinstance(yCutoff,float) ):
            yCutoff = [yCutoff,yCutoff,yCutoff]   
        if(yCutoff is None):
            yCutoff = [xCutoff[0],xCutoff[1],xCutoff[2]] 

        for i in range(0,len(xCutoff)):
            xCutoff[i] = self._boundsFromPercentage(xCutoff[i],self.width)
            yCutoff[i] = self._boundsFromPercentage(yCutoff[i],self.height)

        filter = None
        h  = self.height
        w  = self.width

        if( grayscale ):
            filter = cv.CreateImage((self.width,self.height),cv.IPL_DEPTH_8U,1)            
            cv.Zero(filter)
            #now make all of the corners black
            
            cv.Rectangle(filter,(0,0),(xCutoff[0],yCutoff[0]),255,thickness=-1) #TL
            cv.Rectangle(filter,(0,h-yCutoff[0]),(xCutoff[0],h),255,thickness=-1) #BL
            cv.Rectangle(filter,(w-xCutoff[0],0),(w,yCutoff[0]),255,thickness=-1) #TR
            cv.Rectangle(filter,(w-xCutoff[0],h-yCutoff[0]),(w,h),255,thickness=-1) #BR       

        else:
            #I need to looking into CVMERGE/SPLIT... I would really need to know
            # how much memory we're allocating here
            filterB = cv.CreateImage((self.width,self.height),cv.IPL_DEPTH_8U,1)
            filterG = cv.CreateImage((self.width,self.height),cv.IPL_DEPTH_8U,1)
            filterR = cv.CreateImage((self.width,self.height),cv.IPL_DEPTH_8U,1)
            cv.Zero(filterB)
            cv.Zero(filterG)
            cv.Zero(filterR)
            #now make all of the corners black
            temp = [filterB,filterG,filterR]
            i = 0
            for f in temp:
                cv.Rectangle(f,(0,0),(xCutoff[i],yCutoff[i]),255,thickness=-1)
                cv.Rectangle(f,(0,h-yCutoff[i]),(xCutoff[i],h),255,thickness=-1)
                cv.Rectangle(f,(w-xCutoff[i],0),(w,yCutoff[i]),255,thickness=-1)
                cv.Rectangle(f,(w-xCutoff[i],h-yCutoff[i]),(w,h),255,thickness=-1)         
                i = i+1

            filter = cv.CreateImage((self.width,self.height),cv.IPL_DEPTH_8U,3)
            cv.Merge(filterB,filterG,filterR,None,filter)

        scvFilt = Image(filter)
        retVal = self.applyDFTFilter(scvFilt,grayscale)
        return retVal


    #FUCK! need to decide BGR or RGB 
    # ((rx_begin,ry_begin)(gx_begin,gy_begin)(bx_begin,by_begin))
    # or (x,y)
    def bandPassFilter(self, xCutoffLow, xCutoffHigh, yCutoffLow=None, yCutoffHigh=None,grayscale=False):
        """
        SUMMARY:
        This method applies a simple band pass DFT filter. This filter enhances 
        the a range of frequencies and removes all of the other frequencies. This allows
        a user to precisely select a set of signals to display . The frequencies are 
        defined as going between
        0.00 and 1.00 and where 0 is the lowest frequency in the image and 1.0 is
        the highest possible frequencies. Each of the frequencies are defined 
        with respect to the horizontal and vertical signal. This filter 
        isn't perfect and has a harsh cutoff that causes ringing artifacts.

        PARAMETERS:
        xCutoffLow  - The horizontal frequency at which we perform the cutoff of the low 
                      frequency signals. A separate 
                      frequency can be used for the b,g, and r signals by providing a 
                      list of values. The frequency is defined between zero to one, 
                      where zero is constant component and 1 is the highest possible 
                      frequency in the image. 

        xCutoffHigh - The horizontal frequency at which we perform the cutoff of the high 
                      frequency signals. Our filter passes signals between xCutoffLow and 
                      xCutoffHigh. A separate frequency can be used for the b, g, and r 
                      channels by providing a 
                      list of values. The frequency is defined between zero to one, 
                      where zero is constant component and 1 is the highest possible 
                      frequency in the image. 

        yCutoffLow - The low frequency cutoff in the y direction. If none 
                     are provided we use the same values as provided for x. 

        yCutoffHigh- The high frequency cutoff in the y direction. If none 
                     are provided we use the same values as provided for x. 

        grayscale - if this value is True we perfrom the operation on the DFT of the gray
                    version of the image and the result is gray image. If grayscale is true
                    we perform the operation on each channel and the recombine them to create 
                    the result.
                 
        RETURNS:
        A SimpleCV Image after applying the filter. 

        EXAMPLE:
        >>>> img = Image("SimpleCV/sampleimages/RedDog2.jpg")
        >>>> img.getDFTLogMagnitude().show()
        >>>> lpf = img.bandPassFilter([0.2,0.2,0.05],[0.3,0.3,0.2])
        >>>> lpf.show()
        >>>> lpf.getDFTLogMagnitude().show()

        NOTES:
        This filter is far from perfect and will generate a lot of ringing artifacts.
        See: http://en.wikipedia.org/wiki/Ringing_(signal)
        See: 
        """

        if( isinstance(xCutoffLow,float) ):    
            xCutoffLow = [xCutoffLow,xCutoffLow,xCutoffLow]
        if( isinstance(yCutoffLow,float) ):
            yCutoffLow = [yCutoffLow,yCutoffLow,yCutoffLow]   
        if( isinstance(xCutoffHigh,float) ):    
            xCutoffHigh = [xCutoffHigh,xCutoffHigh,xCutoffHigh]
        if( isinstance(yCutoffHigh,float) ):
            yCutoffHigh = [yCutoffHigh,yCutoffHigh,yCutoffHigh]   

        if(yCutoffLow is None):
            yCutoffLow = [xCutoffLow[0],xCutoffLow[1],xCutoffLow[2]] 
        if(yCutoffHigh is None):
            yCutoffHigh = [xCutoffHigh[0],xCutoffHigh[1],xCutoffHigh[2]]

        for i in range(0,len(xCutoffLow)):
            xCutoffLow[i] = self._boundsFromPercentage(xCutoffLow[i],self.width)
            xCutoffHigh[i] = self._boundsFromPercentage(xCutoffHigh[i],self.width)
            yCutoffHigh[i] = self._boundsFromPercentage(yCutoffHigh[i],self.height)  
            yCutoffLow[i] = self._boundsFromPercentage(yCutoffLow[i],self.height)
  
        filter = None
        h  = self.height
        w  = self.width
        if( grayscale ):
            filter = cv.CreateImage((self.width,self.height),cv.IPL_DEPTH_8U,1)            
            cv.Zero(filter)
            #now make all of the corners black
            cv.Rectangle(filter,(0,0),(xCutoffHigh[0],yCutoffHigh[0]),255,thickness=-1) #TL
            cv.Rectangle(filter,(0,h-yCutoffHigh[0]),(xCutoffHigh[0],h),255,thickness=-1) #BL
            cv.Rectangle(filter,(w-xCutoffHigh[0],0),(w,yCutoffHigh[0]),255,thickness=-1) #TR
            cv.Rectangle(filter,(w-xCutoffHigh[0],h-yCutoffHigh[0]),(w,h),255,thickness=-1) #BR       
            cv.Rectangle(filter,(0,0),(xCutoffLow[0],yCutoffLow[0]),0,thickness=-1) #TL
            cv.Rectangle(filter,(0,h-yCutoffLow[0]),(xCutoffLow[0],h),0,thickness=-1) #BL
            cv.Rectangle(filter,(w-xCutoffLow[0],0),(w,yCutoffLow[0]),0,thickness=-1) #TR
            cv.Rectangle(filter,(w-xCutoffLow[0],h-yCutoffLow[0]),(w,h),0,thickness=-1) #BR       


        else:
            #I need to looking into CVMERGE/SPLIT... I would really need to know
            # how much memory we're allocating here
            filterB = cv.CreateImage((self.width,self.height),cv.IPL_DEPTH_8U,1)
            filterG = cv.CreateImage((self.width,self.height),cv.IPL_DEPTH_8U,1)
            filterR = cv.CreateImage((self.width,self.height),cv.IPL_DEPTH_8U,1)
            cv.Zero(filterB)
            cv.Zero(filterG)
            cv.Zero(filterR)
            #now make all of the corners black
            temp = [filterB,filterG,filterR]
            i = 0
            for f in temp:
                cv.Rectangle(f,(0,0),(xCutoffHigh[i],yCutoffHigh[i]),255,thickness=-1) #TL
                cv.Rectangle(f,(0,h-yCutoffHigh[i]),(xCutoffHigh[i],h),255,thickness=-1) #BL
                cv.Rectangle(f,(w-xCutoffHigh[i],0),(w,yCutoffHigh[i]),255,thickness=-1) #TR
                cv.Rectangle(f,(w-xCutoffHigh[i],h-yCutoffHigh[i]),(w,h),255,thickness=-1) #BR       
                cv.Rectangle(f,(0,0),(xCutoffLow[i],yCutoffLow[i]),0,thickness=-1) #TL
                cv.Rectangle(f,(0,h-yCutoffLow[i]),(xCutoffLow[i],h),0,thickness=-1) #BL
                cv.Rectangle(f,(w-xCutoffLow[i],0),(w,yCutoffLow[i]),0,thickness=-1) #TR
                cv.Rectangle(f,(w-xCutoffLow[i],h-yCutoffLow[i]),(w,h),0,thickness=-1) #BR       
                i = i+1

            filter = cv.CreateImage((self.width,self.height),cv.IPL_DEPTH_8U,3)
            cv.Merge(filterB,filterG,filterR,None,filter)

        scvFilt = Image(filter)
        retVal = self.applyDFTFilter(scvFilt,grayscale)
        return retVal





    def _inverseDFT(self,input):
        """
        SUMMARY:
        PARAMETERS:
        RETURNS:
        EXAMPLE:
        NOTES:
        SEE ALSO:
        """
        # a destructive IDFT operation for internal calls
        w = input[0].width
        h = input[0].height
        if( len(input) == 1 ):
            cv.DFT(input[0], input[0], cv.CV_DXT_INV_SCALE)
            result = cv.CreateImage((w,h), cv.IPL_DEPTH_8U, 1)
            data = cv.CreateImage((w,h), cv.IPL_DEPTH_64F, 1)
            blank = cv.CreateImage((w,h), cv.IPL_DEPTH_64F, 1)
            cv.Split(input[0],data,blank,None,None)
            min, max, pt1, pt2 = cv.MinMaxLoc(data)
            denom = max-min
            if(denom == 0):
                denom = 1
            cv.Scale(data, data, 1.0/(denom), 1.0*(-min)/(denom))
            cv.Mul(data,data,data,255.0)
            cv.Convert(data,result)
            retVal = Image(result)
        else: # DO RGB separately
            results = []
            data = cv.CreateImage((w,h), cv.IPL_DEPTH_64F, 1)
            blank = cv.CreateImage((w,h), cv.IPL_DEPTH_64F, 1)
            for i in range(0,len(input)):
                cv.DFT(input[i], input[i], cv.CV_DXT_INV_SCALE)
                result = cv.CreateImage((w,h), cv.IPL_DEPTH_8U, 1)
                cv.Split( input[i],data,blank,None,None)
                min, max, pt1, pt2 = cv.MinMaxLoc(data)
                denom = max-min
                if(denom == 0):
                    denom = 1
                cv.Scale(data, data, 1.0/(denom), 1.0*(-min)/(denom))
                cv.Mul(data,data,data,255.0) # this may not be right
                cv.Convert(data,result)
                results.append(result)
                      
            retVal = cv.CreateImage((w,h),cv.IPL_DEPTH_8U,3)
            cv.Merge(results[0],results[1],results[2],None,retVal)
            retVal = Image(retVal)
        del input
        return retVal

    def InverseDFT(self, raw_dft_image):
        """
        SUMMARY:
        This method provides a way of performing an inverse discrete Fourier transform 
        on a real/imaginary image pair and obtaining the result as a SimpleCV image. This
        method is helpful if you wish to perform custom filter development. 

        PARAMETERS:
        raw_dft_image - A list object with either one or three IPL images. Each image should 
                        have a 64f depth and contain two channels (the real and the imaginary).
        RETURNS:
        A simpleCV image.

        EXAMPLE:
        Note that this is an example, I don't recommend doing this unless you know what 
        you are doing. 
        >>>> raw = img.getRawDFT()
        >>>> cv.SomeOperation(raw)
        >>>> result = img.InverseDFT(raw)
        >>>> result.show()

        """
        input  = []
        w = raw_dft_image[0].width
        h = raw_dft_image[0].height
        if(len(raw_dft_image) == 1):
            gs = cv.CreateImage((w,h),cv.IPL_DEPTH_64F,2)
            cv.Copy(self._DFT[0],gs)
            input.append(gs)
        else:
            for img in raw_dft_image:
                temp = cv.CreateImage((w,h),cv.IPL_DEPTH_64F,2)
                cv.Copy(img,temp)
                input.append(img)
            
        if( len(input) == 1 ):
            cv.DFT(input[0], input[0], cv.CV_DXT_INV_SCALE)
            result = cv.CreateImage((w,h), cv.IPL_DEPTH_8U, 1)
            data = cv.CreateImage((w,h), cv.IPL_DEPTH_64F, 1)
            blank = cv.CreateImage((w,h), cv.IPL_DEPTH_64F, 1)
            cv.Split(input[0],data,blank,None,None)
            min, max, pt1, pt2 = cv.MinMaxLoc(data)
            denom = max-min
            if(denom == 0):
                denom = 1
            cv.Scale(data, data, 1.0/(denom), 1.0*(-min)/(denom))
            cv.Mul(data,data,data,255.0)
            cv.Convert(data,result)
            retVal = Image(result)
        else: # DO RGB separately
            results = []
            data = cv.CreateImage((w,h), cv.IPL_DEPTH_64F, 1)
            blank = cv.CreateImage((w,h), cv.IPL_DEPTH_64F, 1)
            for i in range(0,len(raw_dft_image)):
                cv.DFT(input[i], input[i], cv.CV_DXT_INV_SCALE)
                result = cv.CreateImage((w,h), cv.IPL_DEPTH_8U, 1)
                cv.Split( input[i],data,blank,None,None)
                min, max, pt1, pt2 = cv.MinMaxLoc(data)
                denom = max-min
                if(denom == 0):
                    denom = 1
                cv.Scale(data, data, 1.0/(denom), 1.0*(-min)/(denom))
                cv.Mul(data,data,data,255.0) # this may not be right
                cv.Convert(data,result)
                results.append(result)
                      
            retVal = cv.CreateImage((w,h),cv.IPL_DEPTH_8U,3)
            cv.Merge(results[0],results[1],results[2],None,retVal)
            retVal = Image(retVal)

        return retVal
        
    def applyButterworthFilter(self,dia=400,order=2,highpass=False,grayscale=False):
        """
        SUMMARY:
            Creates a butterworth filter of 64x64 pixels, resizes it to fit
            image, applies DFT on image using the filter.
            Returns image with DFT applied on it
        PARAMETERS:
        dia: int
            Diameter of Butterworth low pass filter
        order: int 
            Order of butterworth lowpass filter
        highpass: BOOL
            True: highpass filter
            False: lowpass filter
        grayscale: BOOL
    
        Examples:
    
        im = Image("lenna")
        img = applyButterworth(im, dia=400,order=2,highpass=True,grayscale=False)
        Output image: http://i.imgur.com/5LS3e.png
    
        img = applyButterworth(im, dia=400,order=2,highpass=False,grayscale=False)
        Output img: http://i.imgur.com/QlCAY.png
    
        im = Image("grayscale_lenn.png") #take image from here: http://i.imgur.com/O0gZn.png
        img = applyButterworth(im, dia=400,order=2,highpass=True,grayscale=True)
        Output img: http://i.imgur.com/BYYnp.png
    
        img = applyButterworth(im, dia=400,order=2,highpass=False,grayscale=True)
        Output img: http://i.imgur.com/BYYnp.png
        """
        w,h = self.size()
        flt = cv.CreateImage((64,64),cv.IPL_DEPTH_8U,1)
        dia = int(dia/((w/64.0+h/64.0)/2.0))
        if highpass:
            for i in range(64):
                for j in range(64):
                    d = sqrt((j-32)**2+(i-32)**2)
                    flt[i,j] = 255-(255/(1+(d/dia)**(order*2)))
        else:
            for i in range(64):
                for j in range(64):
                    d = sqrt((j-32)**2+(i-32)**2)
                    flt[i,j] = 255/(1+(d/dia)**(order*2))
    
        flt = Image(flt)
        flt_re = flt.resize(w,h)
        img = self.applyDFTFilter(flt_re,grayscale)
        return img
    
    def applyGaussianFilter(self, dia=400, highpass=False, grayscale=False):
        """
        SUMMARY:
            Creates a gaussian filter of 64x64 pixels, resizes it to fit
            image, applies DFT on image using the filter.
            Returns image with DFT applied on it
        PARAMETERS:
        dia: int
            Diameter of Gaussian filter
        highpass: BOOL
            True: highpass filter
            False: lowpass filter
        grayscale: BOOL
    
        Example:
    
        im = Image("lenna")
        img = applyGaussianfilter(im, dia=400,highpass=True,grayscale=False)
        Output image: http://i.imgur.com/DttJv.png
    
        img = applyGaussianfilter(im, dia=400,highpass=False,grayscale=False)
        Output img: http://i.imgur.com/PWn4o.png
    
        im = Image("grayscale_lenn.png") #take image from here: http://i.imgur.com/O0gZn.png
        img = applyGaussianfilter(im, dia=400,highpass=True,grayscale=True)
        Output img: http://i.imgur.com/9hX5J.png
    
        img = applyGaussianfilter(im, dia=400,highpass=False,grayscale=True)
        Output img: http://i.imgur.com/MXI5T.png
        """
        w,h = self.size()
        flt = cv.CreateImage((64,64),cv.IPL_DEPTH_8U,1)
        dia = int(dia/((w/64.0+h/64.0)/2.0))
        if highpass:
            for i in range(64):
                for j in range(64):
                    d = sqrt((j-32)**2+(i-32)**2)
                    val = 255-(255.0*math.exp(-(d**2)/((dia**2)*2)))
                    flt[i,j]=val
        else:
            for i in range(64):
                for j in range(64):
                    d = sqrt((j-32)**2+(i-32)**2)
                    val = 255.0*math.exp(-(d**2)/((dia**2)*2))
                    flt[i,j]=val        
                
        flt = Image(flt)
        flt_re = flt.resize(w,h)
        img = self.applyDFTFilter(flt_re,grayscale)
        return img
        
    def applyUnsharpMask(self,boost=1,dia=400,grayscale=False):
        """
        SUMMARY:
            This method applies unsharp mask or highboost filtering
            on image depending upon the boost value provided.
            DFT is applied on image using gaussian lowpass filter.
            A mask is created subtracting the DFT image from the original
            iamge. And then mask is added in the image to sharpen it.
            unsharp masking => image + mask
            highboost filtering => image + (boost)*mask
        PARAMETERS:
    
        boost: int  
            boost = 1 => unsharp masking
            boost > 1 => highboost filtering
        dia: int
            Diameter of Gaussian low pass filter
        grayscale: BOOL
    
        Examples: 
        ==============================================================
        Gaussian Filters:
        im = Image("lenna")
        img = applyUnsharpMask(im,2,grayscale=False) #highboost filtering
        output image: http://i.imgur.com/A1pZf.png
   
        img = applyUnsharpMask(im,1,grayscale=False) #unsharp masking
        output image: http://i.imgur.com/smCdL.png
    
        im = Image("grayscale_lenn.png") #take image from here: http://i.imgur.com/O0gZn.png
        img = applyUnsharpMask(im,2,grayscale=True) #highboost filtering
        output image: http://i.imgur.com/VtGzl.png
    
        img = applyUnsharpMask(im,1,grayscale=True) #unsharp masking
        output image: http://i.imgur.com/bywny.png
        """
        if boost < 0:
            print "boost >= 1"
            return None
    
        lpIm = self.applyGaussianFilter(dia=dia,grayscale=grayscale,highpass=False)
        im = Image(self.getBitmap())
        mask = im - lpIm
        img = im
        for i in range(boost):
            img = img + mask
        return img


=======
>>>>>>> f9f9c81e
    def __getstate__(self):
        return dict( size = self.size(), colorspace = self._colorSpace, image = self.applyLayers().getBitmap().tostring() )
        
    def __setstate__(self, mydict):        
        self._bitmap = cv.CreateImageHeader(mydict['size'], cv.IPL_DEPTH_8U, 3)
        cv.SetData(self._bitmap, mydict['image'])
        self._colorSpace = mydict['colorspace']
        
 


Image.greyscale = Image.grayscale


from SimpleCV.Features import FeatureSet, Feature, Barcode, Corner, HaarFeature, Line, Chessboard, TemplateMatch, BlobMaker, Circle, KeyPoint, Motion, KeypointMatch
from SimpleCV.Stream import JpegStreamer
from SimpleCV.Font import *
from SimpleCV.DrawingLayer import *
from SimpleCV.Images import *<|MERGE_RESOLUTION|>--- conflicted
+++ resolved
@@ -11,7 +11,6 @@
 import math # math... who does that 
 import copy # for deep copy
 import pycurl # for integration with imgur
-
 
 
 class ColorSpace:
@@ -1337,10 +1336,6 @@
         except:
             return None
       
-<<<<<<< HEAD
-=======
- 
->>>>>>> f9f9c81e
     def binarize(self, thresh = -1, maxv = 255, blocksize = 0, p = 5):
         """
         Do a binary threshold the image, changing all values below thresh to maxv
@@ -5296,16 +5291,6 @@
         """
         result = self.smartThreshold(mask, rect)
         binary = None
-<<<<<<< HEAD
-        if( thresh_level ==  1 ):
-            result = result.threshold(192)
-        elif( thresh_level == 2):
-            result = result.threshold(128)
-        elif( thresh_level > 2 ):
-            result = result.threshold(1)
-        bm = BlobMaker()
-        retVal = bm.extractFromBinary(result,self)
-=======
         retVal = None
 
         if result:
@@ -5318,7 +5303,6 @@
           bm = BlobMaker()
           retVal = bm.extractFromBinary(result,self)
         
->>>>>>> f9f9c81e
         return retVal
 
     def threshold(self, value):
@@ -5353,7 +5337,6 @@
         return retVal
 
 
-<<<<<<< HEAD
     def floodFill(self,points,tolerance=None,color=Color.WHITE,lower=None,upper=None,fixed_range=True):
         """
         Summary:
@@ -6513,8 +6496,6 @@
         return img
 
 
-=======
->>>>>>> f9f9c81e
     def __getstate__(self):
         return dict( size = self.size(), colorspace = self._colorSpace, image = self.applyLayers().getBitmap().tostring() )
         
