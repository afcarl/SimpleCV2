--- conflicted
+++ resolved
@@ -8038,11 +8038,7 @@
             
         if template == None:
           return None
-<<<<<<< HEAD
-        
-=======
         fs = FeatureSet()
->>>>>>> ef8c49fa
         skp,sd = self._getRawKeypoints(quality)
         tkp,td = template._getRawKeypoints(quality)
         if( skp == None or tkp == None ):
@@ -8076,25 +8072,6 @@
             (homography,mask) = cv2.findHomography(lhs_pt,rhs_pt,cv2.RANSAC, ransacReprojThreshold=1.0 )
             w = template.width
             h = template.height
-<<<<<<< HEAD
-            yo = homography[0][2] # get the x/y offset from the affine transform
-            xo = homography[1][2]
-            # draw our template
-            pt0 = np.array([0,0,1])
-            pt1 = np.array([0,h,1])
-            pt2 = np.array([w,h,1])
-            pt3 = np.array([w,0,1])
-            # apply the affine transform to our points
-            pt0p = np.array(pt0*np.matrix(homography))
-            pt1p = np.array(pt1*np.matrix(homography))
-            pt2p = np.array(pt2*np.matrix(homography))
-            pt3p = np.array(pt3*np.matrix(homography))
-            #update and clamp the corners to get our template in the other image
-            pt0i = (abs(pt0p[0][0]+xo),abs(pt0p[0][1]+yo))
-            pt1i = (abs(pt1p[0][0]+xo),abs(pt1p[0][1]+yo))
-            pt2i = (abs(pt2p[0][0]+xo),abs(pt2p[0][1]+yo))
-            pt3i = (abs(pt3p[0][0]+xo),abs(pt3p[0][1]+yo))
-=======
             
             pts = np.array([[0,0],[0,h],[w,h],[w,0]], dtype="float32")
             
@@ -8105,17 +8082,12 @@
             pt2i = (pPts[0][2][1], pPts[0][2][0])
             pt3i = (pPts[0][3][1], pPts[0][3][0])
             
->>>>>>> ef8c49fa
             #construct the feature set and return it.
             fs = FeatureSet() 
             fs.append(KeypointMatch(self,template,(pt0i,pt1i,pt2i,pt3i),homography))
             #the homography matrix is necessary for many purposes like image stitching.
-<<<<<<< HEAD
-            fs.append(homography)
-=======
             #fs.append(homography) # No need to add homography as it is already being
             #added in KeyPointMatch class.
->>>>>>> ef8c49fa
             return fs
         else:
             return None
