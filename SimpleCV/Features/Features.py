--- conflicted
+++ resolved
@@ -29,11 +29,7 @@
         for f in self:
             if(autocolor):
                 color = Color().getRandom()
-<<<<<<< HEAD
-            f.draw(color,width)
-=======
             f.draw(color=color,width=width)
->>>>>>> 43fa2ff9
     
     def show(self, color = Color.GREEN, autocolor = False,width=1):
         """
@@ -46,11 +42,7 @@
         >>> img.show()
 
         """
-<<<<<<< HEAD
-        self.draw(color, autocolor,width)
-=======
         self.draw(color, width, autocolor)
->>>>>>> 43fa2ff9
         self[-1].image.show()
                 
   
